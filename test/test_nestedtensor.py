# Owner(s): ["module: nestedtensor"]

import io
import itertools
import sys
from typing import Optional, Tuple
import unittest
from functools import partial

import numpy as np
import torch
import torch.nn
import torch.nn.functional as F
from torch.testing._internal.common_cuda import SM80OrLater
from torch.testing._internal.common_device_type import (
    dtypes,
    dtypesIfCUDA,
    instantiate_device_type_tests,
    onlyCPU,
    onlyCUDA,
    skipMeta,
    PYTORCH_CUDA_MEMCHECK,
)
from torch.testing._internal.common_dtype import floating_types_and_half
from torch.testing._internal.common_utils import (
    decorateIf,
    freeze_rng_state,
    gradcheck,
    instantiate_parametrized_tests,
    IS_FBCODE,
    parametrize,
    run_tests,
    skipIfSlowGradcheckEnv,
    markDynamoStrictTest,
    xfailIfTorchDynamo,
    subtest,
    TEST_WITH_ROCM,
    TestCase,
)

from torch.nested._internal.nested_tensor import (
    buffer_from_jagged,
    jagged_from_list,
    NestedTensor,
)

# Tests are ported from pytorch/nestedtensor.
# This makes porting as_nested_tensor easier in the future.


def _iter_constructors():
    # yield as_nested_tensor
    yield torch.nested.nested_tensor

# Helper function to generate a pair of random nested tensors
# one is contiguous, the other is not, but they appear to have same entries
# an output nested tensor consists of
# * `len(ragged_sizes)` matrices
# * matrices[i].shape == (20, ragged_sizes[i])


def random_nt_noncontiguous_pair(ragged_sizes, device="cpu", dtype=torch.float16):
    xs = []
    for size in ragged_sizes:
        xs.append(torch.randn((size, 20), device=device, dtype=dtype))
    # contiguous nested tensor
    ys = []
    for x in xs:
        ys.append(x.transpose(-1, -2))
    nt_contiguous = torch.nested.nested_tensor(ys)
    # noncontiguous nested tensor
    n = len(ragged_sizes)
    nt_noncontiguous = torch.nested.nested_tensor(xs).transpose(-1, -2)
    return nt_contiguous, nt_noncontiguous

# Helper functions to pad a noncontiguous nested tensor
# can be replaced once to_padded_tensor supports noncontiguous memory


def noncontiguous_to_padded_tensor(input, shape=None):
    tensors = input.unbind()
    ntensors = len(tensors)
    assert ntensors > 0
    if shape is None:
        shape = []
        for size in tensors[0].shape:
            shape.append(size)
        for i in range(1, ntensors):
            new_shape = tensors[i].shape
            for j in range(len(shape)):
                shape[j] = max(shape[j], new_shape[j])
        shape = [ntensors] + shape
    result = tensors[0].new_zeros(shape)
    for itensor in range(ntensors):
        tensor = tensors[itensor]
        view = result[itensor]
        for idim in range(tensor.dim()):
            view = view.narrow(idim, 0, tensor.size(idim))
        view.copy_(tensor)
    return result

# Helper function to generate a random nested tensor


def random_nt(device, dtype, num_tensors, max_dims, min_dims=None, layout=torch.strided, require_non_empty=True):
    if min_dims is None:
        min_dims = tuple([0] * len(max_dims))

    assert len(max_dims) == len(min_dims)
    for min_dim, max_dim in zip(min_dims, max_dims):
        assert max_dim > min_dim, "random_nt: max_dim must be greater than min_dim"
        assert min_dim >= 0, "random_nt: min_dim must be non-negative"
        if require_non_empty:
            assert not (min_dim == 0 and max_dim == 1), (
                "random_nt: zero cannot be the only possible value if require_non_empty is True"
            )

    if require_non_empty:
        # Select a random idx that will be required to be non-empty
        non_zero_idx = torch.randint(low=0, high=num_tensors, size=(1,)).item()

    ts1 = []
    for i, _ in enumerate(range(num_tensors)):
        tensor_dims = []
        for min_dim, max_dim in zip(min_dims, max_dims):
            new_min_dim = min_dim
            if require_non_empty and i == non_zero_idx and min_dim == 0:
                new_min_dim = 1
            tensor_dims.append(torch.randint(low=new_min_dim, high=max_dim, size=(1,)).item())
        t1 = torch.randn(tensor_dims, device=device, dtype=dtype)
        ts1.append(t1)

    return torch.nested.nested_tensor(ts1, device=device, dtype=dtype, layout=layout)


# Alternate approach to generating a random NT.
# dims should be something like [5, None, 10], with None indicating that a
# random ragged structure should be used
def random_nt_from_dims(dims, device=None, dtype=None, layout=torch.strided, requires_grad=False):
    sizes = [
        [d if d is not None else torch.randint(2, 10, size=(1,)).item() for d in dims[1:]]
        for d in range(dims[0])
    ]
    return torch.nested.nested_tensor([
        torch.randn(*size) for size in sizes
    ], device=device, dtype=dtype, layout=layout, requires_grad=requires_grad)


# Creates an NT matching another NT's number of components and
# shape / ragged structure for all dims specified to be -1.
def random_nt_from_similar(other, dims=None):
    if dims is None:
        return torch.randn_like(other)
    assert len(dims) == other.dim()
    assert dims[0] == -1 or dims[0] == other.size(0)

    ret_sizes = []
    for t in other.unbind():
        other_size = t.shape
        ret_size = []
        for i, d in enumerate(dims[1:]):
            if d == -1:
                ret_size.append(other_size[i])
            else:
                ret_size.append(d)
        ret_sizes.append(ret_size)

    return torch.nested.nested_tensor([
        torch.randn(*size) for size in ret_sizes
    ], device=other.device)


# makes naming nice for tests that parametrize over layout.
def layout_name(layout):
    # e.g. "torch.jagged" -> "jagged"
    return layout.__repr__().split(".")[-1]


@markDynamoStrictTest
class TestNestedTensor(TestCase):
    @parametrize("batch_size", [2, 4])
    @parametrize("max_seq_len", [3, 5])
    @parametrize("vocab_size", [10, 20])
    def test_2d_nested_tensor(self, batch_size, max_seq_len, vocab_size):
        data = []
        nested_tensor_ref_list = []
        for _ in range(batch_size):
            if max_seq_len == 0:
                length = 0
            else:
                length = np.random.randint(low=1, high=max_seq_len)
            row = list(np.random.randint(low=0, high=vocab_size, size=(length,)))
            data.append(row)
            nested_tensor_ref_list.append(torch.Tensor(row))
        nested_tensor = torch.nested.nested_tensor(data, dtype=torch.int64)
        nested_tensor_list = nested_tensor.unbind()
        for id in range(batch_size):
            self.assertEqual(
                nested_tensor_list[id],
                nested_tensor_ref_list[id].type(torch.int64)
            )

    @parametrize("batch_size", [2, 4])
    @parametrize("max_seq_len", [3, 5])
    @parametrize("vocab_size", [10, 20])
    def test_3d_nested_tensor(self, batch_size, max_seq_len, vocab_size):
        data = []
        nested_tensor_ref_list = []
        for _ in range(batch_size):
            if max_seq_len == 0:
                length = 0
            else:
                length = np.random.randint(low=1, high=max_seq_len)
            row = list(np.random.randint(low=0, high=vocab_size, size=(length,)))
            row = [list(item * np.arange(max_seq_len)) for item in row]
            data.append(row)
            nested_tensor_ref_list.append(torch.Tensor(row))
        nested_tensor = torch.nested.nested_tensor(data, dtype=torch.int64)
        nested_tensor_list = nested_tensor.unbind()
        for id in range(batch_size):
            self.assertEqual(
                nested_tensor_list[id],
                nested_tensor_ref_list[id].type(torch.int64)
            )

    @parametrize("batch_size", [2, 4])
    @parametrize("max_seq_len", [3, 5])
    @parametrize("vocab_size", [10, 20])
    def test_3d_nested_tensor_float(self, batch_size, max_seq_len, vocab_size):
        data = []
        nested_tensor_ref_list = []
        for _ in range(batch_size):
            if max_seq_len == 0:
                length = 0
            else:
                length = np.random.randint(low=1, high=max_seq_len)
            row = list(
                np.random.randint(low=0, high=vocab_size, size=(length,)).astype(float)
            )
            row = [list(item * np.arange(max_seq_len)) for item in row]
            data.append(row)
            nested_tensor_ref_list.append(torch.Tensor(row))
        nested_tensor = torch.nested.nested_tensor(data, dtype=torch.float)
        nested_tensor_list = nested_tensor.unbind()
        for id in range(batch_size):
            self.assertEqual(
                nested_tensor_list[id],
                nested_tensor_ref_list[id].type(torch.float)
            )


    @torch.inference_mode()
    def _test_unbind_case(self, a, b):
        nt = torch.nested.nested_tensor([a, b])
        a1, b1 = nt.unbind()
        self.assertTrue(a is not a1)
        self.assertTrue(b is not b1)

        nt = torch.nested.nested_tensor([a, b], dtype=a.dtype)
        a1, b1 = nt.unbind(0)
        self.assertEqual(a, a1)
        self.assertEqual(b, b1)

        a = torch.randn((2, 3)).add_(1)
        nt = torch.nested.nested_tensor([a])
        self.assertEqual(a, nt.unbind(0)[0])

    @torch.inference_mode()
    def test_unbind_0(self):
        self._test_unbind_case(
            torch.tensor([1, 2]), torch.tensor([7, 8]),
        )

    @torch.inference_mode()
    def test_unbind_1(self):
        self._test_unbind_case(
            torch.tensor([1]), torch.tensor([7]),
        )

    @torch.inference_mode()
    def test_unbind_3(self):
        self._test_unbind_case(
            torch.tensor([1.0]), torch.tensor([]),
        )

    @torch.inference_mode()
    def test_unbind_4(self):
        self._test_unbind_case(
            torch.tensor([]), torch.tensor([]),
        )

    @torch.inference_mode()
    def test_unbind_dim(self):
        def _test_fn(unbind_fn):
            a = torch.rand(3, 2)
            b = torch.rand(2, 3)
            nt = torch.nested.nested_tensor([a, b])
            self.assertRaises(RuntimeError, lambda: unbind_fn(nt, 1))

        # Both of these tests are necessary, because we're using
        # torch_function.
        _test_fn(lambda x, dim: x.unbind(dim))
        # TODO: Re-enable this once using torch_dispatch
        # _test_fn(lambda x, dim: torch.unbind(x, dim))

    @torch.inference_mode()
    def test_nested_tensor(self):
        self.assertRaises(TypeError, lambda: torch.nested.nested_tensor(torch.tensor([3.0])))
        self.assertRaises(TypeError, lambda: torch.nested.nested_tensor(4.0))

    @torch.inference_mode()
    def test_nested_tensor_matching_dim(self):
        self.assertRaisesRegex(
            RuntimeError,
            "Found dimension 1 for Tensor at index 1 and dimension 0 for Tensor at index 0.",
            lambda: torch.nested.nested_tensor([torch.tensor(1.0), torch.tensor([])]),
        )
        self.assertRaisesRegex(
            RuntimeError,
            "Found dimension 1 for Tensor at index 2 and dimension 0 for Tensor at index 1.",
            lambda: torch.nested.nested_tensor(
                [torch.tensor(1.0), torch.tensor(2.0), torch.tensor([])]
            ),
        )

    @torch.inference_mode()
    def test_default_nested_tensor(self):
        self.assertRaises(TypeError, lambda: torch.nested.nested_tensor())
        default_nested_tensor = torch.nested.nested_tensor([])
        default_tensor = torch.tensor([])
        # self.assertEqual(default_nested_tensor.nested_dim(), 1)
        # self.assertEqual(default_nested_tensor.nested_size(), ())
        self.assertEqual(default_nested_tensor.dim(), default_tensor.dim())
        self.assertEqual(default_nested_tensor.layout, default_tensor.layout)
        self.assertEqual(default_nested_tensor.device, default_tensor.device)
        self.assertEqual(default_nested_tensor.dtype, default_tensor.dtype)
        self.assertEqual(
            default_nested_tensor.requires_grad, default_tensor.requires_grad
        )
        self.assertIsNone(default_tensor.grad)
        # TODO: Re-enable once we have a performance driven
        # use case and implementation.
        # self.assertEqual(default_nested_tensor.is_pinned(),
        #                  default_tensor.is_pinned())

    @torch.inference_mode()
    def test_dim(self):
        for constructor in _iter_constructors():
            a1 = constructor([])
            self.assertEqual(a1.dim(), 1)
            a1 = constructor([torch.tensor(3.0)])
            self.assertEqual(a1.dim(), 1)
            a1 = constructor([torch.tensor([1, 2, 3, 4])])
            self.assertEqual(a1.dim(), 2)

    @unittest.skipIf(IS_FBCODE, "numel is not virtual in fbcode.")
    @torch.inference_mode()
    def test_numel(self):
        for constructor in _iter_constructors():
            a1 = constructor([])
            self.assertEqual(a1.numel(), 0)
            a1 = constructor([torch.tensor(3.0), torch.tensor(4.0)])
            self.assertEqual(a1.numel(), 2)
            a1 = constructor([torch.randn(2, 2, 2)])
            self.assertEqual(a1.numel(), 8)
            a1 = constructor([torch.randn([1, 2, 3]), torch.randn(3, 2, 1)])
            self.assertEqual(a1.numel(), 12)
            a1 = constructor([torch.randn([1, 1, 3]), torch.randn(3, 2, 4)])
            self.assertEqual(a1.numel(), 27)
            a1 = constructor([torch.randn([5, 5, 5]), torch.randn(6, 6, 6)])
            self.assertEqual(a1.numel(), 341)

            # Interesting edge case
            a1 = constructor([torch.randn([1, 2, 3]), torch.randn(1, 2, 0)])
            self.assertEqual(a1.numel(), 6)

    @torch.inference_mode()
    def test_size(self):
        for constructor in _iter_constructors():
            a1 = constructor([])
            self.assertRaisesRegex(
                RuntimeError,
                "NestedTensorImpl doesn't support sizes",
                lambda: a1.size(),
            )

    def test_size_dim(self):
        a = torch.nested.nested_tensor([])
        self.assertEqual(a.size(0), 0)

        a = torch.nested.nested_tensor([torch.tensor(1)])
        self.assertEqual(a.size(0), 1)

        a = torch.nested.nested_tensor([torch.tensor(1), torch.tensor(2)])
        self.assertEqual(a.size(0), 2)

        a = torch.nested.nested_tensor([torch.rand(1, 2),
                                        torch.rand(1, 8)])
        self.assertEqual(a.size(0), 2)
        self.assertEqual(a.size(1), 1)
        self.assertRaisesRegex(
            RuntimeError, "Given dimension 2 is irregular and does not have a size", lambda: a.size(2))

        a = torch.nested.nested_tensor([torch.rand(3, 4),
                                        torch.rand(5, 4)])
        self.assertEqual(a.size(0), 2)
        self.assertRaisesRegex(
            RuntimeError, "Given dimension 1 is irregular and does not have a size", lambda: a.size(1))
        self.assertEqual(a.size(2), 4)

    @unittest.skipIf(IS_FBCODE, "stride is not virtual in fbcode.")
    @torch.inference_mode()
    def test_stride(self):
        for constructor in _iter_constructors():
            a1 = constructor([])
            self.assertRaisesRegex(
                RuntimeError,
                "NestedTensorImpl doesn't support strides",
                lambda: a1.stride(),
            )

    @unittest.skipIf(IS_FBCODE, "is_contiguous is not virtual in fbcode.")
    @torch.inference_mode()
    def test_is_contiguous(self):
        # Test empty case
        nt_empty = torch.nested.nested_tensor([])
        assert nt_empty.is_contiguous()
        self.assertEqual(nt_empty, nt_empty.contiguous())

        nt_contiguous, nt_noncontiguous = random_nt_noncontiguous_pair((2, 3, 6, 7))

        # Test contiguous case
        assert nt_contiguous.is_contiguous()
        self.assertEqual(nt_contiguous, nt_contiguous.contiguous())

        # Test non_contiguous case
        assert not nt_noncontiguous.is_contiguous()
        self.assertEqual(nt_contiguous, nt_noncontiguous.contiguous())

        # Test querying by memory_format
        self.assertTrue(nt_contiguous.is_contiguous(memory_format=torch.contiguous_format))
        self.assertTrue(not nt_noncontiguous.is_contiguous(memory_format=torch.contiguous_format))

    @torch.inference_mode()
    def test_repr_string(self):
        a = torch.nested.nested_tensor([])
        expected = "nested_tensor([\n\n])"
        self.assertEqual(str(a), expected)
        self.assertEqual(repr(a), expected)

        a = torch.nested.nested_tensor([torch.tensor(1.0)])
        expected = "nested_tensor([\n  tensor(1.)\n])"
        self.assertEqual(str(a), expected)
        self.assertEqual(repr(a), expected)

        a = torch.nested.nested_tensor([torch.tensor([[1, 2]]), torch.tensor([[4, 5]])])
        expected = "nested_tensor([\n  tensor([[1, 2]]),\n  tensor([[4, 5]])\n])"
        self.assertEqual(str(a), expected)
        self.assertEqual(repr(a), expected)

    def test_to_padded_tensor_on_empty_tensor(self):

        nt = torch.nested.nested_tensor([])
        empty = torch.nested.to_padded_tensor(nt, 4)
        self.assertEqual(empty, torch.tensor([]))

    def test_nested_namespace(self):
        nt = torch.nested.nested_tensor([torch.randn(2, 3), torch.randn(4, 5)])
        result = nt.to_padded_tensor(4)
        nested_namespace_result = torch.nested.to_padded_tensor(nt, 4)
        self.assertEqual(result, nested_namespace_result)

    def test_to(self):
        ntensors = 4
        nt = random_nt(torch.device('cpu'), torch.float32, ntensors, (4, 4))

        def test_copy_behavior(t, non_blocking=False):
            self.assertIs(t, t.to(t, non_blocking=non_blocking))
            self.assertIs(t, t.to(t.dtype, non_blocking=non_blocking))
            self.assertIs(t, t.to(torch.empty_like(t), non_blocking=non_blocking))
            self.assertIsNot(t, t.to(t, non_blocking=non_blocking, copy=True))
            self.assertIsNot(t, t.to(t.dtype, non_blocking=non_blocking, copy=True))
            self.assertIsNot(t, t.to(torch.empty_like(t), non_blocking=non_blocking, copy=True))

            devices = [t.device]
            if t.device.type == 'cuda':
                if t.device.index == -1:
                    devices.append(f'cuda:{torch.cuda.current_device()}')
                elif t.device.index == torch.cuda.current_device():
                    devices.append('cuda')
            for device in devices:
                self.assertIs(t, t.to(device, non_blocking=non_blocking))
                self.assertIs(t, t.to(device, t.dtype, non_blocking=non_blocking))
                self.assertIsNot(t, t.to(device, non_blocking=non_blocking, copy=True))
                self.assertIsNot(t, t.to(device, t.dtype, non_blocking=non_blocking, copy=True))

        test_copy_behavior(nt)
        self.assertEqual(nt.device, nt.to('cpu').device)
        self.assertEqual(nt.device, nt.to('cpu', dtype=torch.float32).device)
        self.assertIs(torch.float32, nt.to('cpu', dtype=torch.float32).dtype)
        self.assertEqual(nt.device, nt.to(torch.float32).device)
        self.assertIs(torch.float32, nt.to(dtype=torch.float32).dtype)

        def test_data_ptr(getter):
            self.assertEqual(getter(nt), getter(nt.to('cpu')))
            self.assertEqual(getter(nt), getter(nt.to(dtype=nt.dtype, device=nt.device, copy=False)))
            self.assertEqual(getter(nt), getter(nt.to('cpu', copy=False)))
            self.assertNotEqual(getter(nt), getter(nt.to('cpu', copy=True)))

        test_data_ptr(lambda nt: nt.data_ptr())

        if torch.cuda.is_available():
            for non_blocking in [True, False]:
                for cuda in ['cuda', 'cuda:0' if torch.cuda.device_count() == 1 else 'cuda:1']:
                    nt2 = random_nt(cuda, torch.float32, ntensors, (4, 4))
                    test_copy_behavior(nt2, non_blocking)
                    self.assertEqual(nt2.device, nt2.to(cuda, non_blocking=non_blocking).device)
                    self.assertEqual(nt.device, nt2.to('cpu', non_blocking=non_blocking).device)
                    self.assertEqual(nt2.device, nt.to(cuda, non_blocking=non_blocking).device)
                    self.assertIs(torch.int32, nt2.to('cpu', dtype=torch.int32, non_blocking=non_blocking).dtype)
                    self.assertEqual(nt.device, nt2.to('cpu', dtype=torch.int32, non_blocking=non_blocking).device)
                    self.assertIs(torch.int32, nt2.to(dtype=torch.int32).dtype)
                    self.assertEqual(nt2.device, nt2.to(dtype=torch.int32).device)

    def test_copy_(self):
        ntensors = 4
        nt = random_nt(torch.device('cpu'), torch.float32, ntensors, (4, 4))
        nt_copy = torch.empty_like(nt)
        nt_copy.copy_(nt)

        for (nt_ub, nt_copy_ub) in zip(nt.unbind(), nt_copy):
            self.assertEqual(nt_ub, nt_copy_ub)

        nt_error = torch.nested.nested_tensor([torch.tensor([0, 0])])
        self.assertRaisesRegex(
            RuntimeError,
            "copy_ only supports tensors that are the same size for Nested implementations",
            lambda: nt_error.copy_(nt)
        )

        if torch.cuda.is_available():
            nt = random_nt(torch.device('cuda'), torch.float32, ntensors, (4, 4))
            nt_copy = torch.empty_like(nt, device=torch.device('cpu'))
            nt_copy.copy_(nt, non_blocking=True)
            torch.cuda.current_stream(torch.cuda.current_device()).synchronize()
            for (nt_ub, nt_copy_ub) in zip(nt.unbind(), nt_copy):
                self.assertEqual(nt_ub, nt_copy_ub)

            nt_copy = torch.empty_like(nt, device=torch.device('cpu'))
            nt_copy.copy_(nt, non_blocking=False)
            for (nt_ub, nt_copy_ub) in zip(nt.unbind(), nt_copy):
                self.assertEqual(nt_ub, nt_copy_ub)

    def test_fill_(self):
        ntensors = 4
        nt = random_nt(torch.device('cpu'), torch.float32, ntensors, (4, 4))
        nt.fill_(10.)
        for nt_ub in nt.unbind():
            t = torch.empty_like(nt_ub)
            t.fill_(10.)
            self.assertEqual(nt_ub, t)

        fill_tensor = torch.tensor([11.])
        self.assertRaisesRegex(
            RuntimeError,
            "fill_ only supports 0-dimension value tensor",
            lambda: nt.fill_(fill_tensor)
        )

        nt.fill_(fill_tensor[0])
        for nt_ub in nt.unbind():
            t = torch.empty_like(nt_ub)
            t.fill_(11.)
            self.assertEqual(nt_ub, t)

    def test_zero_(self):
        ntensors = 4
        nt = random_nt(torch.device('cpu'), torch.float32, ntensors, (4, 4))
        nt.zero_()
        for nt_ub in nt.unbind():
            t = torch.empty_like(nt_ub)
            t.fill_(0.)
            self.assertEqual(nt_ub, t)

    @parametrize("func", [torch.ones_like, torch.zeros_like, torch.randn_like],
                 name_fn=lambda f: f.__name__)
    def test_like_functions(self, func):
        ntensors = 4
        nt = random_nt(torch.device('cpu'), torch.float32, ntensors, (4, 4))
        torch.manual_seed(1)
        nt_like = func(nt)

        torch.manual_seed(1)
        for nt_ub in nt_like.unbind():
            t_like = func(nt_ub)
            self.assertEqual(nt_ub, t_like)

    def test_cat(self):
        # dim=0 success case
        # No constraints on ragged structures matching.
        x = random_nt_from_dims([5, None, 10])
        y = random_nt_from_dims([3, 4, None])
        output = torch.cat([x, y], dim=0)
        for out_component, xy_component in zip(
                output.unbind(), itertools.chain(x.unbind(), y.unbind())):
            self.assertEqual(out_component, xy_component)

        # dim=-1 success case
        # shape (B, *, D)
        x = random_nt_from_dims([5, None, 10])
        # shape (B, *, D'); same structure as x but dim=-1 differs
        y = random_nt_from_similar(x, dims=[-1, -1, 8])
        # should be shape (B, *, D + D') when supported
        output = torch.cat([x, y], dim=-1)
        for out_component, x_component, y_component in zip(output.unbind(), x.unbind(), y.unbind()):
            self.assertEqual(out_component, torch.cat([x_component, y_component], dim=-1))

        # dim between 0 and -1 success case
        x = random_nt_from_dims([5, None, 2, 3])
        # same structure as x but dim=2 differs
        y = random_nt_from_similar(x, dims=[-1, -1, 4, -1])
        output = torch.cat([x, y], dim=2)
        for out_component, x_component, y_component in zip(output.unbind(), x.unbind(), y.unbind()):
            self.assertEqual(out_component, torch.cat([x_component, y_component], dim=1))

        # error case: mixed NT / dense inputs
        x = random_nt_from_dims([5, None, 2])
        y = torch.randn(5, 3, 2)
        with self.assertRaisesRegex(
                RuntimeError, "expected each tensor in given list to be nested"):
            torch.cat([x, y], dim=-1)

        # error case: NTs with different dims
        x = random_nt_from_dims([5, None, 2])
        y = random_nt_from_dims([5, None, 2, 3])
        with self.assertRaisesRegex(
                RuntimeError, "expected all nested tensors to have matching ragged structures outside of the concatenated dim"):
            torch.cat([x, y], dim=-1)

        # error case: non-contiguous NT
        x, y = random_nt_noncontiguous_pair((2, 3, 4), dtype=torch.float32)
        # transpose to put ragged dim next to batch dim
        x, y = x.transpose(-2, -1), y.transpose(-2, -1)
        with self.assertRaisesRegex(
                RuntimeError, "only contiguous nested tensors are supported"):
            torch.cat([x, y], dim=-1)

        # error case: multiple ragged dims in inputs
        x = random_nt_from_dims([5, None, None, 2])
        y = random_nt_from_similar(x)
        with self.assertRaisesRegex(
                RuntimeError, "only nested tensors with a single ragged dim next to the batch dim are supported"):
            torch.cat([x, y], dim=-1)

        # error case: ragged dim not next to batch dim
        x = random_nt_from_dims([5, 2, None])
        y = random_nt_from_similar(x)
        with self.assertRaisesRegex(
                RuntimeError, "only nested tensors with a single ragged dim next to the batch dim are supported"):
            torch.cat([x, y], dim=1)

        # error case: NTs with different batch sizes
        x = random_nt_from_dims([5, None, 2])
        y = random_nt_from_dims([3, None, 2])
        with self.assertRaisesRegex(
                RuntimeError, "expected all nested tensors to have matching ragged structures outside of the concatenated dim"):
            torch.cat([x, y], dim=-1)

        # error case: NTs with different ragged structures
        x = torch.nested.nested_tensor([
            torch.randn(2, 6),
            torch.randn(4, 6),
            torch.randn(5, 6),
        ])
        y = torch.nested.nested_tensor([
            torch.randn(5, 6),
            torch.randn(4, 6),
            torch.randn(2, 6),
        ])
        with self.assertRaisesRegex(
                RuntimeError, "expected all nested tensors to have matching ragged structures outside of the concatenated dim"):
            torch.cat([x, y], dim=-1)


@markDynamoStrictTest
class TestNestedTensorDeviceType(TestCase):
    # Helper function to generate a pair of random nested tensors
    # the 2 nested tensors have same shapes
    def random_nt_pair(self, device, dtype, num_tensors, max_dims):
        ts1 = []
        ts2 = []
        for _ in range(num_tensors):
            tensor_dims = tuple([torch.randint(low=0, high=max_dim, size=(1,)).item() for max_dim in max_dims])
            t1 = torch.randn(tensor_dims, device=device, dtype=dtype)
            t2 = torch.randn(tensor_dims, device=device, dtype=dtype)
            ts1.append(t1)
            ts2.append(t2)
        return (torch.nested.nested_tensor(ts1, device=device, dtype=dtype),
                torch.nested.nested_tensor(ts2, device=device, dtype=dtype))

    @dtypes(*floating_types_and_half())
    def test_detach(self, device, dtype):
        a = torch.randn(2, 4, device=device, dtype=dtype, requires_grad=False)
        b = torch.randn(5, 4, device=device, dtype=dtype, requires_grad=False)
        x = torch.nested.nested_tensor([a, b], requires_grad=True)

        x_detach = x.detach()

        z = x_detach * 4
        self.assertFalse(x_detach.requires_grad)
        self.assertFalse(z.requires_grad)

        a = torch.randn(2, 4, device=device, dtype=dtype, requires_grad=True)
        b = torch.randn(5, 4, device=device, dtype=dtype, requires_grad=True)
        x = torch.nested.as_nested_tensor([a, b])

        y = x * 2
        y = y.detach()
        self.assertFalse(y.requires_grad)
        self.assertIsNone(y.grad_fn)

        z = x + y
        torch.nested.to_padded_tensor(z, 0).sum().backward()
        # This is an incorrect gradient, but we assume that's what the user
        # wanted. detach() is an advanced option.
        self.assertEqual(a.grad, torch.ones(2, 4, device=device, dtype=dtype))
        self.assertEqual(b.grad, torch.ones(5, 4, device=device, dtype=dtype))

    @dtypes(torch.float, torch.float16, torch.double)
    def test_unbind_noncontiguous(self, device, dtype):
        nt_contiguous, nt_noncontiguous = random_nt_noncontiguous_pair((2, 3, 6, 7), device, dtype)
        ub_contiguous = nt_contiguous.unbind()
        ub_noncontiguous = nt_noncontiguous.unbind()
        self.assertEqual(len(ub_contiguous), len(ub_noncontiguous))
        n = len(ub_contiguous)
        for i in range(n):
            self.assertEqual(ub_contiguous[i], ub_noncontiguous[i])

    @dtypes(torch.float)
    @skipMeta
    def test_to_then_from_padded_tensor_no_transform0213(self, device, dtype):
        t = torch.randn(4, 4, 4, device=device, dtype=dtype)
        ts = list(torch.unbind(t))
        ts[0] = ts[0][:-1]
        nt = torch.nested.nested_tensor(ts, device=device, dtype=dtype)
        padded = torch.nested.to_padded_tensor(nt, 0)

        nt_to = torch._nested_from_padded_and_nested_example(padded, nt)

        for (t1, t2) in zip(nt.unbind(), nt_to.unbind()):
            self.assertEqual(t1, t2)
        self.assertEqual(nt.device, nt_to.device)

    @dtypes(torch.float)
    @dtypesIfCUDA(torch.float, torch.half)
    @skipMeta
    @torch.inference_mode()
    def test_layer_norm(self, device, dtype):
        def _test(size):
            # Simple shapes test
            t0 = torch.randn(2, size, device=device, dtype=dtype, requires_grad=False)
            t1 = torch.randn(2, size, device=device, dtype=dtype, requires_grad=False)
            ts = [t0, t1, t0, t1]
            nt = torch.nested.nested_tensor(ts, device=device, dtype=dtype)
            layer_norm = torch.nn.LayerNorm(size, device=device, dtype=dtype)
            nt_result = layer_norm(nt)
            for (nt_subresult, t) in zip(nt_result.unbind(), ts):
                t_result = layer_norm(t.reshape(1, -1, size).squeeze(0))
                self.assertEqual(nt_subresult, t_result)

            # More complex nt test with different lengths for each tensor
            t0 = torch.randn(4, size, device=device, dtype=dtype, requires_grad=False)
            t1 = torch.randn(10, size, device=device, dtype=dtype, requires_grad=False)
            t2 = torch.randn(7, size, device=device, dtype=dtype, requires_grad=False)
            ts = [t0, t1, t2, t0, t2]
            nt = torch.nested.nested_tensor(ts, device=device, dtype=dtype)
            layer_norm = torch.nn.LayerNorm(size, device=device, dtype=dtype)
            nt_result = layer_norm(nt)
            for (nt_subresult, t) in zip(nt_result.unbind(), ts):
                t_result = layer_norm(t.reshape(1, -1, size).squeeze(0))
                self.assertEqual(nt_subresult, t_result)

            if size <= 128:
                # Test with multidimensional tensors after irregular dim
                # (run only with smaller dimensions to ensure fast execution)
                t0 = torch.randn(4, size, size, 4, device=device, dtype=dtype, requires_grad=False)
                t1 = torch.randn(10, size, size, 4, device=device, dtype=dtype, requires_grad=False)
                t2 = torch.randn(7, size, size, 4, device=device, dtype=dtype, requires_grad=False)
                ts = [t0, t1, t2, t0, t2]
                nt = torch.nested.nested_tensor(ts, device=device, dtype=dtype)
                layer_norm = torch.nn.LayerNorm((size, size, 4), device=device, dtype=dtype)
                nt_result = layer_norm(nt)
                for (nt_subresult, t) in zip(nt_result.unbind(), ts):
                    t_result = layer_norm(t.reshape(1, -1, size, size, 4).squeeze(0))
                    self.assertEqual(nt_subresult, t_result)

                # Test where the normalizing dimensions are not all
                layer_norm = torch.nn.LayerNorm((size, 4), device=device, dtype=dtype)
                nt_result = layer_norm(nt)
                for (nt_subresult, t) in zip(nt_result.unbind(), ts):
                    t_result = layer_norm(t.reshape(1, -1, size, size, 4).squeeze(0))
                    self.assertEqual(nt_subresult, t_result)

        for size in (1024, 1023, 513, 512, 256, 128, 2, 4, 32):
            _test(size)

    @dtypes(torch.float)
    @dtypesIfCUDA(torch.float, torch.half)
    @skipMeta
    @torch.inference_mode()
    def test_layer_norm_breaking(self, device, dtype):
        size = 128
        t0 = torch.randn(4, size, size, 4, device=device, dtype=dtype, requires_grad=False)
        t1 = torch.randn(10, size, size, 4, device=device, dtype=dtype, requires_grad=False)
        t2 = torch.randn(7, size, size, 4, device=device, dtype=dtype, requires_grad=False)
        ts = [t0, t1, t2, t0, t2]
        nt = torch.nested.nested_tensor(ts, device=device, dtype=dtype)
        layer_norm = torch.nn.LayerNorm((4, size, size, 4), device=device, dtype=dtype)
        self.assertRaisesRegex(
            RuntimeError,
            "normalized_shape extends into irregular dimensions for the nested tensor",
            lambda: layer_norm(nt),
        )
        layer_norm = torch.nn.LayerNorm((size + 1, size, 4), device=device, dtype=dtype)
        self.assertRaisesRegex(
            RuntimeError,
            "The shape at dimension 0",
            lambda: layer_norm(nt),
        )

    @decorateIf(
        xfailIfTorchDynamo,
        # only fails in python 3.11. TODO: Ensure this is fixed once views work!
        lambda params: params["layout"] == torch.jagged and sys.version_info >= (3, 11)
    )
    @parametrize("layout", [torch.strided, torch.jagged], name_fn=layout_name)
    def test_embedding(self, device, layout):
        inputs = [
            torch.randint(100, (L,), device=device, dtype=torch.int64)
            for L in torch.randint(5, 50, (8,))
        ]
        x = torch.nested.nested_tensor(inputs, device=device, dtype=torch.int64, layout=layout)
        emb = torch.nn.Embedding(100, 8, device=device)
        y = emb(x)
        ys = y.unbind()
        for i, inp in enumerate(inputs):
            self.assertEqual(emb(inp), ys[i])


    @skipMeta
    @torch.inference_mode()
    @dtypes(*floating_types_and_half())
    def test_masked_fill(self, device, dtype):
        # nested tensor * nested tensor
        (nt, mask) = self.random_nt_pair(device, dtype, 4, (4, 4))
        mask = torch.nested.nested_tensor([m < 0 for m in mask.unbind()])
        ref = torch.nested.nested_tensor([t.masked_fill(m, 0) for (t, m) in zip(nt.unbind(), mask.unbind())])
        out = nt.masked_fill(mask, 0)
        self.assertEqual(ref, out)


    @dtypes(torch.float, torch.float16)
    def test_to_padded_tensor_simple(self, device, dtype):
        t = torch.randn(4, 4, 4, device=device, dtype=dtype)
        ts = list(torch.unbind(t))
        ts[0] = ts[0][:-1]
        nt = torch.nested.nested_tensor(ts, device=device, dtype=dtype)
        for padding_value in (0, 1):
            padded = torch.nested.to_padded_tensor(nt, padding_value)

            correct_output = t.clone()
            if padding_value == 0:
                correct_output[0][-1] = torch.zeros_like(correct_output[0][-1])
            else:
                correct_output[0][-1] = torch.ones_like(correct_output[0][-1])

            self.assertEqual(padded, correct_output)
            self.assertEqual(padded.device, torch.device(device))
            self.assertEqual(padded.dtype, dtype)

    @dtypes(torch.float, torch.float16)
    def test_to_padded_tensor_output_size(self, device, dtype):
        t = torch.randn(4, 4, 4, device=device, dtype=dtype)
        output_size = (4, 6, 5)
        ts = list(torch.unbind(t))
        ts[0] = ts[0][:-1]
        nt = torch.nested.nested_tensor(ts, device=device, dtype=dtype)
        for padding_value in (0, 1):
            padded = torch.nested.to_padded_tensor(nt, padding_value, output_size=output_size)
            correct_output = torch.ones(output_size, device=device, dtype=dtype) * padding_value
            correct_output[:4:, :4, :4] = t.clone()
            if padding_value == 0:
                correct_output[0][3] = torch.zeros_like(correct_output[0][3])
            else:
                correct_output[0][3] = torch.ones_like(correct_output[0][3])

            self.assertEqual(padded, correct_output)
            self.assertEqual(padded.device, torch.device(device))
            self.assertEqual(padded.dtype, dtype)

    @dtypes(torch.float, torch.float16, torch.double)
    def test_to_padded_tensor_dim2(self, device, dtype):
        ts = [
            torch.randn(160, device=device, dtype=dtype),
            torch.randn(1240, device=device, dtype=dtype),
            torch.randn(2400, device=device, dtype=dtype),
        ]
        nt = torch.nested.nested_tensor(ts, device=device, dtype=dtype)
        pad = 42
        correct_output = []
        for t in ts:
            next_output = torch.ones_like(ts[2]) * pad
            correct_output.append(next_output)
            next_output[:t.size(0)].copy_(t)
        correct_output = torch.stack(correct_output)
        padded = torch.nested.to_padded_tensor(nt, pad)
        self.assertEqual(padded, correct_output)

    @dtypes(torch.float, torch.float16, torch.double)
    def test_to_padded_tensor_dim3(self, device, dtype):
        ts = [
            torch.randn(16, 21, device=device, dtype=dtype),
            torch.randn(24, 32, device=device, dtype=dtype),
            torch.randn(40, 53, device=device, dtype=dtype),
        ]
        nt = torch.nested.nested_tensor(ts, device=device, dtype=dtype)
        pad = 42
        correct_output = []
        for t in ts:
            next_output = torch.ones_like(ts[2]) * pad
            correct_output.append(next_output)
            next_output[:t.size(0), :t.size(1)].copy_(t)
        correct_output = torch.stack(correct_output)
        padded = torch.nested.to_padded_tensor(nt, pad)
        self.assertEqual(padded, correct_output)

    @dtypes(torch.float, torch.float16, torch.double)
    def test_to_padded_tensor_dim4(self, device, dtype):
        ts = [
            torch.randn(16, 21, 13, device=device, dtype=dtype),
            torch.randn(24, 32, 14, device=device, dtype=dtype),
            torch.randn(40, 53, 16, device=device, dtype=dtype),
        ]
        nt = torch.nested.nested_tensor(ts, device=device, dtype=dtype)
        pad = 42
        correct_output = []
        for t in ts:
            next_output = torch.ones_like(ts[2]) * pad
            correct_output.append(next_output)
            next_output[:t.size(0), :t.size(1), :t.size(2)].copy_(t)
        correct_output = torch.stack(correct_output)
        padded = torch.nested.to_padded_tensor(nt, pad)
        self.assertEqual(padded, correct_output)

    # TODO: test noncontiguous to_padded_tensor
    # For now this tests the functionality of noncontiguous_to_padded_tensor
    # and the error message of to_padded_tensor
    # since to_padded_tensor does not support noncontiguous buffer yet
    @dtypes(torch.float, torch.float16, torch.double)
    @torch.inference_mode()
    def test_to_padded_tensor_noncontiguous(self, device, dtype):
        nt_contiguous, nt_noncontiguous = random_nt_noncontiguous_pair((2, 3, 6, 7), device, dtype)
        # test noncontiguous_to_padded_tensor functionality
        self.assertEqual(
            torch.nested.to_padded_tensor(nt_contiguous, 0.0),
            noncontiguous_to_padded_tensor(nt_noncontiguous))
        # test to_padded_tensor error message
        self.assertRaisesRegex(
            RuntimeError,
            r"for now to_padded_tensor only supports contiguous nested tensor",
            lambda: torch.nested.to_padded_tensor(nt_noncontiguous, 0.0)
        )

    @skipMeta
    def test_device_checks(self, device):
        nt = torch.nested.nested_tensor([], device=device)
        is_cuda = 'cuda' in str(device)
        self.assertEqual(nt.is_cuda, is_cuda)

    @dtypes(torch.float, torch.float16, torch.double)
    def test_nested_tensor_indexing(self, device, dtype):
        # edge case: empty nested tensor
        nt0 = torch.nested.nested_tensor([])
        self.assertRaises(IndexError, lambda: nt0[0])
        # normal case
        x0 = torch.randn((2, 5), device=device, dtype=dtype)
        x1 = torch.randn((3, 4), device=device, dtype=dtype)
        nt = torch.nested.nested_tensor([x0, x1])
        # single index: only support integer in the batch dimension
        self.assertEqual(nt[0], x0)
        self.assertEqual(nt[-1], x1)
        self.assertRaises(IndexError, lambda: nt[2])
        self.assertRaises(IndexError, lambda: nt[-3])
        self.assertRaises(NotImplementedError, lambda: nt[:])
        self.assertRaises(NotImplementedError, lambda: nt[...])
        # tuple of indices: only support integer in the batch dimension
        #                 + all possible indexing in the original tensor dimensions
        self.assertEqual(nt[0, 0, 0], x0[0, 0])
        self.assertEqual(nt[0, 1, :], x0[1, :])
        self.assertEqual(nt[1, ...], x1)
        self.assertRaises(IndexError, lambda: nt[1, 4, 2])
        self.assertRaises(NotImplementedError, lambda: nt[:, 1, 1])
        # test select on non-batch dimensions
        self.assertEqual(nt.select(1, 0)[0], x0.select(0, 0))
        self.assertEqual(nt.select(1, 0)[1], x1.select(0, 0))
        self.assertRaises(IndexError, lambda: nt.select(1, 3))
        self.assertEqual(nt.select(2, 0)[0], x0.select(1, 0))
        self.assertEqual(nt.select(2, 0)[1], x1.select(1, 0))
        self.assertRaises(IndexError, lambda: nt.select(2, 5))
        # make sure indexing returns a view
        nt[0].fill_(100.0)
        answer = torch.tensor(100.0, device=device, dtype=dtype).expand((2, 5))
        self.assertEqual(nt[0], answer)
        nt[1, 1, :].fill_(200.0)
        answer = torch.tensor(200.0, device=device, dtype=dtype).expand(4)
        self.assertEqual(nt[1, 1, :], answer)

        # Test that indexing works when requires_grad_(True)
        # previously this was failing because the backward kernel for select.int uses .sizes()
        nt = torch.nested.nested_tensor([x0, x1]).requires_grad_(True)
        self.assertEqual(nt[0], x0)
        self.assertEqual(nt[-1], x1)
        grad_x0 = torch.randn((2, 5), device=device, dtype=dtype)
        nt[0].backward(grad_x0)
        expected_grad = torch.nested.nested_tensor([grad_x0, torch.zeros((3, 4), device=device, dtype=dtype)])
        self.assertEqual(nt.grad, expected_grad)

    @parametrize("func", [subtest(torch.nn.functional.relu, name='relu'),
                          subtest(torch.nn.functional.relu_, name='relu_'),
                          subtest(torch.nn.functional.gelu, name='gelu'),
                          subtest(torch._C._nn.gelu_, name='gelu_'),
                          subtest(torch.tanh, name='tanh'),
                          subtest(torch.tanh_, name='tanh_'),
                          subtest(torch.neg, name='neg'),
                          subtest(torch.nn.functional.silu, name='silu'),
                          subtest(partial(torch.nn.functional.silu, inplace=True), name='silu_'),
                          subtest(torch.abs, name="abs"),
                          subtest(torch.abs_, name="abs_"),
                          subtest(torch.sgn, name="sgn"),
                          subtest(torch.logical_not, name='logical_not'),
                          subtest(torch.sin, name='sin'),
                          subtest(torch.cos, name='cos')])
    def test_activations(self, device, func):
        nt, nt_noncontiguous = random_nt_noncontiguous_pair((2, 3, 6, 7), device=device, dtype=torch.float32)
        nested_result = func(nt)
        self.assertTrue(nested_result.is_nested)
        for t, t_res in zip(nt.unbind(), nested_result.unbind()):
            self.assertEqual(func(t), t_res)
        self.assertRaisesRegex(
            RuntimeError,
            "NestedTensor must be contiguous to get buffer.",
            lambda: func(nt_noncontiguous))

    @parametrize("func", [subtest(torch.ge, name='ge'),
                          subtest(torch.eq, name='eq')])
    def test_binary_ops_with_scalar(self, device, func):
        nt_contiguous, nt_noncontiguous = random_nt_noncontiguous_pair(
            (2, 3, 6, 7), device=device, dtype=torch.float32)
        scalar = 0.0

        # should work regardless of contiguity
        for nt in (nt_contiguous, nt_noncontiguous):
            nested_result = func(nt, scalar)
            self.assertTrue(nested_result.is_nested)
            for t, t_res in zip(nt.unbind(), nested_result.unbind()):
                self.assertEqual(func(t, scalar), t_res)

    @dtypes(*floating_types_and_half())
    def test_nested_tensor_chunk(self, device, dtype):
        # Transformer use case
        a = torch.randn(3, 3 * 4, device=device, dtype=dtype)
        b = torch.randn(2, 3 * 4, device=device, dtype=dtype)
        c = torch.randn(1, 3 * 4, device=device, dtype=dtype)
        a_chunks = a.chunk(3, dim=-1)
        b_chunks = b.chunk(3, dim=-1)
        c_chunks = c.chunk(3, dim=-1)

        a_nt = [a_chunks[0], b_chunks[0], c_chunks[0]]
        b_nt = [a_chunks[1], b_chunks[1], c_chunks[1]]
        c_nt = [a_chunks[2], b_chunks[2], c_chunks[2]]

        nt = torch.nested.nested_tensor([a, b, c])
        chunked = nt.chunk(3, dim=-1)

        self.assertEqual(chunked[0], torch.nested.nested_tensor(a_nt))
        self.assertEqual(chunked[1], torch.nested.nested_tensor(b_nt))
        self.assertEqual(chunked[2], torch.nested.nested_tensor(c_nt))

        for chunk in chunked:
            self.assertFalse(chunk.is_contiguous())

        # Failure chunking on ragged dimensions
        self.assertRaisesRegex(
            RuntimeError, "Chunk for nested tensors is currently only supported for the last dimension.",
            lambda: torch.chunk(nt, 5, dim=1))
        self.assertRaisesRegex(
            RuntimeError, "Chunk for nested tensors is currently only supported for the last dimension.",
            lambda: torch.chunk(nt, 5, dim=0))

        # Failure on non-contiguous nt
        _, nt_noncontiguous = random_nt_noncontiguous_pair((2, 3), device, dtype)
        self.assertRaisesRegex(
            RuntimeError, "chunk expects `self` to be contiguous.", lambda: torch.chunk(nt_noncontiguous, 5, dim=-1))

        # Failure when calling non divisible n_chunks
        self.assertRaisesRegex(
            RuntimeError, "Chunk for nested tensors is only supported for "
            "nested tensors with trailing dimension divisible by chunks.",
            lambda: torch.chunk(nt, 5, dim=-1))

        # Failure when calling backward on a chunk
        a = torch.randn(3, 3 * 4, device=device, dtype=dtype, requires_grad=True)
        b = torch.randn(2, 3 * 4, device=device, dtype=dtype, requires_grad=True)
        nt_grad = torch.nested.as_nested_tensor([a, b])
        chunked = torch.chunk(nt_grad, 2, dim=-1)
        self.assertRaisesRegex(RuntimeError, "derivative for aten::chunk is not implemented",
                               lambda: chunked[0].backward(chunked[0].clone()))

    @dtypes(*floating_types_and_half())
    def test_nested_tensor_split_with_sizes(self, device, dtype):
        a = torch.randn(3, 20, device=device, dtype=dtype)
        b = torch.randn(2, 20, device=device, dtype=dtype)
        c = torch.randn(1, 20, device=device, dtype=dtype)

        split_sizes = [4, 6, 10]
        a_splits = a.split_with_sizes(split_sizes, dim=-1)
        b_splits = b.split_with_sizes(split_sizes, dim=-1)
        c_splits = c.split_with_sizes(split_sizes, dim=-1)

        nt = torch.nested.nested_tensor([a, b, c])
        nt_splits = nt.split_with_sizes(split_sizes, dim=-1)

        for i, nt_split in enumerate(nt_splits):
            self.assertEqual(nt_split, torch.nested.nested_tensor(
                [a_splits[i], b_splits[i], c_splits[i]]))
            dense_strides = torch.stack([
                torch.tensor(a_splits[i].stride()),
                torch.tensor(b_splits[i].stride()),
                torch.tensor(c_splits[i].stride())
            ])
            self.assertEqual(nt_split._nested_tensor_strides(), dense_strides)
            self.assertFalse(nt_split.is_contiguous())

        # Failure calling on ragged dimensions
        self.assertRaisesRegex(
            RuntimeError, "split_with_sizes for nested tensors is currently only supported for the last dimension.",
            lambda: torch.split_with_sizes(nt, split_sizes, dim=1))

        # Failure calling on non-last dimension
        self.assertRaisesRegex(
            RuntimeError, "split_with_sizes for nested tensors is currently only supported for the last dimension.",
            lambda: torch.split_with_sizes(nt, split_sizes, dim=0))

        # Failure on non-contiguous nt
        _, nt_noncontiguous = random_nt_noncontiguous_pair((2, 3), device, dtype)
        self.assertRaisesRegex(
            RuntimeError, "split_with_sizes expects `self` to be contiguous.",
            lambda: torch.split_with_sizes(nt_noncontiguous, split_sizes, dim=-1))

        # Failure when calling with split_sizes that don't cover the full dim size
        bad_split_sizes = [4, 6, 9]  # don't add up to 20
        self.assertRaisesRegex(
            RuntimeError, "split_with_sizes expects split_sizes to sum exactly to 20",
            lambda: torch.split_with_sizes(nt, bad_split_sizes, dim=-1))

    @dtypes(torch.float, torch.float16, torch.double)
    @torch.inference_mode()
    def test_nested_tensor_indexing_noncontiguous(self, device, dtype):
        nt_contiguous, nt_noncontiguous = random_nt_noncontiguous_pair((2, 3, 6, 7), device, dtype)
        self.assertEqual(nt_contiguous.size(0), nt_noncontiguous.size(0))
        n = nt_contiguous.size(0)
        for i in range(n):
            self.assertEqual(nt_contiguous[i], nt_noncontiguous[i])

    @dtypes(torch.float, torch.float16)
    @skipMeta
    @torch.inference_mode()
    @parametrize("transpose", [True, False])
    def test_nested_tensor_add(self, device, dtype, transpose):
        if transpose:
            a = torch.randn(2, 2, 2, device=device, dtype=dtype)
            b = torch.rand(2, 2, 2, device=device, dtype=dtype)
            c = a.transpose(-1, -2).contiguous()
            d = b.transpose(-1, -2).contiguous()
            nt1 = torch.nested.nested_tensor([a, b, a, b])
            nt2 = torch.nested.nested_tensor([c, d, c, d]).transpose(-1, -2)
        else:
            (nt1, nt2) = self.random_nt_pair(device, dtype, 4, (4, 4))
        ref = torch.nested.nested_tensor([t1 + t2 for (t1, t2) in zip(nt1.unbind(), nt2.unbind())])
        out = nt1 + nt2
        self.assertEqual(ref, out)

    @dtypes(torch.float, torch.float16)
    @skipMeta
    @torch.inference_mode()
    @parametrize("transpose", [True, False])
    def test_nested_tensor_sub(self, device, dtype, transpose):
        if transpose:
            a = torch.randn(2, 2, 2, device=device, dtype=dtype)
            b = torch.rand(2, 2, 2, device=device, dtype=dtype)
            c = a.transpose(-1, -2).contiguous()
            d = b.transpose(-1, -2).contiguous()
            nt1 = torch.nested.nested_tensor([a, b, a, b])
            nt2 = torch.nested.nested_tensor([c, d, c, d]).transpose(-1, -2)
        else:
            (nt1, nt2) = self.random_nt_pair(device, dtype, 4, (4, 4))
        ref = torch.nested.nested_tensor([t1 - t2 for (t1, t2) in zip(nt1.unbind(), nt2.unbind())])
        out = nt1 - nt2
        self.assertEqual(ref, out)

    @onlyCUDA
    @dtypes(torch.float, torch.float16)
    @torch.inference_mode()
    @parametrize("embedding_dim", [8, 128, 256, 384])
    def test_nested_tensor_dense_elementwise(self, device, dtype, embedding_dim):
        def _test_add_mul(nt, t):
            ref_add = torch.nested.nested_tensor(
                [t1 + t2 for (t1, t2) in zip(nt.unbind(), t.unbind())])
            ref_mul = torch.nested.nested_tensor(
                [t1 * t2 for (t1, t2) in zip(nt.unbind(), t.unbind())])
            self.assertEqual(nt.add(t), ref_add)
            self.assertEqual(nt.mul(t), ref_mul)

        batch_size = 32
        seq_lens = torch.randint(low=0, high=10, size=(batch_size,))

        # [B, *, D], [B, 1, D] case
        ts = [torch.randn((seq_len, embedding_dim)) for seq_len in seq_lens]
        nt = torch.nested.nested_tensor(ts, device=device, dtype=dtype)
        t = torch.randn((batch_size, 1, embedding_dim), device=device, dtype=dtype)
        _test_add_mul(nt, t)

        # [B, *], [B, 1] case
        ts = [torch.randn(seq_len) for seq_len in seq_lens]
        nt = torch.nested.nested_tensor(ts, device=device, dtype=dtype)
        t = torch.randn((batch_size, 1), device=device, dtype=dtype)
        _test_add_mul(nt, t)

    @dtypes(torch.float, torch.float16)
    @skipMeta
    @torch.inference_mode()
    def test_nested_tensor_mul(self, device, dtype):
        # nested tensor * nested tensor
        (nt1, nt2) = self.random_nt_pair(device, dtype, 4, (4, 4))
        ref = torch.nested.nested_tensor([t1 * t2 for (t1, t2) in zip(nt1.unbind(), nt2.unbind())])
        out = nt1 * nt2
        self.assertEqual(ref, out)
        # nested tensor * scalar
        number = 10.0
        scalar = torch.tensor(number).to(dtype).to(device)
        ref = torch.nested.nested_tensor([t * number for t in nt1.unbind()])
        out_number0 = nt1 * number
        out_number1 = number * nt1
        out_scalar0 = nt1 * scalar
        out_scalar1 = scalar * nt1
        self.assertEqual(out_number0, ref)
        self.assertEqual(out_number1, ref)
        self.assertEqual(out_scalar0, ref)
        self.assertEqual(out_scalar1, ref)
        # error case: numel == 1 but dim > 0
        vector = torch.tensor([number]).to(dtype).to(device)
        self.assertRaisesRegex(
            RuntimeError,
            "Expected both self and other to be nested, but got a nested self and non-nested other",
            lambda: nt1.mul(vector)
        )
        self.assertRaisesRegex(
            RuntimeError,
            "Expected both self and other to be nested, but got a non-nested self and nested other",
            lambda: vector.mul(nt1)
        )

    @dtypes(torch.float, torch.float16)
    @skipMeta
    @torch.inference_mode()
    def test_nested_tensor_div(self, device, dtype):
        nt, nt2 = self.random_nt_pair(device, dtype, 4, (4, 4))
        scale = 4.0
        ref = torch.nested.nested_tensor([t / scale for t in nt.unbind()])
        out = nt / 4.0
        self.assertEqual(ref, out)
        ref_transposed = ref.transpose(1, 2)
        out = nt.transpose(1, 2) / 4.0
        self.assertEqual(ref_transposed, out)

        ref = torch.nested.nested_tensor([t / t2 for (t, t2) in zip(nt.unbind(), nt2.unbind())])
        out = nt / nt2
        self.assertEqual(ref, out)

        out = nt.transpose(1, 2) / nt2.transpose(1, 2)
        self.assertEqual(ref.transpose(1, 2), out)

        nt_transpose_copy = torch.nested.nested_tensor([t.transpose(0, 1) for t in nt.unbind()])

        self.assertRaisesRegex(
            RuntimeError, "div requires strides to match when given NestedTensors",
            lambda: nt_transpose_copy.transpose(1, 2) / nt2)

        nt = torch.nested.nested_tensor([torch.randn(i, 4) for i in [3, 4, 5]], device=device, dtype=dtype)
        nt_chunks = nt.chunk(2, -1)
        self.assertRaisesRegex(
            RuntimeError, "div requires offsets to match when given NestedTensors",
            lambda: nt_chunks[0] / nt_chunks[1])

    @dtypes(torch.float, torch.float16)
    @skipMeta
    @torch.inference_mode()
    def test_nested_tensor_add_in_place(self, device, dtype):
        (nt1, nt2) = self.random_nt_pair(device, dtype, 4, (4, 4))
        ref = torch.nested.nested_tensor([t1 + t2 for (t1, t2) in zip(nt1.unbind(), nt2.unbind())])
        nt1 += nt2
        self.assertEqual(ref, nt1)

    @dtypes(torch.float, torch.float16)
    @skipMeta
    @torch.inference_mode()
    def test_nested_tensor_mul_in_place(self, device, dtype):
        # nested tensor * nested tensor
        (nt1, nt2) = self.random_nt_pair(device, dtype, 4, (4, 4))
        ref = torch.nested.nested_tensor([t1 * t2 for (t1, t2) in zip(nt1.unbind(), nt2.unbind())])
        nt1 *= nt2
        self.assertEqual(ref, nt1)
        # nested tensor * scalar
        number = 10.0
        scalar = torch.tensor(number).to(dtype).to(device)
        ref = torch.nested.nested_tensor([t * number for t in nt1.unbind()])
        out_number = nt1.clone()
        out_number *= number
        out_scalar = nt1.clone()
        out_scalar *= scalar
        self.assertEqual(out_number, ref)
        self.assertEqual(out_scalar, ref)
        self.assertRaisesRegex(
            RuntimeError,
            r"output with shape \[.*\] doesn't match the broadcast shape \[.*\]",
            lambda: scalar.mul_(nt1)
        )
        # error case: numel == 1 but dim > 0
        vector = torch.tensor([number]).to(dtype).to(device)
        self.assertRaisesRegex(
            RuntimeError,
            "Expected both self and other to be nested, but got a nested self and non-nested other",
            lambda: nt1.mul_(vector)
        )
        self.assertRaisesRegex(
            RuntimeError,
            "Expected both self and other to be nested, but got a non-nested self and nested other",
            lambda: vector.mul_(nt1)
        )

    @onlyCPU
    @skipMeta
    @dtypes(torch.float)
    def test_nested_tensor_sum_dim(self, device, dtype):
        params = ((2, (1, 1)), ((4), (4, 4)), (10, (3, 5, 7)))

        def test_sum(device, dtype, ntensors, max_sizes, dim, keepdim=True):
            nt = random_nt(device, dtype, ntensors, max_sizes, require_non_empty=False)
            nt2 = nt.clone()
            ub2 = nt2.unbind()
            nt.requires_grad_(True)
            [t.requires_grad_(True) for t in ub2]
            nt_sum = nt.sum(dim=dim, keepdim=keepdim)
            ub2_sum = [t.sum(-1, keepdim=keepdim) for t in ub2]
            self.assertEqual(nt_sum, torch.nested.nested_tensor(ub2_sum))

            # test backward
            # generate gradient tensor that has the same size as the output
            size = nt_sum._nested_tensor_size()
            gt2 = []
            for i in range(ntensors):
                gt2.append(torch.randn(size[i].tolist(), device=device, dtype=dtype))
            gt = torch.nested.nested_tensor(gt2).clone()
            nt_sum.backward(gt)
            for t2, g2 in zip(ub2_sum, gt2):
                t2.backward(g2)
            self.assertEqual(nt.grad, torch.nested.nested_tensor([t.grad for t in ub2]))
            return

        for ntensors, max_sizes in params:
            test_sum(device, dtype, ntensors, max_sizes, len(max_sizes))

        # Test error inputs
        with self.assertRaisesRegex(RuntimeError, "NestedTensor can only be reduced across the last"):
            torch.nested.nested_tensor([torch.tensor([3, 4, 5]), torch.tensor([1, 2])]).sum(0, keepdim=True)

        with self.assertRaisesRegex(RuntimeError, "NestedTensor only allows reduction of a single"):
            torch.nested.nested_tensor([torch.tensor([[3, 4, 5]]), torch.tensor([[1, 2]])]).sum([0, 1], keepdim=True)

        with self.assertRaisesRegex(RuntimeError, "NestedTensor always requires keepdim=True for now."):
            torch.nested.nested_tensor([torch.tensor([3, 4, 5]), torch.tensor([1, 2])]).sum(-1)

    @dtypes(torch.float, torch.float16)
    def test_contiguous(self, device, dtype):
        # Since we don't have access to the buffer in python this is harder to show what
        # we are testing for. When we call chunk on a consistent dim of a NT
        # for chunk_size > 1 the resulting tensors are views of the original NT
        # whose numels is now less than the size of the buffer. Clone was
        # previously creating a new NT with a buffer that was the same size as the
        # original.
        nt_contiguous = torch.nested.nested_tensor([torch.randn(2, 20, device=device, dtype=dtype),
                                                    torch.randn(4, 20, device=device, dtype=dtype)])
        # Split up the last dimension which has a consistent size of 20 into 5 chunks
        chunks = nt_contiguous.chunk(5, dim=-1)

        # # Check chunks are contiguous after calling contiguous
        for chunk in chunks:
            self.assertFalse(chunk.is_contiguous())
            self.assertTrue(chunk.contiguous().is_contiguous())

    @dtypes(torch.float, torch.float16)
    @skipMeta
    def test_clone(self, device, dtype):
        nt1 = random_nt(device, dtype, 4, (4, 4), (1, 1))
        nt2 = nt1.clone()
        # Verify the values match
        self.assertEqual(nt1, nt2)
        # Verify modifying nt2 doesn't affect nt1
        nt2.mul_(nt1)
        ub1 = nt1.unbind()
        ub2 = nt2.unbind()
        for i in range(len(ub1)):
            self.assertNotEqual(ub1[i], ub2[i])

        nt1.clone(memory_format=torch.preserve_format)
        msg = "Nested tensor clone supports Preserve and Contiguous memory formats, called clone with memory format: ChannelsLast"
        with self.assertRaisesRegex(RuntimeError, msg):
            nt1.clone(memory_format=torch.channels_last)

    # cannot test torch.float16 because: RuntimeError: "bernoulli_scalar_cpu_" not implemented for 'Half'
    @decorateIf(xfailIfTorchDynamo, lambda params: params["layout"] == torch.jagged)
    @dtypes(torch.float, torch.double)
    @parametrize("layout", [torch.strided, torch.jagged], name_fn=layout_name)
    def test_dropout(self, device, dtype, layout):
        # edge case: empty nested tensor
        # TODO: support empty NT in jagged layout
        if layout == torch.strided:
            nt0 = torch.nested.nested_tensor([], layout=layout)
            y = torch.nn.functional.dropout(nt0, 0.5)
            self.assertEqual(nt0, y)
        # normal nested tensor
        ntensors = 4
        if layout == torch.jagged:
            nt = random_nt(device, dtype, ntensors, (4, 4), (0, 3), layout=layout)
        else:
            nt = random_nt(device, dtype, ntensors, (4, 4), layout=layout)
        # edge case: invalid dropout
        self.assertRaises(ValueError, lambda: torch.nn.Dropout(-0.1))
        self.assertRaises(ValueError, lambda: torch.nn.Dropout(1.1))
        self.assertRaises(ValueError, lambda: torch.nn.functional.dropout(nt, -0.1))
        self.assertRaises(ValueError, lambda: torch.nn.functional.dropout(nt, 1.1))
        # edge case: no dropout
        dropouter = torch.nn.Dropout(0.0)
        y0 = dropouter(nt)
        y1 = torch.nn.functional.dropout(nt, 0.0)
        self.assertEqual(nt, y0)
        self.assertEqual(nt, y1)
        # edge case: all dropout
        dropouter = torch.nn.Dropout(1.0)
        y0 = dropouter(nt)
        y1 = torch.nn.functional.dropout(nt, 1.0)
        nt0 = torch.zeros_like(nt)
        self.assertEqual(nt0, y0)
        self.assertEqual(nt0, y1)
        # normal case: normal dropout
        p = 0.2
        y = torch.nn.functional.dropout(nt, p)
        expect = nt.clone()
        if layout == torch.jagged:
            expect = torch.where(y == 0.0, y, nt)
            expect /= 1.0 - p
            self.assertEqual(y, expect)
        else:
            expect = nt.clone()
            for i in range(ntensors):
                actual_tensor = y[i].view(-1)
                expect_tensor = expect[i].view(-1)
                for j in range(actual_tensor.shape[0]):
                    if actual_tensor[j].item() == 0.0:
                        expect_tensor[j] = 0.0
                    else:
                        expect_tensor[j] /= 1.0 - p
            self.assertEqual(y, expect)
        with freeze_rng_state():
            dropouter = torch.nn.Dropout(p)
            y0 = dropouter(nt)
        with freeze_rng_state():
            y1 = torch.nn.functional.dropout(nt, p)
        self.assertEqual(y0, y1)

    @dtypes(torch.float, torch.double)
    def test_dropout_noncontiguous(self, device, dtype):
        ntensors = 4
        nt0 = random_nt(device, dtype, ntensors, (4, 4))
        nt1 = nt0.transpose(-1, -2)
        p = 0.3
        with freeze_rng_state():
            dropouter = torch.nn.Dropout(p)
            y0 = dropouter(nt0)
        with freeze_rng_state():
            y1 = torch.nn.functional.dropout(nt1, p).transpose(-1, -2)
        self.assertEqual(y0, y1)

    # cannot test torch.float16 because: RuntimeError: "softmax_kernel_impl" not implemented for 'Half'
    @dtypes(torch.float, torch.double)
    def test_softmax(self, device, dtype):
        # normal nested tensor
        ntensors = 4
        nt = random_nt(device, dtype, ntensors, (4, 4))
        # error case: softmax across nested dimension
        self.assertRaisesRegex(
            RuntimeError,
            "Cannot apply softmax across nested dimension 0",
            lambda: torch.nn.functional.softmax(nt, 0)
        )
        self.assertRaisesRegex(
            RuntimeError,
            "Cannot apply softmax across nested dimension 0",
            lambda: torch.nn.functional.softmax(nt, -3)
        )
        # error case: dimension out of range
        self.assertRaises(IndexError, lambda: torch.nn.functional.softmax(nt, 3))
        self.assertRaises(IndexError, lambda: torch.nn.functional.softmax(nt, -4))
        # normal case: should equal to padding -inf
        softmaxer = torch.nn.Softmax(1)
        y0 = softmaxer(nt)
        y1 = torch.nn.functional.softmax(nt, 1)
        self.assertEqual(y0, y1)
        pt = torch.nested.to_padded_tensor(nt, float("-inf"))
        # if an entire slice is padded, then softmax will return 0.0 / 0.0 = nan
        # however, physically speaking that should be 0.0
        expect = torch.nn.functional.softmax(pt, 1).nan_to_num_(0.0)
        self.assertEqual(torch.nested.to_padded_tensor(y0, 0.0), expect)
        # edge case: empty nested tensor
        nt0 = torch.nested.nested_tensor([])
        y = torch.nn.functional.softmax(nt0, 1)
        self.assertEqual(nt0, y)
        # edge case: nesting scalars
        nt1 = torch.nested.nested_tensor([torch.tensor(0.0), torch.tensor(1.0)])
        self.assertRaises(RuntimeError, lambda: torch.nn.functional.softmax(nt1, 0))
        self.assertRaises(IndexError, lambda: torch.nn.functional.softmax(nt1, 1))

    @dtypes(torch.float, torch.double)
    @torch.inference_mode()
    def test_softmax_noncontiguous(self, device, dtype):
        nt_contiguous, nt_noncontiguous = random_nt_noncontiguous_pair((2, 3, 6, 7), device, dtype)
        self.assertEqual(
            torch.nn.functional.softmax(nt_contiguous, -1),
            torch.nn.functional.softmax(nt_noncontiguous, -1))

    def _test_bmm(self, device, dtype):
        # error case: one is nested but the other is not
        nt = torch.nested.nested_tensor([torch.randn(2), torch.randn(3)], device=device, dtype=dtype)
        t = torch.randn(4, device=device, dtype=dtype)
        self.assertRaisesRegex(
            RuntimeError,
            "Expected both to be nested, but got a nested self and non-nested other",
            lambda: nt.bmm(t)
        )
        self.assertRaisesRegex(
            RuntimeError,
            "Expected both to be nested, but got a non-nested self and nested other",
            lambda: t.bmm(nt)
        )
        # error case: not 3D tensors
        nt0 = torch.nested.nested_tensor([], device=device, dtype=dtype)
        nt1 = torch.nested.nested_tensor([torch.randn(2), torch.randn(3)], device=device, dtype=dtype)
        nt2 = torch.nested.nested_tensor([torch.randn((2, 4)), torch.randn((3, 4))], device=device, dtype=dtype)
        self.assertRaisesRegex(
            RuntimeError,
            "batch1 must be a 3D tensor",
            lambda: nt0.bmm(nt0)
        )
        self.assertRaisesRegex(
            RuntimeError,
            "batch1 must be a 3D tensor",
            lambda: nt0.bmm(nt1)
        )
        self.assertRaisesRegex(
            RuntimeError,
            "batch1 must be a 3D tensor",
            lambda: nt0.bmm(nt2)
        )
        self.assertRaisesRegex(
            RuntimeError,
            "batch1 must be a 3D tensor",
            lambda: nt1.bmm(nt0)
        )
        self.assertRaisesRegex(
            RuntimeError,
            "batch1 must be a 3D tensor",
            lambda: nt1.bmm(nt1)
        )
        self.assertRaisesRegex(
            RuntimeError,
            "batch1 must be a 3D tensor",
            lambda: nt1.bmm(nt2)
        )
        self.assertRaisesRegex(
            RuntimeError,
            "batch2 must be a 3D tensor",
            lambda: nt2.bmm(nt0)
        )
        self.assertRaisesRegex(
            RuntimeError,
            "batch2 must be a 3D tensor",
            lambda: nt2.bmm(nt1)
        )
        # error case: incompatible batch size
        nt0 = torch.nested.nested_tensor([torch.randn((2, 4)), torch.randn((3, 4))], device=device, dtype=dtype)
        nt1 = torch.nested.nested_tensor([torch.randn((4, 6)),
                                          torch.randn((4, 5)),
                                          torch.randn((4, 7))],
                                         device=device, dtype=dtype)
        self.assertRaisesRegex(
            RuntimeError,
            "Expected size for the 1st dimension of batch2 tensor to be: 2 but got: 3.",
            lambda: nt0.bmm(nt1)
        )
        self.assertRaisesRegex(
            RuntimeError,
            "Expected size for the 1st dimension of batch2 tensor to be: 3 but got: 2.",
            lambda: nt1.bmm(nt0)
        )
        # error case: underlying matrices cannot be multiplied
        nt0 = torch.nested.nested_tensor([torch.randn((2, 4)), torch.randn((3, 4))], device=device, dtype=dtype)
        self.assertRaisesRegex(
            RuntimeError,
            r"0-th nested matrices in batch cannot be multiplied \(2x4 and 2x4\)",
            lambda: nt0.bmm(nt0)
        )
        # normal nested tensor
        nt0 = torch.nested.nested_tensor([torch.randn((2, 4)), torch.randn((3, 7))], device=device, dtype=dtype)
        nt1 = torch.nested.nested_tensor([torch.randn((4, 6)), torch.randn((7, 5))], device=device, dtype=dtype)
        actual = torch.nested.to_padded_tensor(nt0.bmm(nt1), 0.0)
        expect = torch.nested.to_padded_tensor(nt0, 0.0).bmm(torch.nested.to_padded_tensor(nt1, 0.0))
        if dtype == torch.float16:
            self.assertEqual(actual, expect, rtol=1e-3, atol=1e-3)
        else:
            self.assertEqual(actual, expect)

        # test tensorcore path
        nt0 = torch.nested.nested_tensor([torch.randn((2, 8)), torch.randn((3, 16))], device=device, dtype=dtype)
        nt1 = torch.nested.nested_tensor([torch.randn((8, 8)), torch.randn((16, 8))], device=device, dtype=dtype)
        actual = torch.nested.to_padded_tensor(nt0.bmm(nt1), 0.0)
        expect = torch.nested.to_padded_tensor(nt0, 0.0).bmm(torch.nested.to_padded_tensor(nt1, 0.0))
        if dtype == torch.float16:
            self.assertEqual(actual, expect, rtol=1e-3, atol=1e-3)
        else:
            self.assertEqual(actual, expect)

    @onlyCUDA
    @dtypes(torch.float, torch.double, torch.float16)
    def test_bmm_cuda(self, device, dtype):
        self._test_bmm(device, dtype)

    @onlyCPU
    # cannot test torch.float16 because: RuntimeError: "addmm_impl_cpu_" not implemented for 'Half'
    @dtypes(torch.float, torch.double)
    def test_bmm_cpu(self, device, dtype):
        self._test_bmm(device, dtype)

    # cannot test torch.float16 because: RuntimeError: "addmm_impl_cpu_" not implemented for 'Half'
    @dtypes(torch.float, torch.double)
    def test_bmm_noncontiguous(self, device, dtype):
        nt0_contiguous, nt0_noncontiguous = random_nt_noncontiguous_pair((2, 3), device, dtype)
        nt1_contiguous, nt1_noncontiguous = random_nt_noncontiguous_pair((6, 7), device, dtype)
        self.assertEqual(
            nt0_contiguous.transpose(-1, -2).bmm(nt1_contiguous),
            nt0_noncontiguous.transpose(-1, -2).bmm(nt1_noncontiguous))

    @dtypes(torch.float, torch.double)
    def test_matmul_with_bmm_path(self, device, dtype):
        def unbind_rebind_matmul(nt1, nt2):
            t1s = nt1.unbind()
            t2s = nt2.unbind()
            out_ts = [t1.matmul(t2) for t1, t2 in zip(t1s, t2s)]
            return torch.nested.nested_tensor(out_ts)

        # [N, n_head, *, head_dim], [N, n_head, head_dim, *]
        Ns = [1, 2, 5]
        n_heads = np.random.randint(2, 5)
        head_dim = 3
        t1s = []
        t2s = []
        for N in Ns:
            for _ in range(N):
                seq_len1 = np.random.randint(2, 5)
                seq_len2 = np.random.randint(2, 5)
                t1s.append(torch.randn(n_heads, seq_len1, head_dim))
                t2s.append(torch.randn(n_heads, head_dim, seq_len2))
            nt1 = torch.nested.nested_tensor(t1s, device=device, dtype=dtype)
            nt2 = torch.nested.nested_tensor(t2s, device=device, dtype=dtype)
            self.assertEqual(torch.matmul(nt1, nt2), unbind_rebind_matmul(nt1, nt2))

        # test with noncontiguous
        t3s = []
        t4s = []
        for _ in range(N):
            seq_len = np.random.randint(2, 5)
            t3s.append(torch.randn(seq_len, n_heads, head_dim))
            t4s.append(torch.randn(seq_len, n_heads, head_dim))
        nt3 = torch.nested.nested_tensor(t3s, device=device, dtype=dtype).transpose(1, 2)
        nt4 = torch.nested.nested_tensor(t4s, device=device, dtype=dtype).transpose(1, 2).transpose(2, 3)
        self.assertEqual(torch.matmul(nt3, nt4), unbind_rebind_matmul(nt3, nt4))

    # cannot test torch.float16 because: RuntimeError: "bmm" not implemented for 'Half'
    @dtypes(torch.float, torch.double)
    def test_matmul(self, device, dtype):
        # error case: one is nested but the other is not
        nt = torch.nested.nested_tensor([torch.randn(2), torch.randn(3)], device=device, dtype=dtype)
        t = torch.randn(4, device=device, dtype=dtype)
        self.assertRaisesRegex(
            RuntimeError,
            "Expected both to be nested, but got a nested self and non-nested other",
            lambda: torch.matmul(nt, t)
        )
        self.assertRaisesRegex(
            RuntimeError,
            "Expected both to be nested, but got a non-nested self and nested other",
            lambda: torch.matmul(t, nt)
        )
        # error case: not 3+D tensors
        nt0 = torch.nested.nested_tensor([], device=device, dtype=dtype)
        nt1 = torch.nested.nested_tensor([torch.randn(2), torch.randn(3)], device=device, dtype=dtype)
        nt2 = torch.nested.nested_tensor([torch.randn((2, 4)), torch.randn((3, 4))], device=device, dtype=dtype)
        self.assertRaisesRegex(
            RuntimeError,
            r"matmul: For nested tensors, only inputs with >= 3 dims are currently supported. 1st input has rank: [0-9]+",
            lambda: torch.matmul(nt0, nt0)
        )
        self.assertRaisesRegex(
            RuntimeError,
            r"matmul: For nested tensors, only inputs with >= 3 dims are currently supported. 1st input has rank: [0-9]+",
            lambda: torch.matmul(nt0, nt1)
        )
        self.assertRaisesRegex(
            RuntimeError,
            r"matmul: For nested tensors, only inputs with >= 3 dims are currently supported. 1st input has rank: [0-9]+",
            lambda: torch.matmul(nt0, nt2)
        )
        self.assertRaisesRegex(
            RuntimeError,
            r"matmul: For nested tensors, only inputs with >= 3 dims are currently supported. 1st input has rank: [0-9]+",
            lambda: torch.matmul(nt1, nt0)
        )
        self.assertRaisesRegex(
            RuntimeError,
            r"matmul: For nested tensors, only inputs with >= 3 dims are currently supported. 1st input has rank: [0-9]+",
            lambda: torch.matmul(nt1, nt1)
        )
        self.assertRaisesRegex(
            RuntimeError,
            r"matmul: For nested tensors, only inputs with >= 3 dims are currently supported. 1st input has rank: [0-9]+",
            lambda: torch.matmul(nt1, nt2)
        )
        self.assertRaisesRegex(
            RuntimeError,
            r"matmul: For nested tensors, only inputs with >= 3 dims are currently supported. 2nd input has rank: [0-9]+",
            lambda: torch.matmul(nt2, nt0)
        )
        self.assertRaisesRegex(
            RuntimeError,
            r"matmul: For nested tensors, only inputs with >= 3 dims are currently supported. 2nd input has rank: [0-9]+",
            lambda: torch.matmul(nt2, nt1)
        )
        # error case: incompatible batch size
        nt0 = torch.nested.nested_tensor([torch.randn((2, 4)), torch.randn((3, 4))], device=device, dtype=dtype)
        nt1 = torch.nested.nested_tensor([torch.randn((4, 6)),
                                          torch.randn((4, 5)),
                                          torch.randn((4, 7))],
                                         device=device, dtype=dtype)
        self.assertRaisesRegex(
            RuntimeError,
            r"matmul: Expected size for the 1st dimension of 2nd input tensor to be: [0-9]+ but got: [0-9]+.",
            lambda: torch.matmul(nt0, nt1)
        )
        self.assertRaisesRegex(
            RuntimeError,
            r"matmul: Expected size for the 1st dimension of 2nd input tensor to be: [0-9]+ but got: [0-9]+.",
            lambda: torch.matmul(nt1, nt0)
        )
        # error case: incompatible (wrong) batch sizes that shouldn't even broadcast?
        nt0 = torch.nested.nested_tensor([torch.randn((2, 2, 4)),
                                          torch.randn((2, 3, 4))],
                                         device=device, dtype=dtype)
        nt1 = torch.nested.nested_tensor([torch.randn((3, 4, 6)),
                                          torch.randn((3, 4, 5))],
                                         device=device, dtype=dtype)
        self.assertRaisesRegex(
            RuntimeError,
            "matmul(): For nested tensors, batch dimensions must have the same sizes,",
            lambda: torch.matmul(nt0, nt1)
        )
        # error case: incompatible batch sizes that should technically broadcast
        nt0 = torch.nested.nested_tensor([torch.randn((2, 2, 4)),
                                          torch.randn((1, 3, 4))],
                                         device=device, dtype=dtype)
        nt1 = torch.nested.nested_tensor([torch.randn((1, 4, 6)),
                                          torch.randn((3, 4, 5))],
                                         device=device, dtype=dtype)
        self.assertRaisesRegex(
            RuntimeError,
            "matmul(): For nested tensors, batch dimensions must have the same sizes,",
            lambda: torch.matmul(nt0, nt1)
        )
        # error case: underlying matrices cannot be multiplied
        nt0 = torch.nested.nested_tensor([torch.randn((2, 4)), torch.randn((3, 4))], device=device, dtype=dtype)
        self.assertRaisesRegex(
            RuntimeError,
            "matmul(): Nested tensors cannot be matrix multiplied",
            lambda: torch.matmul(nt0, nt0)
        )
        # normal nested tensor: 3D
        nt0 = torch.nested.nested_tensor([torch.randn((2, 4)), torch.randn((3, 7))], device=device, dtype=dtype)
        nt1 = torch.nested.nested_tensor([torch.randn((4, 6)), torch.randn((7, 5))], device=device, dtype=dtype)
        actual = torch.nested.to_padded_tensor(torch.matmul(nt0, nt1), 0.0)
        expect = torch.matmul(torch.nested.to_padded_tensor(nt0, 0.0), torch.nested.to_padded_tensor(nt1, 0.0))
        self.assertEqual(actual, expect)
        # normal nested tensor: 4D (with testing for batch_size=1)
        nt0 = torch.nested.nested_tensor([torch.randn((1, 2, 4)),
                                          torch.randn((8, 3, 7))],
                                         device=device, dtype=dtype)
        nt1 = torch.nested.nested_tensor([torch.randn((1, 4, 6)),
                                          torch.randn((8, 7, 5))],
                                         device=device, dtype=dtype)
        actual = torch.nested.to_padded_tensor(torch.matmul(nt0, nt1), 0.0)
        expect = torch.matmul(torch.nested.to_padded_tensor(nt0, 0.0), torch.nested.to_padded_tensor(nt1, 0.0))
        self.assertEqual(actual, expect)
        # normal nested tensor: 5D
        nt0 = torch.nested.nested_tensor([torch.randn((8, 9, 2, 4)),
                                          torch.randn((8, 9, 3, 7))],
                                         device=device, dtype=dtype)
        nt1 = torch.nested.nested_tensor([torch.randn((8, 9, 4, 6)),
                                          torch.randn((8, 9, 7, 5))],
                                         device=device, dtype=dtype)
        actual = torch.nested.to_padded_tensor(torch.matmul(nt0, nt1), 0.0)
        expect = torch.matmul(torch.nested.to_padded_tensor(nt0, 0.0), torch.nested.to_padded_tensor(nt1, 0.0))
        self.assertEqual(actual, expect)

    # only supported on CUDA for now
    @dtypes(torch.float, torch.double)
    def test_matmul_nt_with_broadcasted_t(self, device, dtype):
        # NT (B, *, C, D) with T (D, E) broadcasting case
        nt = random_nt_from_dims([3, None, 4, 5], device=device, dtype=dtype)
        t = torch.randn(5, 6, device=device, dtype=dtype)
        output = torch.matmul(nt, t)

        # should be equivalent to matmul-ing each component with the dense tensor
        self.assertEqual(nt.size(0), output.size(0))
        for component, out_component in zip(nt, output):
            self.assertEqual(out_component, torch.matmul(component, t))

    # cannot test torch.float16 because: RuntimeError: "bmm" not implemented for 'Half'
    @dtypes(torch.float, torch.double)
    def test_matmul_noncontiguous(self, device, dtype):
        nt0_contiguous, nt0_noncontiguous = random_nt_noncontiguous_pair((2, 3), device, dtype)
        nt1_contiguous, nt1_noncontiguous = random_nt_noncontiguous_pair((6, 7), device, dtype)
        self.assertEqual(
            torch.matmul(nt0_contiguous.transpose(-1, -2), nt1_contiguous),
            torch.matmul(nt0_noncontiguous.transpose(-1, -2), nt1_noncontiguous))

    @dtypes(torch.float, torch.double)
    def test_linear(self, device, dtype):
        a = torch.randn(1, 2, device=device, dtype=dtype)
        b = torch.randn(2, 2, device=device, dtype=dtype)
        c = torch.randn(3, 2, device=device, dtype=dtype)
        nt = torch.nested.nested_tensor([a, b, c])

        weight = torch.randn(2, 2, device=device, dtype=dtype)
        bias = torch.randn(2, device=device, dtype=dtype)
        # success case
        torch.functional.F.linear(nt, weight, bias)

        # invalid nested tensor dimension
        msg = r'Linear requires nested_tensor.dim == 3 and dense_matrix.dim == 2. Nested tensor dim: 2. Dense tensor dim: 2'
        nt1 = torch.nested.nested_tensor([torch.randn(1, device=device, dtype=dtype),
                                          torch.randn(2, device=device, dtype=dtype)])
        with self.assertRaisesRegex(RuntimeError, msg):
            torch.functional.F.linear(nt1, weight, bias)

        # invalid weight shape
        msg = r'Linear requires nested_tensor.dim == 3 and dense_matrix.dim == 2. Nested tensor dim: 3. Dense tensor dim: 3'
        weight1 = torch.randn(2, 2, 3, device=device, dtype=dtype)
        with self.assertRaisesRegex(RuntimeError, msg):
            torch.functional.F.linear(nt, weight1, bias)

        # inconsistent last dim of nested tensor
        msg = r"Expected all tensors in nested tensor to have the same trailing dimension, instead last dimension equals:"
        nt2 = torch.nested.nested_tensor([torch.randn(1, 2, device=device, dtype=dtype),
                                          torch.randn(2, 3, device=device, dtype=dtype)])
        with self.assertRaisesRegex(RuntimeError, msg):
            torch.functional.F.linear(nt2, weight, bias)

        # Mismatch of nested tensor last dim and weight dimension
        weight2 = torch.randn(2, 4, device=device, dtype=dtype)
        msg = r"Shape mismatch for NestedTensor Linear: Expected input's \(a nested tensor\) 'last_dim'" \
            r" to equal 'weight.size\(1\), but got: last_dim = 2, and weight.size\(1\) = 4"
        with self.assertRaisesRegex(RuntimeError, msg):
            torch.functional.F.linear(nt, weight2, bias)

        # Nested tensor input and nested weight
        nt_weight = nt.clone()
        msg = r"Linear does not support nested weight when input is a nested tensor."
        with self.assertRaisesRegex(RuntimeError, msg):
            torch.functional.F.linear(nt, nt_weight, bias)

    # TODO: test noncontiguous linear
    # For now this tests the error message of linear
    # since linear does not support noncontiguous buffer yet
    @dtypes(torch.float, torch.double)
    def test_linear_noncontiguous(self, device, dtype):
        nt_contiguous, nt_noncontiguous = random_nt_noncontiguous_pair((2, 3, 6, 7), device, dtype)
        weight = torch.randn((8, 5), device=device, dtype=dtype)
        self.assertRaisesRegex(
            RuntimeError,
            r"for now linear only supports contiguous nested tensor",
            lambda: torch.nn.functional.linear(nt_noncontiguous, weight)
        )

    @dtypes(torch.float, torch.float16, torch.double)
    def test_to_padded_tensor_zero_numel_errors(self, device, dtype):
        ts = [torch.ones(1, 0), torch.ones(0, 0)]
        nt = torch.nested.nested_tensor(ts, device=device, dtype=dtype, layout=torch.strided)
        self.assertRaisesRegex(
            RuntimeError,
            r"at least one constituent tensor should have non-zero numel",
            lambda: torch.nested.to_padded_tensor(nt, 0.0)
        )

    @dtypes(torch.float, torch.float16, torch.double)
    def test_transpose(self, device, dtype):
        nt = random_nt(device, dtype, 4, (4, 4))
        # error case: transpose nested dimension
        self.assertRaisesRegex(
            RuntimeError,
            "Nested tensor dimension 0 cannot be transposed",
            lambda: nt.transpose(0, 1)
        )
        self.assertRaisesRegex(
            RuntimeError,
            "Nested tensor dimension 0 cannot be transposed",
            lambda: nt.transpose(1, -3)
        )
        # error case: dimension out of range
        self.assertRaises(IndexError, lambda: nt.transpose(1, 3))
        self.assertRaises(IndexError, lambda: nt.transpose(-4, -1))
        # normal case
        ntT = nt.transpose(-1, -2)
        ptT_from_ntT = noncontiguous_to_padded_tensor(ntT)
        pt = torch.nested.to_padded_tensor(nt, 0.0)
        ptT = pt.transpose(-1, -2)
        self.assertEqual(ptT, ptT_from_ntT)

    @dtypes(torch.float, torch.float16, torch.double)
    def test_squeeze_unsqueeze(self, device, dtype):
        a = torch.arange(6).reshape(2, 3)
        b = torch.arange(15).reshape(5, 3)
        nt = torch.nested.nested_tensor([a, b], device=device, dtype=dtype)
        # error case: squeeze no dimension
        self.assertRaisesRegex(
            RuntimeError,
            "For nested tensors, squeeze without the dim argument",
            lambda: nt.squeeze()
        )
        # error case: squeeze nested dimension
        self.assertRaisesRegex(
            RuntimeError,
            "For nested tensors, squeezing dimension 0",
            lambda: nt.squeeze(0)
        )
        # error case: dimension out of range
        self.assertRaises(IndexError, lambda: nt.squeeze(3))
        # error case: squeeze nested tensor of singleton tensors
        c = torch.ones(1)
        nt_singleton = torch.nested.nested_tensor([c, c], device=device, dtype=dtype)
        self.assertRaisesRegex(
            RuntimeError,
            "For nested tensors, squeezing a nested tensor of singleton",
            lambda: nt_singleton.squeeze(1)
        )

        # squeezing a dim which does not have size 1 should be a no-op
        nt2 = nt.squeeze(-1)
        self.assertEqual(nt, nt2)

        # test cases that should work
        nt_sizes = nt._nested_tensor_size()
        nt_strides = nt._nested_tensor_strides()
        for i in range(-2, 4):
            if (i == 0):
                # cannot unsqueeze batch dim
                continue
            nt_unsqueezed = nt.unsqueeze(i)
            # negative dim will correspond to unsqueeze() applied at dim = dim + nt.dim() + 1
            wrapped_i = i + nt.dim() + 1 if i < 0 else i
            # col_index into nt size tensor is requires subtraction of 1 to ignore batch dim
            size_idx = wrapped_i - 1
            self.assertEqual(nt_unsqueezed._nested_tensor_size()[:, size_idx], torch.ones(2, dtype=torch.long))
            unsqueezed_stride = nt_unsqueezed._nested_tensor_strides()[:, size_idx]
            if (i == nt.ndim or i == -1):
                self.assertEqual(unsqueezed_stride, torch.ones(2, dtype=torch.long))
            else:
                stride_col_after = nt_strides[:, size_idx]
                size_col_after = nt_sizes[:, size_idx]
                self.assertEqual(unsqueezed_stride, stride_col_after * size_col_after)
            nt_squeezed = nt_unsqueezed.squeeze(i)
            self.assertEqual(nt_squeezed, nt)
            self.assertEqual(nt_squeezed._nested_tensor_size(), nt_sizes)
            self.assertEqual(nt_squeezed._nested_tensor_strides(), nt_strides)

    @dtypes(torch.float, torch.float16, torch.double)
    def test_transpose_inference_mode_interaction(self, device, dtype):
        nt = random_nt(device, dtype, 4, (4, 4))
        # Construct in default mode and transpose while in inference mode
        with torch.inference_mode():
            ntT = nt.transpose(-1, -2)
            ptT_from_ntT = noncontiguous_to_padded_tensor(ntT)
            pt = torch.nested.to_padded_tensor(nt, 0.0)
            ptT = pt.transpose(-1, -2)
            self.assertEqual(ptT, ptT_from_ntT)

        # Construct and transpose while in inference mode
        with torch.inference_mode():
            nt = random_nt(device, dtype, 4, (4, 4))
            ntT = nt.transpose(-1, -2)
            ptT_from_ntT = noncontiguous_to_padded_tensor(ntT)
            pt = torch.nested.to_padded_tensor(nt, 0.0)
            ptT = pt.transpose(-1, -2)
            self.assertEqual(ptT, ptT_from_ntT)

    @dtypes(torch.float, torch.float16, torch.double)
    def test_view(self, device, dtype):
        nt = random_nt(device, dtype, 4, (4, 4))
        # error case: empty shape
        self.assertRaisesRegex(
            RuntimeError,
            r"shape '\[\]' is invalid for a nested tensor",
            lambda: nt.view(())
        )
        # error case: empty nested tensor
        nt_empty = torch.nested.nested_tensor([])
        self.assertRaisesRegex(
            RuntimeError,
            "empty nested tensor cannot be reshaped",
            lambda: nt_empty.view(-1)
        )
        # error case: -1 for batch size
        self.assertRaisesRegex(
            RuntimeError,
            r"view: For now nested view cannot change or infer the implicit batch dimension",
            lambda: nt.view(-1, 2, 3)
        )
        self.assertRaisesRegex(
            RuntimeError,
            r"shape '\[.*\]' is invalid for input of size [0-9]+",
            lambda: nt.view(4, 2, 3)
        )
        # normal case
        x0 = torch.randn((2, 20), device=device, dtype=dtype)
        x1 = torch.randn((3, 20), device=device, dtype=dtype)
        nt = torch.nested.nested_tensor([x0, x1])
        pt = torch.nested.to_padded_tensor(nt, 0.0)
        # error case, trying to reshape batch dim to a legit shape
        self.assertRaisesRegex(
            RuntimeError,
            r"For now nested view cannot change or infer the implicit batch dimension",
            lambda: nt.transpose(-1, -2).view(40, -1)
        )
        # inherit only the ragged dimension
        # (2, 20) -> (2, 5, 4)
        # (3, 20) -> (3, 5, 4)
        nt1 = nt.view(2, -1, 5, 4)
        # (2, 3, 20) -> (2, 3, 5, 4) -> (2, 4, 5, 4)
        pt1 = pt.view(2, -1, 5, 4)
        self.assertEqual(noncontiguous_to_padded_tensor(nt1), pt1)

        # more than one -1 (even for "old" dims), should fail
        # this attempts to do # (2, (2, 3), 5, 4) -> (2, (2, 3), 5, 2, 2)
        # but we ban "inherit old behavior" for >1 dimension
        self.assertRaisesRegex(
            RuntimeError,
            r"only one dimension can be inferred",
            lambda: nt1.view(2, -1, -1, 2, 2)
        )

    @dtypes(torch.float, torch.float16, torch.double)
    def test_view_inference_mode_interaction(self, device, dtype):
        # Construct in default mode and view while in inference mode
        nt = torch.nested.nested_tensor([torch.randn((2, 20)), torch.randn((3, 20))], device=device, dtype=dtype)
        with torch.inference_mode():
            ntT = nt.view(2, -1, 4, 5)
            ptT_from_ntT = noncontiguous_to_padded_tensor(ntT)
            pt = torch.nested.to_padded_tensor(nt, 0.0)
            ptT = pt.view(2, -1, 4, 5)
            self.assertEqual(ptT, ptT_from_ntT)
        # Construct and view while in inference mode
        with torch.inference_mode():
            nt = torch.nested.nested_tensor([torch.randn((2, 20)), torch.randn((3, 20))], device=device, dtype=dtype)
            ntT = nt.view(2, -1, 4, 5)
            ptT_from_ntT = noncontiguous_to_padded_tensor(ntT)
            pt = torch.nested.to_padded_tensor(nt, 0.0)
            ptT = pt.view(2, -1, 4, 5)
            self.assertEqual(ptT, ptT_from_ntT)

    @dtypes(torch.float, torch.float16, torch.double)
    def test_reshape(self, device, dtype):
        nt = random_nt(device, dtype, 4, (4, 4))
        # error case: empty shape
        self.assertRaisesRegex(
            RuntimeError,
            r"shape '\[\]' is invalid for a nested tensor",
            lambda: nt.reshape(())
        )
        # error case: empty nested tensor
        nt_empty = torch.nested.nested_tensor([])
        self.assertRaisesRegex(
            RuntimeError,
            "empty nested tensor cannot be reshaped",
            lambda: nt_empty.reshape(-1)
        )
        # error case: -1 for batch size
        self.assertRaisesRegex(
            RuntimeError,
            r"reshape: For now nested reshape cannot change or infer the implicit batch dimension",
            lambda: nt.reshape(-1, 2, 3)
        )
        self.assertRaisesRegex(
            RuntimeError,
            r"shape '\[.*\]' is invalid for input of size [0-9]+",
            lambda: nt.reshape(4, 2, 3)
        )
        # normal case
        x0 = torch.randn((2, 20), device=device, dtype=dtype)
        x1 = torch.randn((3, 20), device=device, dtype=dtype)
        nt = torch.nested.nested_tensor([x0, x1])  # (2, (2, 3), 20)
        pt = torch.nested.to_padded_tensor(nt, 0.0)
        # error case, trying to reshape batch dim to a legit shape
        self.assertRaisesRegex(
            RuntimeError,
            r"reshape: For now nested reshape cannot change or infer the implicit batch dimension",
            lambda: nt.transpose(-1, -2).reshape(40, -1)
        )
        # inherit only the ragged dimension
        # (2, 20) -> (2, 5, 4)
        # (3, 20) -> (3, 5, 4)
        nt1 = nt.reshape(2, -1, 5, 4)
        # (2, 3, 20) -> (2, 3, 5, 4) -> (2, 4, 5, 4)
        pt1 = pt.reshape(2, -1, 5, 4)
        self.assertEqual(noncontiguous_to_padded_tensor(nt1), pt1)

        # more than one -1 (even for "old" dims), should fail
        # this attempts to do # (2, (2, 3), 5, 4) -> (2, (2, 3), 5, 2, 2)
        # but we ban "inherit old behavior" for >1 dimension
        self.assertRaisesRegex(
            RuntimeError,
            r"only one dimension can be inferred",
            lambda: nt1.reshape(2, -1, -1, 2, 2)
        )

    @dtypes(torch.float, torch.float16, torch.double)
    def test_narrow(self, device, dtype):
        nt = random_nt_from_dims([5, None, None, None], device=device, dtype=dtype)

        # narrow on dim=0 from start to end
        bounds = [(0, 5), (0, 3), (1, 2), (1, 5), (2, 4)]
        for start, end in bounds:
            length = end - start
            narrowed = nt.narrow(dim=0, start=start, length=length)
            # ensure output is a view
            self.assertTrue(narrowed._base is nt)
            for nc, c in zip(narrowed.unbind(), nt.unbind()[start:end]):
                self.assertEqual(nc, c)

        # dim != 0 is not supported
        for dim in range(1, nt.dim()):
            with self.assertRaisesRegex(RuntimeError, "only dim=0 supported for nested tensors"):
                nt.narrow(dim=dim, start=0, length=1)

        # error case: non-contiguous NT
        _, nt_noncont = random_nt_noncontiguous_pair((2, 3, 4))
        with self.assertRaisesRegex(RuntimeError, "only contiguous nested tensors supported"):
            nt_noncont.narrow(dim=0, start=0, length=1)

    @parametrize("input_dim", [3, 4])
    def test_scaled_dot_product_attention(self, device, input_dim):

        def rand_tensor(*shape):
            return torch.randn(shape, device=device)

        E = 8
        if input_dim == 3:
            # Shape: (N, L, E); ragged L
            query = torch.nested.nested_tensor([rand_tensor(2, E), rand_tensor(3, E), rand_tensor(4, E)])

            # Shape: (N, S, E); ragged S
            key = torch.nested.nested_tensor([rand_tensor(3, E), rand_tensor(4, E), rand_tensor(5, E)])
            value = torch.nested.nested_tensor([rand_tensor(3, E), rand_tensor(4, E), rand_tensor(5, E)])
        elif input_dim == 4:
            # In the 4D case the L and S is ragged
            # Shape: (N, N', L, E); ragged N' and L
            query = torch.nested.nested_tensor([rand_tensor(2, 2, E), rand_tensor(3, 3, E), rand_tensor(4, 4, E)])
            # Shape: (N, N', S, E); ragged N' and S
            key = torch.nested.nested_tensor([rand_tensor(2, 3, E), rand_tensor(3, 4, E), rand_tensor(4, 5, E)])
            value = torch.nested.nested_tensor([rand_tensor(2, 3, E), rand_tensor(3, 4, E), rand_tensor(4, 5, E)])
        else:
            self.fail(f"Invalid input_dim {input_dim} encountered in SDP test")

        def rand_mask(size):
            return torch.randint(0, 2, size=size, dtype=torch.bool, device=device)

        # Shape: (N, L, S); ragged L and S matching above
        attn_mask = torch.nested.nested_tensor([rand_mask((2, 3)), rand_mask((3, 4)), rand_mask((4, 5))])

        dropout_p = 0.0  # no dropout for reproducibility

        # Success case: no attn_mask set and is_causal=False.
        actual = torch.nn.functional.scaled_dot_product_attention(
            query, key, value, attn_mask=None, is_causal=False, dropout_p=dropout_p)

        expected_outputs = []
        for q, k, v in zip(query.unbind(), key.unbind(), value.unbind()):
            output = torch.nn.functional.scaled_dot_product_attention(
                q.unsqueeze(0), k.unsqueeze(0), v.unsqueeze(0), attn_mask=None, dropout_p=dropout_p)
            expected_outputs.append(output.squeeze(0))
        expected_output_nested = torch.nested.nested_tensor(expected_outputs)
        self.assertEqual(actual, expected_output_nested)

        # Error case: explicit attn_mask set.
        with self.assertRaisesRegex(RuntimeError, "not supported when an explicit attn_mask is set"):
            torch.nn.functional.scaled_dot_product_attention(
                query, key, value, attn_mask=attn_mask, dropout_p=dropout_p)

        # Error case: is_causal=True.
        with self.assertRaisesRegex(RuntimeError, "not supported when is_causal=True"):
            torch.nn.functional.scaled_dot_product_attention(
                query, key, value, dropout_p=dropout_p, is_causal=True)

    @dtypes(torch.float, torch.float16, torch.double)
    def test_empty_like(self, device, dtype):
        ntensors = 4
        nt = random_nt(device, dtype, ntensors, (4, 4))

        # Create empty on same device as original nested tensor
        nt_empty = torch.empty_like(nt)
        assert nt.is_same_size(nt_empty)
        self.assertEqual(nt.dtype, nt_empty.dtype)
        self.assertEqual(nt.device, nt_empty.device)
        self.assertEqual(nt.layout, nt_empty.layout)

        if torch.cuda.is_available():
            if device == "cpu":
                nt_cuda = torch.empty_like(nt, device='cuda')
                self.assertEqual(torch.device("cuda").type, nt_cuda.device.type)
            else:
                nt_cpu = torch.empty_like(nt, device='cpu')
                self.assertEqual(torch.device("cpu").type, nt_cpu.device.type)

        # Check changing dtype of empty_like nested tensor output
        dtype_set = {torch.float, torch.float16, torch.double}
        for other_dtype in dtype_set - {dtype}:
            nt_empty_other_dtype = torch.empty_like(nt, dtype=other_dtype)
            self.assertEqual(nt.dtype, dtype)
            self.assertEqual(nt_empty_other_dtype.dtype, other_dtype)
            self.assertEqual(nt.device, nt_empty.device)
            self.assertEqual(nt.layout, nt_empty.layout)

        # Create tensor for autograd
        nt_empty_req_grad = torch.empty_like(nt, requires_grad=True)
        self.assertEqual(nt_empty_req_grad.requires_grad, True)

        # Test noncontiguous tensor does not fail to copy
        nt_cont, nt_noncont = random_nt_noncontiguous_pair((2, 3, 6, 7))
        nt_empty = torch.empty_like(nt_cont)
        assert nt_cont.is_same_size(nt_empty)
        nt_empty_non_contig = torch.empty_like(nt_noncont)
        assert nt_noncont.is_same_size(nt_empty_non_contig)

        # Test the contiguous memory format option
        nt_empty_contig = torch.empty_like(nt_cont, memory_format=torch.contiguous_format)
        assert nt_cont.is_same_size(nt_empty_contig)
        assert nt_empty_contig.is_contiguous()

        nt_empty_non_contig = torch.empty_like(nt_noncont, memory_format=torch.contiguous_format)
        assert nt_noncont.is_same_size(nt_empty_non_contig)
        assert nt_empty_non_contig.is_contiguous()

        # Test other memory formats fail
        self.assertRaises(RuntimeError, lambda: torch.empty_like(nt_cont, memory_format=torch.channels_last))
        self.assertRaises(RuntimeError, lambda: torch.empty_like(nt_noncont, memory_format=torch.channels_last))
        self.assertRaises(RuntimeError, lambda: torch.empty_like(nt_cont, memory_format=torch.channels_last_3d))
        self.assertRaises(RuntimeError, lambda: torch.empty_like(nt_noncont, memory_format=torch.channels_last_3d))

@markDynamoStrictTest
class TestNestedTensorAutograd(TestCase):
    # Note [Gradcheck args check_batched_grad=False] the common_utils testing version of gradcheck
    # includes the default parameters used for testing ops with gradcheck. However nested tensor
    # does not support the stack op therefore we turn it off for these tests
    def _create_leaf_nested_tensor_from_list(self, tensor_device, requires_grad=False):
        return torch.nested.nested_tensor([torch.randn(1, 2,),
                                           torch.randn(7, 8)], requires_grad=requires_grad, device=tensor_device)

    def _create_nested_tensor_from_list(self, tensor_device, requires_grad=False):
        return torch.nested.as_nested_tensor([torch.randn(1, 2, requires_grad=requires_grad),
                                              torch.randn(7, 8, requires_grad=requires_grad)], device=tensor_device)

    def _create_nested_tensor_from_mask(self, tensor_device, requires_grad=False):
        data = torch.randn(2, 3, 4, requires_grad=requires_grad, device=tensor_device)
        mask = torch.ones_like(data[:, :, 0]).bool()
        return torch._nested_tensor_from_mask(data, mask)

    def test_as_nested_tensor_propagates_gradients(self, device):
        a = torch.arange(3, dtype=torch.float, device=device)
        b = torch.arange(5, dtype=torch.float, device=device)
        nt = torch.nested.as_nested_tensor([a, b])
        # tensors with requires_grad=False are leaves
        self.assertTrue(nt.is_leaf)
        self.assertTrue(not nt.requires_grad)

        a = torch.arange(3, dtype=torch.float, requires_grad=True, device=device)
        b = torch.arange(5, dtype=torch.float, requires_grad=True, device=device)
        nt2 = torch.nested.as_nested_tensor([a, b])
        fake_grad = torch.nested.nested_tensor([torch.ones_like(a), torch.zeros_like(b)], device=device)
        nt2.backward(fake_grad)
        self.assertEqual(a.grad, fake_grad[0])
        self.assertEqual(b.grad, fake_grad[1])

    def test_nested_tensor_generates_leaf(self, device):
        a = torch.arange(3, dtype=torch.float, requires_grad=True, device=device)
        b = torch.arange(5, dtype=torch.float, requires_grad=True, device=device)

        nt = torch.nested.nested_tensor([a, b], requires_grad=False)
        self.assertTrue(nt.is_leaf)
        self.assertTrue(not nt.requires_grad)

        nt2 = torch.nested.nested_tensor([a, b], requires_grad=True)
        self.assertTrue(nt2.is_leaf)
        self.assertTrue(nt2.requires_grad)

        fake_grad = torch.nested.nested_tensor([torch.ones_like(a), torch.zeros_like(b)], device=device)
        nt2.backward(fake_grad)
        self.assertEqual(nt2.grad, fake_grad)
        self.assertEqual(a.grad, None)
        self.assertEqual(b.grad, None)

    def test_set_requires_grad_from_list(self, device):
        nt = self._create_nested_tensor_from_list(device)
        nt.requires_grad_()
        assert nt.requires_grad

    def test_set_requires_grad_from_mask(self, device):
        nt = self._create_nested_tensor_from_mask(device)
        nt.requires_grad_()
        assert nt.requires_grad

    def test_backward_for_add_op(self, device):
        nt_1 = self._create_nested_tensor_from_mask(device)
        nt_2 = self._create_nested_tensor_from_mask(device)

        nt_1.requires_grad_()
        c = nt_1 + nt_2

        assert nt_1.requires_grad
        assert c.requires_grad
        grad_output = self._create_nested_tensor_from_mask(device)
        c.backward(grad_output)

        #  Grad check doesn't work with nested yet.
        # d/dnt_1 (nt + nt_1) = 1*grad_output
        self.assertEqual(nt_1.grad, grad_output)

    def test_backward_for_sub_op(self, device):
        nt_1 = self._create_nested_tensor_from_mask(device)
        nt_2 = self._create_nested_tensor_from_mask(device)

        nt_1.requires_grad_()
        nt_2.requires_grad_()
        c = nt_1 - nt_2

        assert nt_1.requires_grad
        assert nt_2.requires_grad
        assert c.requires_grad
        grad_output = self._create_nested_tensor_from_mask(device)
        c.backward(grad_output)

        self.assertEqual(nt_1.grad, grad_output)
        self.assertEqual(nt_2.grad, -1 * grad_output)

    def test_backward_sub_strided(self, device):
        a = torch.nested.nested_tensor([torch.randn(9, 2, 4), torch.randn(12, 2, 4)], requires_grad=True, device=device)
        b = torch.nested.nested_tensor([torch.randn(9, 4, 2), torch.randn(12, 4, 2)], requires_grad=True, device=device)
        c = a - b.transpose(-1, -2)
        grad_output = c.clone()
        c.backward(grad_output)
        self.assertEqual(a.grad, grad_output)
        self.assertEqual(b.grad, -1 * grad_output.transpose(-1, -2))

    def test_backward_add_strided(self, device):
        a = torch.nested.nested_tensor([torch.randn(9, 2, 4), torch.randn(12, 2, 4)], requires_grad=True, device=device)
        b = torch.nested.nested_tensor([torch.randn(9, 4, 2), torch.randn(12, 4, 2)], requires_grad=True, device=device)
        c = a + b.transpose(-1, -2)
        grad_output = c.clone()
        c.backward(grad_output)
        self.assertEqual(a.grad, grad_output)
        self.assertEqual(b.grad, grad_output.transpose(-1, -2))

    # Test Factory Functions
    def test_nested_tensor_to_padded_tensor(self, device):
        for padding_val in [0, 1]:
            nt = self._create_leaf_nested_tensor_from_list(tensor_device=device, requires_grad=True)

            out = torch.nested.to_padded_tensor(nt, padding_val)
            grad_output = torch.ones(out.shape, device=device)
            out.backward(grad_output)

            self.assertEqual(nt.grad, torch.nested.nested_tensor([torch.ones(1, 2), torch.ones(7, 8)], device=device))

    def test_nested_tensor_from_mask_and_to_padded(self, device):
        N, L, D = 2, 4, 4
        mask = torch.ones(N, L, device=device)
        for i in range(1, N):
            end = torch.randint(1, L - 1, (1,), device=device)
            mask[i, end:] = 0

        mask[0, :] = 1
        mask = mask.bool()

        data = torch.randn(N, L, D, requires_grad=True, dtype=torch.float64, device=device)

        def grad_test_func(inpt):
            nt = torch._nested_tensor_from_mask(inpt, mask)
            # This implicitly tests to_padded_tensor grads
            return torch.nested.to_padded_tensor(nt, 0)
        assert gradcheck(grad_test_func, inputs=data, check_batched_grad=False)

    def test_nested_tensor_from_padded(self, device):
        nested_size = torch.tensor([[1, 2], [2, 2]])
        padded_tensor = torch.randn(2, 2, 2, dtype=torch.float64, device=device)
        padded_tensor[0, 1, :] = 0
        padded_tensor.requires_grad_()

        def grad_test_func(tensor, nested_size):
            nt = torch._nested_from_padded(tensor, nested_size, fuse_transform_0213=False)
            # This implicitly tests to_padded_tensor grads
            return torch.nested.to_padded_tensor(nt, 0)

        data = (padded_tensor, nested_size)
        assert gradcheck(grad_test_func, inputs=data, check_batched_grad=False)

    def test_nested_tensor_from_padded_fused(self, device):
        nested_size = torch.tensor([[1, 8], [2, 8]])
        padded_tensor = torch.randn(2, 2, 2, 4, dtype=torch.float64, device=device)
        padded_tensor[0, 1, :] = 0
        padded_tensor.requires_grad_()

        def grad_test_func(tensor, nested_size):
            nt = torch._nested_from_padded(tensor, nested_size, fuse_transform_0213=True)
            # This implicitly tests to_padded_tensor grads
            return torch.nested.to_padded_tensor(nt, 0)
        data = (padded_tensor, nested_size)
        assert gradcheck(grad_test_func, inputs=data, check_batched_grad=False)

    def test_nested_tensor_from_list(self, device):

        a = torch.randn(1, 2, requires_grad=True, dtype=torch.float64, device=device)
        b = torch.randn(2, 2, requires_grad=True, dtype=torch.float64, device=device)
        c = torch.randn(10, 2, requires_grad=True, dtype=torch.float64, device=device)

        def grad_test_func(a, b, c):
            c = torch.nested.as_nested_tensor([a, b, c])
            # This implictily tests to_padded_tensor grads
            return torch.nested.to_padded_tensor(c, 0)
        data = (a, b, c)
        assert gradcheck(grad_test_func, inputs=data, check_batched_grad=False)

    @decorateIf(
        xfailIfTorchDynamo,
        # only fails in python 3.11. TODO: Debug this!
        lambda params: params["layout"] == torch.jagged and sys.version_info >= (3, 11)
    )
    @parametrize("layout", [torch.strided, torch.jagged], name_fn=layout_name)
    def test_dropout_backward(self, layout):
        if layout == torch.jagged:
            nt = torch.nested.nested_tensor([torch.randn((2, 5)), torch.randn((3, 5))], requires_grad=True, layout=layout)
        else:
            nt = torch.nested.nested_tensor([torch.randn((2, 5)), torch.randn((3, 4))], requires_grad=True, layout=layout)
        p = 0.2
        y = torch.nn.functional.dropout(nt, p)
        y.backward(nt.clone().detach())
        self.assertEqual(nt.grad, y)

    def test_nested_tensor_bmm_gradcheck(self, device):
        a = torch.randn(2, 6, requires_grad=True, dtype=torch.float64, device=device)
        b = torch.randn(3, 6, requires_grad=True, dtype=torch.float64, device=device)
        c = torch.randn(6, 4, requires_grad=True, dtype=torch.float64, device=device)
        d = torch.randn(6, 5, requires_grad=True, dtype=torch.float64, device=device)

        def grad_test_func(a, b, c, d):
            nt0 = torch.nested.as_nested_tensor([a, b])
            nt1 = torch.nested.as_nested_tensor([c, d])
            result = nt0.bmm(nt1)
            return torch.nested.to_padded_tensor(result, 0.0)

        data = (a, b, c, d)
        assert torch.autograd.gradcheck(grad_test_func, inputs=data)

    def test_nested_tensor_bmm_backward(self, device):
        nt0 = torch.nested.nested_tensor([torch.randn((2, 6)), torch.randn((3, 6))], requires_grad=True, device=device)
        nt1 = torch.nested.nested_tensor([torch.randn((6, 4)), torch.randn((6, 5))], requires_grad=True, device=device)
        with torch.no_grad():
            pt0 = torch.nested.to_padded_tensor(nt0, 0.0).requires_grad_(True)
            pt1 = torch.nested.to_padded_tensor(nt1, 0.0).requires_grad_(True)

        ynt = nt0.bmm(nt1)
        ypt = pt0.bmm(pt1)
        ynt.backward(ynt.clone())
        ypt.backward(ypt.clone())

        self.assertEqual(torch.nested.to_padded_tensor(nt0.grad, 0.0), pt0.grad)
        self.assertEqual(torch.nested.to_padded_tensor(nt1.grad, 0.0), pt1.grad)

    def test_nested_tensor_matmul_gradcheck(self, device):
        a = torch.randn(2, 6, requires_grad=True, dtype=torch.float64, device=device)
        b = torch.randn(3, 6, requires_grad=True, dtype=torch.float64, device=device)
        c = torch.randn(6, 4, requires_grad=True, dtype=torch.float64, device=device)
        d = torch.randn(6, 5, requires_grad=True, dtype=torch.float64, device=device)

        def grad_test_func(a, b, c, d):
            nt0 = torch.nested.as_nested_tensor([a, b])
            nt1 = torch.nested.as_nested_tensor([c, d])
            result = torch.matmul(nt0, nt1)
            return torch.nested.to_padded_tensor(result, 0.0)

        data = (a, b, c, d)
        assert torch.autograd.gradcheck(grad_test_func, inputs=data)

    def test_nested_tensor_matmul_backward(self, device):
        nt0 = torch.nested.nested_tensor([torch.randn((7, 2, 6)), torch.randn((7, 3, 6))], requires_grad=True, device=device)
        nt1 = torch.nested.nested_tensor([torch.randn((7, 6, 4)), torch.randn((7, 6, 5))], requires_grad=True, device=device)
        with torch.no_grad():
            pt0 = torch.nested.to_padded_tensor(nt0, 0.0).requires_grad_(True)
            pt1 = torch.nested.to_padded_tensor(nt1, 0.0).requires_grad_(True)

        ynt = torch.matmul(nt0, nt1)
        ypt = torch.matmul(pt0, pt1)
        ynt.backward(ynt.clone())
        ypt.backward(ypt.clone())

        self.assertEqual(torch.nested.to_padded_tensor(nt0.grad, 0.0), pt0.grad)
        self.assertEqual(torch.nested.to_padded_tensor(nt1.grad, 0.0), pt1.grad)

    def test_nested_tensor_transpose_gradcheck(self, device):
        a = torch.randn(2, 5, requires_grad=True, device=device)
        b = torch.randn(3, 4, requires_grad=True, device=device)

        def grad_test_func(a, b):
            nt = torch.nested.as_nested_tensor([a, b])
            result = nt.transpose(-2, -1).transpose(-2, -1)
            return torch.nested.to_padded_tensor(result, 0.0)

        data = (a, b)
        assert torch.autograd.gradcheck(grad_test_func, inputs=data, eps=1e-3)

    def test_nested_tensor_transpose_backward(self, device):
        nt = torch.nested.nested_tensor([torch.randn((2, 5)), torch.randn((3, 4))], requires_grad=True, device=device)
        with torch.no_grad():
            pt = torch.nested.to_padded_tensor(nt, 0.0).requires_grad_(True)

        ynt = nt.transpose(-2, -1)
        ypt = pt.transpose(-2, -1)
        ynt.backward(ynt.clone())
        ypt.backward(ypt.clone())

        self.assertEqual(torch.nested.to_padded_tensor(nt.grad, 0.0), pt.grad)

    def test_nested_tensor_reshape_gradcheck(self, device):
        a = torch.randn(2, 6, requires_grad=True, device=device)
        b = torch.randn(3, 6, requires_grad=True, device=device)

        def grad_test_func(a, b):
            nt = torch.nested.as_nested_tensor([a, b])
            result = nt.reshape(2, -1, 2, 3)
            return torch.nested.to_padded_tensor(result, 0.0)

        data = (a, b)
        assert torch.autograd.gradcheck(grad_test_func, inputs=data, eps=1e-3)

    def test_nested_tensor_reshape_backward(self):
        nt = torch.nested.nested_tensor([torch.randn((2, 6)), torch.randn((3, 6))], requires_grad=True)
        with torch.no_grad():
            pt = torch.nested.to_padded_tensor(nt, 0.0).requires_grad_(True)

        ynt = nt.reshape(2, -1, 2, 3)
        ypt = pt.reshape(2, -1, 2, 3)
        ynt.backward(ynt.clone())
        ypt.backward(ypt.clone())

        self.assertEqual(torch.nested.to_padded_tensor(nt.grad, 0.0), pt.grad)

    def test_nested_tensor_squeeze_backward(self, device):
        nt = torch.nested.nested_tensor([torch.randn((2, 6, 1)), torch.randn((3, 6, 1))], requires_grad=True, device=device)
        with torch.no_grad():
            pt = torch.nested.to_padded_tensor(nt, 0.0).requires_grad_(True)

        ynt = nt.squeeze(-1)
        ypt = pt.squeeze(-1)
        ynt.backward(ynt.clone())
        ypt.backward(ypt.clone())

        self.assertEqual(torch.nested.to_padded_tensor(nt.grad, 0.0), pt.grad)

    def test_nested_tensor_squeeze_gradcheck(self, device):
        a = torch.randn((2, 6, 1), dtype=torch.float64, requires_grad=True, device=device)
        b = torch.randn((3, 6, 1), dtype=torch.float64, requires_grad=True, device=device)

        def grad_test_func(a, b):
            nt = torch.nested.as_nested_tensor([a, b])
            result = nt.squeeze(-1)
            return torch.nested.to_padded_tensor(result, 0.0)

        assert torch.autograd.gradcheck(grad_test_func, inputs=(a, b), eps=1e-3)

    def test_nested_tensor_unsqueeze_backward(self, device):
        nt = torch.nested.nested_tensor([torch.randn((2, 6)), torch.randn((3, 6))], requires_grad=True, device=device)
        with torch.no_grad():
            pt = torch.nested.to_padded_tensor(nt, 0.0).requires_grad_(True)

        ynt = nt.unsqueeze(2)
        ypt = pt.unsqueeze(2)
        ynt.backward(ynt.clone())
        ypt.backward(ypt.clone())

        self.assertEqual(torch.nested.to_padded_tensor(nt.grad, 0.0), pt.grad)

    def test_nested_tensor_unsqueeze_gradcheck(self, device):
        a = torch.randn((2, 6), dtype=torch.float64, requires_grad=True, device=device)
        b = torch.randn((3, 6), dtype=torch.float64, requires_grad=True, device=device)

        def grad_test_func(a, b):
            nt = torch.nested.as_nested_tensor([a, b])
            result = nt.unsqueeze(-1)
            return torch.nested.to_padded_tensor(result, 0.0)

        assert torch.autograd.gradcheck(grad_test_func, inputs=(a, b), eps=1e-3)

    def test_nested_tensor_linear(self, device):

        a = torch.randn(1, 2, requires_grad=True, dtype=torch.float64, device=device)
        b = torch.randn(2, 2, requires_grad=True, dtype=torch.float64, device=device)
        c = torch.randn(3, 2, requires_grad=True, dtype=torch.float64, device=device)

        weight = torch.randn(2, 2, requires_grad=True, dtype=torch.float64, device=device)
        bias = torch.randn(2, requires_grad=True, dtype=torch.float64, device=device)

        def grad_test_func(a, b, c, weight, bias=None):
            nt = torch.nested.as_nested_tensor([a, b, c])
            # This implicitly tests to_padded_tensor grads
            d = torch.functional.F.linear(nt, weight, bias)
            return torch.nested.to_padded_tensor(d, 0)
        data = (a, b, c, weight, bias)
        assert gradcheck(grad_test_func, inputs=data, check_batched_grad=False)

        # Test linear with no bias added
        data = (a, b, c, weight)
        assert gradcheck(grad_test_func, inputs=data, check_batched_grad=False)

    def test_nested_tensor_linear_plus_transpose(self, device):
        a = torch.randn(1, 2, requires_grad=True, dtype=torch.float64, device=device)
        b = torch.randn(2, 2, requires_grad=True, dtype=torch.float64, device=device)
        c = torch.randn(3, 2, requires_grad=True, dtype=torch.float64, device=device)

        weight = torch.randn(2, 2, requires_grad=True, dtype=torch.float64, device=device)
        bias = torch.randn(2, requires_grad=True, dtype=torch.float64, device=device)

        def grad_test_func(a, b, c, weight, bias=None):
            nt = torch.nested.as_nested_tensor([a, b, c])
            # This implicitly tests to_padded_tensor grads
            d = torch.functional.F.linear(nt, weight, bias)
            d = d.transpose(-1, -2).contiguous()
            return torch.nested.to_padded_tensor(d, 0)
        data = (a, b, c, weight, bias)
        assert gradcheck(grad_test_func, inputs=data, check_batched_grad=False)

        # Test linear with no bias added
        data = (a, b, c, weight)
        assert gradcheck(grad_test_func, inputs=data, check_batched_grad=False)

    def test_nested_tensor_softmax(self, device):
        a = torch.randn(1, 2, requires_grad=True, dtype=torch.float64, device=device)
        b = torch.randn(2, 2, requires_grad=True, dtype=torch.float64, device=device)
        c = torch.randn(3, 2, requires_grad=True, dtype=torch.float64, device=device)

        def grad_test_func(a, b, c, dim):
            nt = torch.nested.as_nested_tensor([a, b, c])
            # This implicitly tests to_padded_tensor grads
            d = torch.functional.F.softmax(nt, dim=dim)
            return torch.nested.to_padded_tensor(d, 0)

        # softmax over last dim
        data = (a, b, c, -1)
        assert gradcheck(grad_test_func, inputs=data, check_batched_grad=False)

    def test_nested_tensor_linear_backward(self, device):
        a = torch.randn(1, 2, requires_grad=False, device=device)
        b = torch.randn(2, 2, requires_grad=False, device=device)
        c = torch.randn(3, 2, requires_grad=False, device=device)

        weight = torch.randn(2, 2, requires_grad=True, device=device)
        bias = torch.randn(2, requires_grad=True, device=device)
        nt = torch.nested.as_nested_tensor([a, b, c], device=device)

        out = torch.functional.F.linear(nt, weight, bias)

        out.backward(out.clone())

        assert weight.grad is not None
        assert bias.grad is not None

        assert a.grad is None
        assert b.grad is None
        assert c.grad is None

    def test_values_grad_with_broadcast(self, device):
        a = torch.randn(1, 2, 4, requires_grad=True, dtype=torch.float64, device=device)
        b = torch.randn(2, 2, 4, requires_grad=True, dtype=torch.float64, device=device)
        c = torch.randn(3, 2, 4, requires_grad=True, dtype=torch.float64, device=device)

        def grad_test_func(a, b, c):
            nt = torch.nested.as_nested_tensor([a, b, c])
            buffer = nt.values()
            return buffer.sum()

        data = (a, b, c)
        assert gradcheck(grad_test_func, inputs=data, check_batched_grad=False)

    def test_to_buffer_series_ops_grad_with_broadcast(self, device):
        a = torch.randn(1, 1, 2, requires_grad=True, dtype=torch.float64, device=device)
        b = torch.randn(1, 1, 2, requires_grad=True, dtype=torch.float64, device=device)
        c = torch.randn(1, 1, 2, requires_grad=True, dtype=torch.float64, device=device)

        def grad_test_func(a, b, c):
            nt = torch.nested.as_nested_tensor([a, b, c])
            buffer = nt.values()
            buffer = buffer * 2
            return buffer.exp()

        data = (a, b, c)
        assert gradcheck(grad_test_func, inputs=data, check_batched_grad=False)

    def test_unbind_flow_through(self, device):
        a = torch.randn(1, 2, 4, requires_grad=True, dtype=torch.float64, device=device)
        b = torch.randn(2, 2, 4, requires_grad=True, dtype=torch.float64, device=device)
        c = torch.randn(3, 2, 4, requires_grad=True, dtype=torch.float64, device=device)

        def grad_test_func(a, b, c):
            nt = torch.nested.as_nested_tensor([a, b, c])
            ntT = nt.transpose(-1, -2)
            unbound = ntT.unbind()
            d = unbound[0]
            d = torch.pow(d, 2)
            return d

        data = (a, b, c)
        assert gradcheck(grad_test_func, inputs=data, check_batched_grad=False)

    def test_split_with_sizes_flow_through(self, device):
        a = torch.randn(2, 5, requires_grad=True, dtype=torch.float64, device=device)
        b = torch.randn(3, 5, requires_grad=True, dtype=torch.float64, device=device)
        c = torch.randn(4, 5, requires_grad=True, dtype=torch.float64, device=device)

        def grad_test_func(a, b, c):
            nt = torch.nested.as_nested_tensor([a, b, c])
            splits = nt.split_with_sizes([2, 3], dim=-1)
            unbound = splits[1].unbind()
            d = unbound[0]
            d = torch.pow(d, 2)
            return d

        data = (a, b, c)
        assert gradcheck(grad_test_func, inputs=data, check_batched_grad=False)

    def test_indexing_backward(self, device):
        x0 = torch.randn((2, 5))
        x1 = torch.randn((3, 4))
        nt = torch.nested.nested_tensor([x0, x1], device=device, requires_grad=True)
        self.assertEqual(nt[0], x0)
        self.assertEqual(nt[-1], x1)
        grad_x0 = torch.randn((2, 5), device=device)
        nt[0].backward(grad_x0)
        expected_grad = torch.nested.nested_tensor([grad_x0, torch.zeros((3, 4), device=device)])
        self.assertEqual(nt.grad, expected_grad)

    def test_masked_fill_backward(self, device):
        a = torch.randn(1, 2, 4, requires_grad=True, dtype=torch.float64, device=device)
        b = torch.randn(2, 2, 4, requires_grad=True, dtype=torch.float64, device=device)
        c = torch.randn(3, 2, 4, requires_grad=True, dtype=torch.float64, device=device)

        def grad_test_func(a, b, c):
            nt = torch.nested.as_nested_tensor([a, b, c])
            mask = nt.detach().clone().to(bool)
            out = nt.masked_fill(mask, 0)
            out = torch.nested.to_padded_tensor(out, 0)
            return out
        data = (a, b, c)
        assert gradcheck(grad_test_func, inputs=data, check_batched_grad=False)

    def test_gelu_backward(self, device):
        a = torch.randn(1, 2, 4, requires_grad=True, dtype=torch.float64, device=device)
        b = torch.randn(2, 2, 4, requires_grad=True, dtype=torch.float64, device=device)
        c = torch.randn(3, 2, 4, requires_grad=True, dtype=torch.float64, device=device)

        def grad_test_func(a, b, c):
            nt = torch.nested.as_nested_tensor([a, b, c])
            nt_gelu = torch.nn.functional.gelu(nt)
            return torch.nested.to_padded_tensor(nt_gelu, 0)

        data = (a, b, c)
        assert gradcheck(grad_test_func, inputs=data, check_batched_grad=False)

    def test_relu_backward(self, device):
        a = torch.randn(1, 2, 4, requires_grad=True, dtype=torch.float64, device=device)
        b = torch.randn(2, 2, 4, requires_grad=True, dtype=torch.float64, device=device)
        c = torch.randn(3, 2, 4, requires_grad=True, dtype=torch.float64, device=device)

        def grad_test_func(a, b, c):
            nt = torch.nested.as_nested_tensor([a, b, c])
            nt_relu = torch.nn.functional.relu(nt)
            return torch.nested.to_padded_tensor(nt_relu, 0)

        data = (a, b, c)
        assert gradcheck(grad_test_func, inputs=data, check_batched_grad=False)

    def test_selu_backward(self, device):
        a = torch.randn(1, 2, 4, requires_grad=True, dtype=torch.float64, device=device)
        b = torch.randn(2, 2, 4, requires_grad=True, dtype=torch.float64, device=device)
        c = torch.randn(3, 2, 4, requires_grad=True, dtype=torch.float64, device=device)

        def grad_test_func(a, b, c):
            nt = torch.nested.as_nested_tensor([a, b, c])
            nt_relu = torch.nn.functional.silu(nt)
            return torch.nested.to_padded_tensor(nt_relu, 0)

        data = (a, b, c)
        assert gradcheck(grad_test_func, inputs=data, check_batched_grad=False)

    def test_abs_backward(self, device):
        a = torch.randn(1, 2, 4, requires_grad=True, dtype=torch.float64, device=device)
        b = torch.randn(2, 2, 4, requires_grad=True, dtype=torch.float64, device=device)
        c = torch.randn(3, 2, 4, requires_grad=True, dtype=torch.float64, device=device)

        def grad_test_func(a, b, c):
            nt = torch.nested.as_nested_tensor([a, b, c])
            nt_abs = torch.abs(nt)
            return torch.nested.to_padded_tensor(nt_abs, 0)

        data = (a, b, c)
        assert gradcheck(grad_test_func, inputs=data, check_batched_grad=False)

    # Previously would error when input NT doesn't require grad
    # NotImplementedError: Cannot access storage of UndefinedTensorImpl
    def test_layer_norm_backward_edge_case(self, device):
        size = 4
        a = torch.randn(1, 2, size, requires_grad=False, dtype=torch.float64, device=device)
        nt = torch.nested.nested_tensor([a])
        nt_layer_norm = torch.nn.LayerNorm(nt.size(-1), device=device, dtype=torch.float64)
        out = nt_layer_norm(nt)
        out.backward(out.clone())

    def test_accumulate_grad_different_strides(self, device):
        a = torch.rand(1, 4, 2, requires_grad=True, dtype=torch.float64, device=device)
        b = torch.rand(1, 8, 2, requires_grad=True, dtype=torch.float64, device=device)

        def grad_test_func(a, b):
            nt_1 = torch.nested.as_nested_tensor([a, b])
            nt_2 = nt_1.clone()
            out = torch.nn.functional.scaled_dot_product_attention(nt_1, nt_2, nt_2)
            return torch.nested.to_padded_tensor(out, 0)

        data = (a, b)
        assert gradcheck(grad_test_func, inputs=data, check_batched_grad=False)

    # https://github.com/pytorch/pytorch/issues/95562
    @skipIfSlowGradcheckEnv
    @parametrize("size", [1024, 1023, 513, 512, 256, 128, 32, 4, 2])
    def test_layer_norm_backward(self, device, size):
        a = torch.randn(1, 2, size, requires_grad=True, dtype=torch.float64, device=device)
        b = torch.randn(2, 2, size, requires_grad=True, dtype=torch.float64, device=device)
        c = torch.randn(3, 2, size, requires_grad=True, dtype=torch.float64, device=device)

        def grad_test_func(a, b, c):
            nt = torch.nested.as_nested_tensor([a, b, c])
            layer_norm = torch.nn.LayerNorm(nt.size(-1), device=device, dtype=torch.float64)
            nt_layer_norm = layer_norm(nt)
            return torch.nested.to_padded_tensor(nt_layer_norm, 0)

        data = (a, b, c)
        assert gradcheck(grad_test_func, inputs=data, check_batched_grad=False)

    # https://github.com/pytorch/pytorch/issues/95562
    @skipIfSlowGradcheckEnv
    # Could either mark slow or reduce size
    @parametrize("size", [128, 32, 4, 2])
    def test_layer_norm_backward_5d(self, device, size):
        a = torch.randn(4, size, size, 4, requires_grad=True, dtype=torch.float64, device=device)
        b = torch.randn(7, size, size, 4, requires_grad=True, dtype=torch.float64, device=device)
        c = torch.randn(10, size, size, 4, requires_grad=True, dtype=torch.float64, device=device)

        def grad_test_func(a, b, c):
            nt = torch.nested.as_nested_tensor([a, b, c])
            layer_norm = torch.nn.LayerNorm((size, size, nt.size(-1)), device=device, dtype=torch.float64)
            nt_layer_norm = layer_norm(nt)
            return torch.nested.to_padded_tensor(nt_layer_norm, 0)

        data = (a, b, c)
        assert gradcheck(grad_test_func, inputs=data, check_batched_grad=False)

# Found in torch/testing/_comparison.py
default_atol = {torch.float16: 1e-3, torch.bfloat16: 1e-3, torch.float32: 1e-5}
default_rtol = {torch.float16: 1e-3, torch.bfloat16: 1.6e-2, torch.float32: 1.3e-6}

def get_rtol(true_value: torch.Tensor, computed_value: torch.Tensor) -> float:
    deviation = true_value - computed_value
    deviation = torch.abs(deviation / true_value)
    # Fill in the nans with the default rtol
    torch.nan_to_num_(deviation, nan=default_rtol[computed_value.dtype])
    return deviation.max().item()


def get_atol(true_value: torch.Tensor, computed_value: torch.Tensor) -> float:
    deviation = true_value - computed_value
    atol = torch.abs(deviation).max().item()
    return atol


def get_tolerances(
    true_value: torch.Tensor,
    computed_value: torch.Tensor,
    fudge_factor: Optional[float] = None,
) -> Tuple[float, float]:
    """Returns the absolute and relative tolerances for comparing two tensors."""
    fudge_factor = fudge_factor if fudge_factor is not None else 1.0
    atol = get_atol(true_value, computed_value)
    rtol = get_rtol(true_value, computed_value)

    atol = fudge_factor * max(atol, default_atol[computed_value.dtype])
    rtol = fudge_factor * max(rtol, default_rtol[computed_value.dtype])
    # torch.isclose() has weird behavior around see:
    # https://github.com/pytorch/pytorch/issues/102400
    if rtol > 1e30:
        rtol = default_rtol[computed_value.dtype]
    return atol, rtol

# We can probably parametrizing existing tests instead of having a separate
# test class as we begin to support more ops. Also maybe rewrite with OpInfos.
@markDynamoStrictTest
class TestNestedTensorSubclass(TestCase):
    # TODO: consolidate with the below
    def _get_list_for_jagged_tensor(self, nested_size, device, requires_grad=True):
        Ds = nested_size[1:]
        out = []
        for s in nested_size[0]:
            out.append(
                torch.randn(s, *Ds, requires_grad=requires_grad, device=device, dtype=torch.float64)
            )
        return out

    def _get_example_tensor_lists(self, include_list_of_lists=True, include_requires_grad=True):

        def _make_tensor(*shape, include_requires_grad=include_requires_grad, requires_grad=True):
            return torch.randn(
                *shape,
                requires_grad=(requires_grad if include_requires_grad else False)
            )

        # Purposefully introduce mixed requires_grad settings for the components
        # when include_requires_grad=True.
        example_lists = [
            # (B, *, D) with B=4
            [
                _make_tensor(2, 5),
                _make_tensor(3, 5, requires_grad=False),
                _make_tensor(4, 5, requires_grad=False),
                _make_tensor(6, 5)
            ],
            # (B, *, D_0, D_1) with B=5
            [
                _make_tensor(2, 5, 6),
                _make_tensor(3, 5, 6),
                _make_tensor(4, 5, 6, requires_grad=False),
                _make_tensor(5, 5, 6),
                _make_tensor(6, 5, 6),
            ],
        ]

        if include_list_of_lists:
            example_lists.append(
                # (B, *, D) with B=3 in list form
                [
                    _make_tensor(2, 5, requires_grad=False).tolist(),
                    _make_tensor(3, 5).tolist(),
                    _make_tensor(4, 5).tolist(),
                ])

        return example_lists

    def test_tensor_attributes(self, device):
        a = torch.randn(2, 3, requires_grad=True, dtype=torch.float64, device=device)
        b = torch.randn(3, 3, requires_grad=True, dtype=torch.float64, device=device)
        c = torch.randn(4, 3, requires_grad=True, dtype=torch.float64, device=device)
        nt, _offsets = jagged_from_list([a, b, c], None)

        for op in (
            torch.ops.aten.is_non_overlapping_and_dense.default,
            torch.ops.aten.sym_size.default,
            torch.ops.aten.dim.default,
            torch.ops.aten.sym_numel.default,
            torch.ops.aten.sym_stride.default,
            torch.ops.aten.sym_storage_offset.default,
        ):
            op(nt)

        with self.assertRaisesRegex(RuntimeError,
                                    "directly calling torch.ops.aten.size"):
            torch.ops.aten.size.default(nt)

        singleton_int = torch.nested._internal.nested_tensor.get_tensor_symint(_offsets, coeff=1, sum_offsets=1)
        self.assertEqual(nt.size(), (3, singleton_int, 3))
        self.assertEqual(nt.shape, (3, singleton_int, 3))
        self.assertEqual(nt.dim(), 3)
        self.assertEqual(nt.numel(), 27)

    def test_linear(self, device):
        a = torch.randn(2, 3, requires_grad=True, dtype=torch.float64, device=device)
        b = torch.randn(3, 3, requires_grad=True, dtype=torch.float64, device=device)
        c = torch.randn(4, 3, requires_grad=True, dtype=torch.float64, device=device)
        weight = torch.randn(4, 3, requires_grad=True, dtype=torch.float64, device=device)

        def grad_test_func(a, b, c, weight):
            nt, _ = jagged_from_list([a, b, c], None)
            out = torch.nn.functional.linear(nt, weight)
            return buffer_from_jagged(out)

        gradcheck(grad_test_func, inputs=(a, b, c, weight), check_batched_grad=False)

    def test_unary_pointwise(self, device):
        a = torch.randn(2, 3, requires_grad=True, dtype=torch.float64, device=device)
        b = torch.randn(3, 3, requires_grad=True, dtype=torch.float64, device=device)
        c = torch.randn(4, 3, requires_grad=True, dtype=torch.float64, device=device)

        def grad_test_func(a, b, c):
            nt, _ = jagged_from_list([a, b, c], None)
            out = torch.nn.functional.silu(nt.sin().cos())
            return buffer_from_jagged(out)

        gradcheck(grad_test_func, inputs=(a, b, c), check_batched_grad=False)

    def test_unary_pointwise_transposed_inputs(self, device):
        a, b, c = (
            torch.randn(i + 2, 5, requires_grad=True, dtype=torch.float64, device=device) for i in range(3)
        )

        nt, _ = jagged_from_list([a.detach(), b.detach(), c.detach()], None)
        nt_t = nt.transpose(1, 2)
        self.assertFalse(nt_t.is_contiguous())
        out = torch.nn.functional.silu(nt_t.sin().cos())
        self.assertEqual(out.is_contiguous(), torch.nn.functional.silu(b.transpose(-1, -2).sin().cos()).is_contiguous())

        self.assertEqual(nt_t.shape, out.shape)

        a, b, c = (
            torch.randn(i + 2, 5, requires_grad=True, dtype=torch.float64, device=device) for i in range(3)
        )

        def grad_test_func(a, b, c):
            nt, _ = jagged_from_list([a, b, c], None)
            nt_t = nt.transpose(1, 2)
            out = torch.nn.functional.silu(nt_t.sin().cos())
            return buffer_from_jagged(out)

        gradcheck(grad_test_func, inputs=(a, b, c), check_batched_grad=False)


    def test_binary_pointwise(self, device):
        a = torch.randn(2, 3, requires_grad=True, dtype=torch.float64, device=device)
        b = torch.randn(3, 3, requires_grad=True, dtype=torch.float64, device=device)
        c = torch.randn(4, 3, requires_grad=True, dtype=torch.float64, device=device)

        # Incorrect usage: shape check will fail if the offsets tensor are not
        #                  the same exact tensor object
        nt1, _ = jagged_from_list([a, b, c], None)
        nt2, _ = jagged_from_list([a, b, c], None)

        self.assertRaisesRegex(
            RuntimeError,
            "cannot call binary pointwise function .* with inputs of shapes",
            lambda: nt1 * nt2)

        # Correct usage: chain the calls using the same offsets tensor object
        def grad_test_func(a, b, c):
            nt1, offsets = jagged_from_list([a, b, c], None)
            nt2, offsets = jagged_from_list([a, b, c], offsets)
            out = nt1 * nt2
            return buffer_from_jagged(out)

        gradcheck(grad_test_func, inputs=(a, b, c), check_batched_grad=False)

    def test_binary_pointwise_transposed(self, device):
        a, b, c = (
            torch.randn(i + 2, 5, dtype=torch.float64, device=device) for i in range(3)
        )

        nt1, offsets = jagged_from_list([a, b, c], None)
        nt2, offsets = jagged_from_list([a, b, c], offsets)

        nt1_t = nt1.transpose(1, 2)
        nt2_t = nt2.transpose(1, 2)

        out = nt1_t * nt2_t
        self.assertFalse(nt1_t.is_contiguous())
        self.assertEqual(out.is_contiguous(), (b.transpose(-1, -2) * b.transpose(-1, -2)).is_contiguous())
        self.assertEqual(out.shape, nt1_t.shape)

        self.assertRaisesRegex(
            RuntimeError,
            "cannot call binary pointwise function mul.Tensor with inputs of shapes",
            lambda: nt1 * nt2_t,
        )

        a, b, c = (
            torch.randn(i + 2, 5, requires_grad=True, dtype=torch.float64, device=device) for i in range(3)
        )

        # Correct usage: chain the calls using the same offsets tensor object
        def grad_test_func(a, b, c):
            nt1, offsets = jagged_from_list([a, b, c], None)
            nt2, offsets = jagged_from_list([a, b, c], offsets)
            nt1_t = nt1.transpose(1, 2)
            nt2_t = nt2.transpose(1, 2)
            out = nt1_t * nt2_t
            return buffer_from_jagged(out)

        gradcheck(grad_test_func, inputs=(a, b, c), check_batched_grad=False)

    def test_split(self, device):
        a = torch.randn(2, 3, requires_grad=True, dtype=torch.float64, device=device)
        b = torch.randn(3, 3, requires_grad=True, dtype=torch.float64, device=device)
        c = torch.randn(4, 3, requires_grad=True, dtype=torch.float64, device=device)

        nt, _ = jagged_from_list([a, b, c], None)
        out = torch.split(nt, 2, -1)
        self.assertEqual(len(out), 2)
        self.assertEqual(
            out[0], jagged_from_list([a[:, 0:2], b[:, 0:2], c[:, 0:2]], None)[0]
        )
        self.assertEqual(
            out[1], jagged_from_list([a[:, 2:], b[:, 2:], c[:, 2:]], None)[0]
        )

        with self.assertRaisesRegex(
            RuntimeError,
            r"split\(\): not supported for NestedTensor on dim=0 or dim=1",
        ):
            torch.split(nt, 2, 1)

    def test_split_with_sizes(self, device):
        a = torch.randn(2, 3, requires_grad=True, dtype=torch.float64, device=device)
        b = torch.randn(3, 3, requires_grad=True, dtype=torch.float64, device=device)
        c = torch.randn(4, 3, requires_grad=True, dtype=torch.float64, device=device)

        nt, _ = jagged_from_list([a, b, c], None)
        out = torch.split(nt, [1, 2], -1)
        self.assertEqual(len(out), 2)
        self.assertEqual(
            out[0], jagged_from_list([a[:, 0:1], b[:, 0:1], c[:, 0:1]], None)[0]
        )
        self.assertEqual(
            out[1], jagged_from_list([a[:, 1:], b[:, 1:], c[:, 1:]], None)[0]
        )
        with self.assertRaisesRegex(
            RuntimeError,
            r"split_with_sizes\(\): not supported for NestedTensor on dim=0 or dim=1",
        ):
            torch.split(nt, [1, 2], 1)

    def test_softmax(self, device):
        nt = random_nt_from_dims(
            [3, None, 5], device=device, dtype=torch.float32, layout=torch.jagged)

        # operate on dim=2
        output = nt.softmax(dim=2)
        for in_component, out_component in zip(nt.unbind(), output.unbind()):
            # dim=2 -> dim=1 after unbind
            self.assertEqual(in_component.softmax(dim=1), out_component)

        # operate on dim=-1
        output2 = nt.softmax(dim=-1)
        self.assertEqual(output, output2)
        for in_component, out_component in zip(nt.unbind(), output2.unbind()):
            self.assertEqual(in_component.softmax(dim=-1), out_component)

    def test_views_inherit_ragged_dim(self, device):
        # view
        nt = random_nt_from_dims(
            [4, None, 8, 10], device=device, dtype=torch.float32, layout=torch.jagged)
        # inherit ragged dim via -1
        view = nt.view(4, -1, 80)
        self.assertEqual(nt.shape[1], view.shape[1])
        # inherit batch and ragged dims via -1
        view2 = nt.view(-1, -1, 80)
        self.assertEqual(nt.shape[:2], view2.shape[:2])

        # expand
        nt = random_nt_from_dims(
            [3, None, 1], device=device, dtype=torch.float32, layout=torch.jagged)
        # inherit batch and ragged dims via -1
        view = nt.expand(-1, -1, 5)
        self.assertEqual(nt.shape[:2], view.shape[:2])

    @xfailIfTorchDynamo
    def test_view_ragged_idx_not_one(self, device):
        nt = random_nt_from_dims([2, None, 20], device=device, dtype=torch.float32, layout=torch.jagged)

        view_transposed = nt.transpose(1, 2).view(2, 20, nt.size(1))
        self.assertEqual((2, 20, nt.size(1)), (view_transposed.size()))
        self.assertEqual(view_transposed._base, nt)

    def test_unsafe_view(self, device):
        nt = random_nt_from_dims([4, None, 8, 10], device=device, dtype=torch.float32, layout=torch.jagged)
        # basic view
        view1 = torch.ops.aten._unsafe_view(nt, (4, -1, 80))
        self.assertEqual((4, nt.size(1), 80), tuple(view1.size()))
        # _unsafe_view differs from view in that the view information is not tracked
        self.assertTrue(view1._base is None)

        # test an unsafe_view when ragged_idx != 1, currently only supports identity view
        nt_t = nt.transpose(1, 2)
        view2 = torch.ops.aten._unsafe_view(nt_t, (4, 8, nt.size(1), 10))
        self.assertEqual((4, 8, nt.size(1), 10), tuple(view2.size()))
        self.assertTrue(view2._base is None)

    @xfailIfTorchDynamo
    @parametrize("requires_grad", [False, True])
    def test_reshape_decomp(self, device, requires_grad):
        # contiguous NT should result in view
        nt = random_nt_from_dims(
            [3, None, 10],
            device=device,
            dtype=torch.float32,
            layout=torch.jagged,
            requires_grad=requires_grad
        )
        view = nt.reshape(-1, -1, 5, 2)
        self.assertEqual(view.shape[:2], nt.shape[:2])
        self.assertTrue(view._is_view() and view._base is nt)
        # make sure gradients flow back
        if requires_grad:
            view.backward(torch.ones_like(view))
            self.assertEqual(nt.grad, torch.ones_like(nt))

        # non-contiguous NT should result in contiguous copy
        nt = random_nt_from_dims(
            [3, None, 5, 2],
            device=device,
            dtype=torch.float32,
            layout=torch.jagged,
            requires_grad=requires_grad
        )
        nt_noncontig = nt.transpose(-1, -2)
        self.assertFalse(nt_noncontig.is_contiguous())
        copy = nt_noncontig.reshape(-1, -1, 10)
        self.assertTrue(copy.is_contiguous())
        self.assertEqual(copy.shape[:2], nt.shape[:2])
        # make sure gradients flow back
        if requires_grad:
            copy.backward(torch.ones_like(copy))
            self.assertEqual(nt.grad, torch.ones_like(nt))

    def test_flatten_decomp(self, device):
        nt = random_nt_from_dims(
            [3, None, 5, 2], device=device, dtype=torch.float32, layout=torch.jagged)
        flattened = nt.flatten(-2, -1)
        self.assertEqual(flattened.shape, nt.view(3, -1, 10).shape)

        nt = random_nt_from_dims(
            [3, None, 5, 2, 6], device=device, dtype=torch.float32, layout=torch.jagged)
        flattened = nt.flatten(-3, -2)
        self.assertEqual(flattened.shape, nt.view(3, -1, 10, 6).shape)

    def test_chunk(self, device):
        # normal case
        D = 30
        nt = random_nt_from_dims(
            [4, None, D], device=device, dtype=torch.float32, layout=torch.jagged)
        NUM_CHUNKS = 3
        chunks = nt.chunk(NUM_CHUNKS, dim=-1)
        self.assertEqual(len(chunks), NUM_CHUNKS)
        for i in range(NUM_CHUNKS):
            self.assertEqual(chunks[i].shape[-1], D // NUM_CHUNKS)

        # chunk on batch dim not supported
        with self.assertRaisesRegex(
                RuntimeError, "chunk.* not supported for NestedTensor on dim=0 or dim=1"):
            nt.chunk(2, dim=0)

        # chunk on ragged dim not supported
        with self.assertRaisesRegex(
                RuntimeError, "chunk.* not supported for NestedTensor on dim=0 or dim=1"):
            nt.chunk(2, dim=1)

    def test_squeeze(self, device):
        B = 4
        D = 6
        # squeeze middle dim
        nt = random_nt_from_dims(
            [B, None, 1, D], device=device, dtype=torch.float32, layout=torch.jagged)
        j0 = nt.shape[1]

        for dim_arg in [-2, 2]:
            out = nt.squeeze(dim_arg)
            self.assertEqual(out.shape, (B, j0, D))
            self.assertEqual(out.unsqueeze(-2), nt)

        # squeeze last dim
        nt = random_nt_from_dims(
            [B, None, 1], device=device, dtype=torch.float32, layout=torch.jagged)
        j1 = nt.shape[1]

        for dim_arg in [-1, 2]:
            out = nt.squeeze(dim_arg)
            self.assertEqual(out.shape, (B, j1))
            self.assertEqual(out.unsqueeze(-1), nt)

        # squeeze on batch dim not supported
        with self.assertRaisesRegex(
                RuntimeError, "squeeze.* not supported for NestedTensor on dim=0 or dim=1"):
            nt.squeeze(0)

        # squeeze on ragged dim not supported
        with self.assertRaisesRegex(
                RuntimeError, "squeeze.* not supported for NestedTensor on dim=0 or dim=1"):
            nt.squeeze(1)

    def test_binary_pointwise_broadcasting(self, device):
        # (B, j0, 3, 4)
        ts = self._get_list_for_jagged_tensor(((2, 3, 4), 3, 4), device, requires_grad=True)
        # (B, j0, ?, ?) + (?) -> (B, j0, ?, ?)
        # (B, j0, ?, ?) + (?, ?) -> (B, j0, ?, ?)
        # (B, j0, ?, ?) + (1, ?, ?) -> (B, j0, ?, ?)
        # Unsupported: (B, j0, ?, ?) + (1, 1, 1, ?, ?) -> (1, B, j0, ?, ?)
        t_sizes = (
            (4,),
            (1, 4),
            (3, 1),
            (1, 3, 1),
            (1, 1, 1, 4),
            # (1, 1, 1, 1, 4), (unsupported today)
        )

        def grad_test_func(t, *ts):
            nt, _ = jagged_from_list(ts, None)
            out = nt + t
            return buffer_from_jagged(out)

        for t_size in t_sizes:
            t = torch.rand(t_size, requires_grad=True, device=device, dtype=torch.float64)
            gradcheck(grad_test_func, inputs=(t, *ts), check_batched_grad=False)

    def test_threshold_backward(self, device):
        ts1 = self._get_list_for_jagged_tensor(((2, 3, 4), 16), device=device, requires_grad=False)
        ts2 = self._get_list_for_jagged_tensor(((2, 3, 4), 16), device=device, requires_grad=False)

        nt1, offsets = jagged_from_list(ts1, None)
        nt2, offsets = jagged_from_list(ts2, offsets)
        buf1 = buffer_from_jagged(nt1).detach().clone()
        buf2 = buffer_from_jagged(nt2).detach().clone()

        res_nt = torch.ops.aten.threshold_backward(nt1, nt2, 0.0)
        res_dense = torch.ops.aten.threshold_backward(buf1, buf2, 0.0)

        self.assertEqual(res_dense, buffer_from_jagged(res_nt))


    @parametrize("keepdim", [False, True])
    def test_sum_int_DimList(self, device, keepdim):
        # (B, j0, 3, 4)
        ts = self._get_list_for_jagged_tensor(((2, 3, 4), 3, 4), device=device, requires_grad=True)

        # Check shape correctness
        reduce_dims = (
            # dims, expected shape, expected keepdim shape
            # j0 is represented as None
            ((0, 1), (3, 4), (1, 1, 3, 4)),
            ((1, 2), None, None),
            ((2, 3), (3, None), (3, None, 1, 1)),
            ((0, 1, 3), (3,), (1, 1, 3, 1)),
            ((0, 1, 2), (4,), (1, 1, 1, 4)),
            ((0, 1, 2, 3), tuple(), (1, 1, 1, 1)),
        )
        for rd, ref_shape_no_keepdim, ref_shape_keepdim in reduce_dims:
            if (0 in rd) ^ (1 in rd):
                with self.assertRaisesRegex(
                        RuntimeError,
                        "applying over the ragged dimension, but not the batch dimension"):
                    nt, _ = jagged_from_list(ts, None)
                    out = torch.sum(nt, dim=rd, keepdim=keepdim)
                continue

            nt, _ = jagged_from_list(ts, None)
            out = torch.sum(nt, dim=rd, keepdim=keepdim)
            ref_shape = ref_shape_keepdim if keepdim else ref_shape_no_keepdim
            self.assertEqual(len(out.shape), len(ref_shape))
            for o, r in zip(out.shape, ref_shape):
                if r is not None:
                    self.assertEqual(o, r)
                else:
                    self.assertTrue(isinstance(o, torch.SymInt))

        # Check values correctness
        # raggedness not reduced
        nt, _ = jagged_from_list(ts, None)
        out = torch.sum(nt, dim=(2, 3), keepdim=keepdim)
        out_ref = torch.sum(nt.values(), dim=(1, 2))
        self.assertIsInstance(out, NestedTensor)
        # flatten to avoid having to replicate unsqueeze logic depending on keepdim
        self.assertTrue(torch.allclose(out.values().view(-1), out_ref.view(-1)))

        # raggedness reduced away
        nt, _ = jagged_from_list(ts, None)
        out = torch.sum(nt, dim=(0, 1), keepdim=keepdim)
        out_ref = torch.sum(nt.values(), dim=(0,))
        self.assertNotIsInstance(out, NestedTensor)
        self.assertTrue(torch.allclose(out, out_ref))



    @dtypes(torch.float, torch.double, torch.half)
    @parametrize("requires_grad", [False, True])
    @parametrize("weights_only", [False, True])
    def test_serialization(self, device, dtype, requires_grad, weights_only):

        def compare_metadata(nt1, nt2):
            self.assertEqual(nt1._nested_tensor_size(), nt2._nested_tensor_size())
            self.assertEqual(nt1._nested_tensor_strides(), nt2._nested_tensor_strides())
            self.assertEqual(nt1._nested_tensor_storage_offsets(),
                             nt2._nested_tensor_storage_offsets())

        nt_contiguous, nt_noncontiguous = random_nt_noncontiguous_pair((2, 3, 6, 7))
        for a in [nt_contiguous, nt_noncontiguous]:
            buffer = io.BytesIO()
            serialized = torch.save(a, buffer)
            buffer.seek(0)
            b = torch.load(buffer, weights_only=weights_only)
            # should be both conceptually equal and metadata equivalent
            self.assertEqual(a, b)
            compare_metadata(a, b)
            # should be conceptually equal but not necessarily metadata equivalent
            self.assertEqual(b, nt_contiguous)
            self.assertEqual(b, nt_noncontiguous)

    @unittest.skipIf(PYTORCH_CUDA_MEMCHECK, "is_pinned uses failure to detect pointer property")
    @onlyCUDA
    def test_pin_memory(self, device):
        nt_contiguous, nt_noncontiguous = random_nt_noncontiguous_pair((2, 3, 6, 7))
        for nt in [nt_contiguous, nt_noncontiguous]:
            self.assertFalse(nt.is_pinned())
            pinned = nt.pin_memory(device)
            self.assertTrue(pinned.is_pinned())
            self.assertEqual(nt, pinned)
            self.assertNotEqual(nt.data_ptr(), pinned.data_ptr())
            # test that pin_memory on already pinned tensor has no effect
            self.assertIs(pinned, pinned.pin_memory())
            self.assertEqual(pinned.data_ptr(), pinned.pin_memory().data_ptr())

    def _validate_nt(self, nt, tensor_list, device, dtype, requires_grad):
        # Validate a bunch of properties after NT construction.
        device = torch.device(device)
        first_t = torch.as_tensor(tensor_list[0])
        expected_dim = first_t.dim() + 1
        batch_size = len(tensor_list)
        self.assertEqual(nt.dim(), expected_dim)
        self.assertEqual(nt.device, device)
        self.assertEqual(nt.dtype, dtype)
        self.assertEqual(nt.layout, torch.jagged)
        self.assertEqual(nt.requires_grad, requires_grad)
        self.assertEqual(nt.values().device, device)
        self.assertEqual(nt.offsets().device, device)
        self.assertEqual(nt.shape[0], batch_size)
        self.assertTrue(isinstance(nt.shape[1], torch.SymInt))
        self.assertEqual(nt.shape[2:], first_t.shape[1:])

    @xfailIfTorchDynamo
    @dtypes(torch.float, torch.double, torch.half)
    @parametrize("requires_grad", [False, True])
    @parametrize("components_require_grad", [False, True])
    def test_jagged_layout_construction_nested_tensor(
            self, device, dtype, requires_grad, components_require_grad):
        for tensor_list in self._get_example_tensor_lists(
                include_list_of_lists=True, include_requires_grad=components_require_grad):
            nt = torch.nested.nested_tensor(
                tensor_list,
                device=device,
                dtype=dtype,
                layout=torch.jagged,
                requires_grad=requires_grad)
            self._validate_nt(nt, tensor_list, device, dtype, requires_grad)

            # Make sure grads -don't- flow back into original tensors for nested_tensor()
            if requires_grad:
                (nt * 2).backward(torch.ones_like(nt))
            for t in tensor_list:
                t = t if isinstance(t, torch.Tensor) else torch.as_tensor(t)
                self.assertTrue(t.grad is None)

    @xfailIfTorchDynamo
    @dtypes(torch.float, torch.double, torch.half)
    @parametrize("components_require_grad", [False, True])
    def test_jagged_layout_construction_as_nested_tensor(
            self, device, dtype, components_require_grad):
        # NB: as_nested_tensor(tensor_list) doesn't support lists of lists for tensor_list
        for tensor_list in self._get_example_tensor_lists(
                include_list_of_lists=False, include_requires_grad=components_require_grad):
            nt = torch.nested.as_nested_tensor(
                tensor_list,
                device=device,
                dtype=dtype,
                layout=torch.jagged)

            # nt.requires_grad=True should be set if at least one component requires grad
            self._validate_nt(nt, tensor_list, device, dtype, components_require_grad)

            # Make sure grads flow back into original tensors for as_nested_tensor()
            if components_require_grad:
                (nt * 2).backward(torch.ones_like(nt))
                for t in tensor_list:
                    if t.requires_grad:
                        self.assertEqual(t.grad, torch.ones_like(t) * 2)
                    else:
                        self.assertTrue(t.grad is None)

    @xfailIfTorchDynamo
    @unittest.skipIf(PYTORCH_CUDA_MEMCHECK, "is_pinned uses failure to detect pointer property")
    @onlyCUDA
    def test_jagged_layout_construction_with_pinned_memory(self, device):
        for tensor_list in self._get_example_tensor_lists():
            nt = torch.nested.nested_tensor(
                tensor_list,
                layout=torch.jagged,
                device="cpu",
                pin_memory=True)

            self._validate_nt(nt, tensor_list, "cpu", torch.float32, requires_grad=False)
            self.assertTrue(nt.is_pinned())

    @dtypes(torch.double, torch.half)
    @onlyCUDA
    def test_device_dtype_transfer_maintains_offsets(self, device, dtype):
        for tensor_list in self._get_example_tensor_lists():
            orig_device = torch.device("cpu")
            orig_dtype = torch.float32
            nt = torch.nested.nested_tensor(
                tensor_list,
                layout=torch.jagged,
                device=orig_device,
                dtype=orig_dtype)

            self.assertEqual(torch.int64, nt.offsets().dtype)
            nt = nt.to(device=device).to(dtype=dtype)

            # offsets should still be int64 on the original device
            self.assertEqual(orig_device, nt.offsets().device)
            self.assertEqual(torch.int64, nt.offsets().dtype)

    def test_unbind(self, device):
        for tensor_list in self._get_example_tensor_lists():
            nt = torch.nested.nested_tensor(
                tensor_list,
                layout=torch.jagged,
                device=device)
            out = nt.unbind()
            self.assertEqual(len(out), len(tensor_list))
            for i, t in enumerate(out):
                self.assertEqual(t, tensor_list[i])

<<<<<<< HEAD
    @torch._dynamo.config.patch(suppress_errors=True)
    @dtypes(torch.float, torch.double, torch.half)
    @parametrize("requires_grad", [False, True])
    def test_factory_functions(self, device, dtype, requires_grad):
        for tensor_list in self._get_example_tensor_lists():
            kwargs = {
                "device": device,
                "dtype": dtype,
                "requires_grad": requires_grad,
            }
            nt = torch.nested.nested_tensor(
                tensor_list,
                layout=torch.jagged,
                **kwargs
            )
            zeros = torch.zeros(nt.shape, **kwargs)
            ones = torch.ones(nt.shape, **kwargs)
            empty = torch.empty(nt.shape, **kwargs)
            full = torch.full(nt.shape, 2, **kwargs)

            self.assertEqual(zeros, nt * 0)
            self.assertEqual(ones, nt * 0 + 1)
            self.assertEqual(full, nt * 0 + 2)

            self.assertEqual(nt.device, empty.device)
            self.assertEqual(nt.dtype, empty.dtype)
            self.assertEqual(nt.requires_grad, empty.requires_grad)

            transposed_shape = nt.transpose(1, 2).shape
            with self.assertRaisesRegex(
                    ValueError, "only supports shapes of form"):
                torch.zeros(transposed_shape, **kwargs)

            new_shape = nt.shape[:2] + (3, 4)
            zeros = torch.zeros(new_shape, **kwargs)
            self.assertEqual(zeros.shape, new_shape)

    @torch._dynamo.config.patch(suppress_errors=True)
=======
    @xfailIfTorchDynamo
>>>>>>> 45e7af58
    def test_layer_norm_2(self, device):
        test_tensor_list = self._get_list_for_jagged_tensor(
            ((2, 3, 4), 3), device=device, requires_grad=True
        )
        bias = torch.randn(3, requires_grad=False, dtype=torch.float64, device=device)

        def grad_test_func(a, b, c, bias):
            nt, _ = jagged_from_list([a, b, c], None)
            out = torch.nn.functional.layer_norm(nt, (nt.shape[-1],), bias=bias)
            return buffer_from_jagged(out)

        gradcheck(
            grad_test_func, inputs=(*test_tensor_list, bias), check_batched_grad=False
        )

        with self.assertRaisesRegex(
            RuntimeError,
            r"layer_norm\(\): normalizing over ragged dim not supported for nested tensors",
        ):
            nt, _ = jagged_from_list(test_tensor_list, None)
            _ = torch.nn.functional.layer_norm(nt, (nt.shape[-2], nt.shape[-1]))

    def test_narrow(self, device):
        starts = torch.tensor([0, 1, 2, 3, 4], device=device, dtype=torch.int64)
        lengths = torch.tensor([3, 2, 2, 1, 5], device=device, dtype=torch.int64)
        nt = torch.nested.narrow(
            torch.arange(0, 10, device=device, dtype=torch.int64).unsqueeze(0).expand(5, -1).clone().detach(),
            1,
            starts,
            lengths,
            layout=torch.jagged
        )

        # TODO: Use this approach when unbind is functional
        # unbinded_nt = nt.unbind()
        # for i in range(starts.shape[0]):
        #     self.assertEqual(torch.arange(starts[i], starts[i] + lengths[i], device=device, dtype=torch.int64), unbinded_nt[i])
        for i in range(starts.shape[0]):
            self.assertEqual(
                torch.arange(starts[i], starts[i] + lengths[i], device=device, dtype=torch.int64),
                nt.values()[nt.offsets()[i]:(nt.offsets()[i] + nt.lengths()[i])]
            )

    def test_is_contiguous(self, device):
        a = torch.randn(2, 3, requires_grad=True, dtype=torch.float64, device=device)
        b = torch.randn(3, 3, requires_grad=True, dtype=torch.float64, device=device)
        c = torch.randn(4, 3, requires_grad=True, dtype=torch.float64, device=device)
        nt_contiguous, _ = jagged_from_list([a, b, c], None)

        starts_nc = torch.tensor([0, 1, 2, 3, 4], device=device, dtype=torch.int64)
        lengths_nc = torch.tensor([3, 2, 2, 1, 5], device=device, dtype=torch.int64)
        narrow_base = torch.arange(0, 10, device=device, dtype=torch.int64).unsqueeze(0).expand(5, -1).clone()
        nt_noncontiguous = torch.nested.narrow(
            narrow_base,
            1,
            starts_nc,
            lengths_nc,
            layout=torch.jagged
        )

        starts_c = torch.tensor([1, 0, 0, 0, 0], device=device, dtype=torch.int64)
        lengths_c = torch.tensor([9, 10, 10, 10, 8], device=device, dtype=torch.int64)
        nt_contiguous_narrow = torch.nested.narrow(
            narrow_base,
            1,
            starts_c,
            lengths_c,
            layout=torch.jagged
        )

        # Test contiguous case
        assert nt_contiguous.is_contiguous()

        # Test narrow case
        assert not nt_noncontiguous.is_contiguous()
        assert nt_contiguous_narrow.is_contiguous()

        # Test querying by memory_format
        self.assertTrue(nt_contiguous.is_contiguous(memory_format=torch.contiguous_format))
        self.assertTrue(not nt_noncontiguous.is_contiguous(memory_format=torch.contiguous_format))
        self.assertTrue(nt_contiguous_narrow.is_contiguous(memory_format=torch.contiguous_format))

    def test_noncontiguous_pointwise(self, device):
        a = torch.randn(2, 3, 4, requires_grad=True, dtype=torch.float64, device=device)
        b = torch.randn(3, 3, 4, requires_grad=True, dtype=torch.float64, device=device)
        c = torch.randn(4, 3, 4, requires_grad=True, dtype=torch.float64, device=device)
        nt, _ = jagged_from_list([a, b, c], None)
        # transpose ragged dim
        transposed = nt.transpose(1, 2)
        self.assertFalse(transposed.is_contiguous())
        clone = transposed.clone()

        def check_nt_equality(x, y):
            self.assertEqual(x.values(), y.values())
            self.assertEqual(x.offsets(), y.offsets())
            self.assertEqual(x._ragged_idx, y._ragged_idx)
            self.assertEqual(x.shape, y.shape)

        self.assertFalse(clone.is_contiguous())
        check_nt_equality(clone, transposed)

        clone_contig = transposed.clone(memory_format=torch.contiguous_format)
        self.assertTrue(clone_contig.is_contiguous())
        check_nt_equality(clone_contig, transposed)

        detached = transposed.detach()
        self.assertFalse(clone.is_contiguous())
        check_nt_equality(detached, transposed)

    def test_to_copy(self, device):
        nt, _ = jagged_from_list(
            [torch.randn(i + 2, 3, 4, requires_grad=True, dtype=torch.float64, device=device) for i in range(3)], None
        )

        nt_copy_dtype = torch.ops.aten._to_copy(nt, dtype=torch.float16)
        self.assertEqual(torch.float16, nt_copy_dtype.dtype)

        nt_t = nt.transpose(1, 2)
        nt_t_copy_dtype = torch.ops.aten._to_copy(nt_t, dtype=torch.float16)
        self.assertEqual(torch.float16, nt_t_copy_dtype.dtype)

    def test_is_same_size(self, device):
        def get_3_tensors():
            return [torch.randn(i + 2, 3, 4, requires_grad=True, dtype=torch.float64, device=device) for i in range(3)]

        nt1, offsets1 = jagged_from_list(get_3_tensors(), None)
        nt2, offsets1 = jagged_from_list(get_3_tensors(), offsets1)

        nt3, offsets2 = jagged_from_list(get_3_tensors(), None)
        nt4, offsets2 = jagged_from_list(get_3_tensors(), offsets2)

        def check_size(nt1, nt2, nt3, nt4):
            self.assertTrue(torch.ops.aten.is_same_size(nt1, nt2))
            self.assertTrue(torch.ops.aten.is_same_size(nt3, nt4))
            self.assertFalse(torch.ops.aten.is_same_size(nt1, nt3))

        check_size(nt1, nt2, nt3, nt4)

        nt1_t, nt2_t, nt3_t, nt4_t = (x.transpose(1, 2) for x in (nt1, nt2, nt3, nt4))
        check_size(nt1_t, nt2_t, nt3_t, nt4_t)

    # Note 1: Math fallback doesn't work with bfloat16 on CUDA
    # Note 2: ROCm doesn't support flash attention or mem_efficient attention for NT
    @xfailIfTorchDynamo
    @unittest.skipIf(
        TEST_WITH_ROCM,
        "ROCm doesn't support flash attention or mem_efficient attention for NT",
    )
    @parametrize("dtype", [torch.float16, torch.bfloat16, torch.float32] if
                 SM80OrLater else [torch.float16, torch.float32])
    def test_sdpa(self, device, dtype):
        batch_size = 1
        emb_dims = 128
        n_heads = 8
        head_dims = emb_dims // n_heads

        sen1 = torch.randn(11, emb_dims, dtype=dtype, device=device)
        sen2 = torch.randn(13, emb_dims, dtype=dtype, device=device)

        query = torch.nn.Linear(emb_dims, emb_dims, bias=False, device=device, dtype=dtype)
        key = torch.nn.Linear(emb_dims, emb_dims, bias=False, device=device, dtype=dtype)
        value = torch.nn.Linear(emb_dims, emb_dims, bias=False, device=device, dtype=dtype)

        # Simplest case: 1 sentence, no batching
        x_d1 = sen1.unsqueeze(0)
        x_nt = torch.nested.as_nested_tensor([sen1], layout=torch.jagged)

        # See note below for why we detach here.
        q_d1 = query(x_d1).view(batch_size, -1, n_heads, head_dims).detach().requires_grad_(True)
        q_d1_t = q_d1.transpose(1, 2)
        k_d1 = key(x_d1).view(batch_size, -1, n_heads, head_dims).detach().requires_grad_(True)
        k_d1_t = k_d1.transpose(1, 2)
        v_d1 = value(x_d1).view(batch_size, -1, n_heads, head_dims).detach().requires_grad_(True)
        v_d1_t = v_d1.transpose(1, 2)

        q_nt = query(x_nt).view(*x_nt.size()[0:2], n_heads, head_dims).detach().requires_grad_(True)
        q_nt_t = q_nt.transpose(1, 2)
        k_nt = key(x_nt).view(*x_nt.size()[0:2], n_heads, head_dims).detach().requires_grad_(True)
        k_nt_t = k_nt.transpose(1, 2)
        v_nt = value(x_nt).view(*x_nt.size()[0:2], n_heads, head_dims).detach().requires_grad_(True)
        v_nt_t = v_nt.transpose(1, 2)

        # High Precision Math Reference
        q_d1_f32 = q_d1.to(torch.float32)
        k_d1_f32 = k_d1.to(torch.float32)
        v_d1_f32 = v_d1.to(torch.float32)
        q_d1_f32_t = q_d1_f32.transpose(1, 2)
        k_d1_f32_t = k_d1_f32.transpose(1, 2)
        v_d1_f32_t = v_d1_f32.transpose(1, 2)
        out_ref = torch.ops.aten._scaled_dot_product_attention_math(q_d1_f32_t, k_d1_f32_t, v_d1_f32_t)[0]
        grads_ref = torch.autograd.grad(out_ref.sum(), (q_d1_f32, k_d1_f32, v_d1_f32))

        # Low Precision Math Reference
        out_lp_ref = torch.ops.aten._scaled_dot_product_attention_math(q_d1_t, k_d1_t, v_d1_t)[0]
        grads_lp_ref = torch.autograd.grad(out_lp_ref.sum(), (q_d1, k_d1, v_d1))

        # Compute tolerances
        output_ref_atol, output_ref_rtol = get_tolerances(out_ref, out_lp_ref)
        grad_q_ref_atol, grad_q_ref_rtol = get_tolerances(grads_ref[0], grads_lp_ref[0])
        grad_k_ref_atol, grad_k_ref_rtol = get_tolerances(grads_ref[1], grads_lp_ref[1])
        grad_v_ref_atol, grad_v_ref_rtol = get_tolerances(grads_ref[2], grads_lp_ref[2])
        grad_atols = [grad_q_ref_atol, grad_k_ref_atol, grad_v_ref_atol]
        grad_rtols = [grad_q_ref_rtol, grad_k_ref_rtol, grad_v_ref_rtol]

        attn_d1 = torch.nn.functional.scaled_dot_product_attention(q_d1_t, k_d1_t, v_d1_t).transpose(1, 2)
        attn_nt = torch.nn.functional.scaled_dot_product_attention(q_nt_t, k_nt_t, v_nt_t).transpose(1, 2)

        self.assertEqual(attn_d1, attn_nt.unbind()[0].unsqueeze(0), atol=output_ref_atol, rtol=output_ref_rtol)

        # Simple case: 2 sentences, no extra params
        x_d2 = sen2.unsqueeze(0)
        x_nt = torch.nested.as_nested_tensor([sen1, sen2], layout=torch.jagged)

        # NB: we make sure the leaf tensor we compute gradients for is the view-ed tensor before
        # it is transposed. This is because today we cannot backward through view or unbind a
        # transposed tensor.
        q_d2 = query(x_d2).view(batch_size, -1, n_heads, head_dims).detach().requires_grad_(True)
        q_d2_t = q_d2.transpose(1, 2)
        k_d2 = key(x_d2).view(batch_size, -1, n_heads, head_dims).detach().requires_grad_(True)
        k_d2_t = k_d2.transpose(1, 2)
        v_d2 = value(x_d2).view(batch_size, -1, n_heads, head_dims).detach().requires_grad_(True)
        v_d2_t = v_d2.transpose(1, 2)

        q_nt = query(x_nt).view(*x_nt.size()[0:2], n_heads, head_dims).detach().requires_grad_(True)
        q_nt_t = q_nt.transpose(1, 2)
        k_nt = key(x_nt).view(*x_nt.size()[0:2], n_heads, head_dims).detach().requires_grad_(True)
        k_nt_t = k_nt.transpose(1, 2)
        v_nt = value(x_nt).view(*x_nt.size()[0:2], n_heads, head_dims).detach().requires_grad_(True)
        v_nt_t = v_nt.transpose(1, 2)

        attn_d2 = torch.nn.functional.scaled_dot_product_attention(q_d2_t, k_d2_t, v_d2_t).transpose(1, 2)
        d1_grads = torch.autograd.grad(attn_d1.sum(), (q_d1, k_d1, v_d1))
        d2_grads = torch.autograd.grad(attn_d2.sum(), (q_d2, k_d2, v_d2))

        def check_forward_backward():
            attn_nt = torch.nn.functional.scaled_dot_product_attention(q_nt_t, k_nt_t, v_nt_t).transpose(1, 2)

            attn_nts = attn_nt.unbind()
            self.assertEqual(attn_d1, attn_nts[0].unsqueeze(0), atol=output_ref_atol, rtol=output_ref_rtol)
            self.assertEqual(attn_d2, attn_nts[1].unsqueeze(0), atol=output_ref_atol, rtol=output_ref_rtol)

            nt_grads = torch.autograd.grad(buffer_from_jagged(attn_nt).sum(), (q_nt, k_nt, v_nt))
            for nt_grad, d1_grad, d2_grad, grad_atol, grad_rtol in zip(nt_grads, d1_grads, d2_grads, grad_atols, grad_rtols):
                unbound_nt_grads = nt_grad.unbind()
                self.assertEqual(d1_grad, unbound_nt_grads[0].unsqueeze(0), atol=grad_atol, rtol=grad_rtol)
                self.assertEqual(d2_grad, unbound_nt_grads[1].unsqueeze(0), atol=grad_atol, rtol=grad_rtol)

        # Default
        check_forward_backward()

        # Test dispatcher works by calling only mem-effn and math (as they are safe for all devices)
        with torch.backends.cuda.sdp_kernel(enable_flash=False, enable_mem_efficient=True, enable_math=True):
            check_forward_backward()

        # Test math fallback
        with torch.backends.cuda.sdp_kernel(enable_flash=False, enable_mem_efficient=False, enable_math=True):
            # Math fallback doesn't work with bfloat16 on CUDA because
            # "group_gemm_dispatch" not implemented for 'BFloat16'
            if not (str(device).startswith("cuda") and dtype == torch.bfloat16):
                check_forward_backward()

    # This requires NT -> NT views to work in inductor, which is a TODO
    @unittest.expectedFailure  # noqa: E301
    @onlyCUDA
    @parametrize("dtype", [torch.float16, torch.bfloat16, torch.float32] if
                 SM80OrLater else [torch.float16, torch.float32])
    def test_sdpa_compile(self, device, dtype):
        batch_size = 1
        emb_dims = 1024
        n_heads = 8
        head_dims = emb_dims // n_heads

        sen1 = torch.randn(11, emb_dims, dtype=dtype, device=device)
        sen2 = torch.randn(13, emb_dims, dtype=dtype, device=device)

        query = torch.nn.Linear(emb_dims, emb_dims, bias=False, device=device, dtype=dtype)
        key = torch.nn.Linear(emb_dims, emb_dims, bias=False, device=device, dtype=dtype)
        value = torch.nn.Linear(emb_dims, emb_dims, bias=False, device=device, dtype=dtype)

        # Simplest case: 1 sentence, no batching
        x_d1 = sen1.unsqueeze(0)
        x_d2 = sen2.unsqueeze(0)
        x_nt = torch.nested.as_nested_tensor([sen1, sen2], layout=torch.jagged)

        q_d1 = query(x_d1).view(batch_size, -1, n_heads, head_dims).transpose(1, 2)
        k_d1 = key(x_d1).view(batch_size, -1, n_heads, head_dims).transpose(1, 2)
        v_d1 = value(x_d1).view(batch_size, -1, n_heads, head_dims).transpose(1, 2)
        q_d2 = query(x_d2).view(batch_size, -1, n_heads, head_dims).transpose(1, 2)
        k_d2 = key(x_d2).view(batch_size, -1, n_heads, head_dims).transpose(1, 2)
        v_d2 = value(x_d2).view(batch_size, -1, n_heads, head_dims).transpose(1, 2)

        q_nt = query(x_nt).view(*x_nt.size()[0:2], n_heads, head_dims).transpose(1, 2)
        k_nt = key(x_nt).view(*x_nt.size()[0:2], n_heads, head_dims).transpose(1, 2)
        v_nt = value(x_nt).view(*x_nt.size()[0:2], n_heads, head_dims).transpose(1, 2)

        # High Precision Math Reference
        q_d1_f32 = q_d1.to(torch.float32)
        k_d1_f32 = k_d1.to(torch.float32)
        v_d1_f32 = v_d1.to(torch.float32)
        out_ref = torch.ops.aten._scaled_dot_product_attention_math(q_d1_f32, k_d1_f32, v_d1_f32)[0]
        # Low Precision Math Reference
        out_lp_ref = torch.ops.aten._scaled_dot_product_attention_math(q_d1, k_d1, v_d1)[0]
        output_ref_atol, output_ref_rtol = get_tolerances(out_ref, out_lp_ref)

        attn_d1 = torch.nn.functional.scaled_dot_product_attention(q_d1, k_d1, v_d1).transpose(1, 2)
        attn_d2 = torch.nn.functional.scaled_dot_product_attention(q_d2, k_d2, v_d2).transpose(1, 2)

        compiled_sdpa = torch.compile(torch.nn.functional.scaled_dot_product_attention)
        attn_nt = compiled_sdpa(q_nt, k_nt, v_nt).transpose(1, 2)

        attn_nts = attn_nt.unbind()
        self.assertEqual(attn_d1, attn_nts[0].unsqueeze(0), atol=output_ref_atol, rtol=output_ref_rtol)
        self.assertEqual(attn_d2, attn_nts[1].unsqueeze(0), atol=output_ref_atol, rtol=output_ref_rtol)

    @dtypes(torch.float32, torch.double, torch.half)
    def test_sdpa_with_constant_sequence_length(self, device, dtype):
        # shape (B, P*, S, D)
        # B: batch size
        # P*: ragged number of prompts
        # S: (constant) sequence length
        # D: embedding size
        query = random_nt_from_dims(
            [4, None, 8, 10], device=device, dtype=dtype, layout=torch.jagged)
        key = random_nt_from_similar(query)
        value = random_nt_from_similar(query)
        output = F.scaled_dot_product_attention(query, key, value)
        self.assertTrue(isinstance(output, NestedTensor))

        # should be equivalent to just running the buffers through
        output_dense = F.scaled_dot_product_attention(query._values, key._values, value._values)
        self.assertEqual(output._values, output_dense)


instantiate_parametrized_tests(TestNestedTensor)
instantiate_device_type_tests(TestNestedTensorDeviceType, globals())
instantiate_device_type_tests(TestNestedTensorAutograd, globals())
instantiate_device_type_tests(TestNestedTensorSubclass, globals())

if __name__ == '__main__':
    run_tests()<|MERGE_RESOLUTION|>--- conflicted
+++ resolved
@@ -3023,7 +3023,7 @@
                                     "directly calling torch.ops.aten.size"):
             torch.ops.aten.size.default(nt)
 
-        singleton_int = torch.nested._internal.nested_tensor.get_tensor_symint(_offsets, coeff=1, sum_offsets=1)
+        singleton_int = torch.nested._internal.nested_tensor.get_tensor_symint(_offsets, coeff=1)
         self.assertEqual(nt.size(), (3, singleton_int, 3))
         self.assertEqual(nt.shape, (3, singleton_int, 3))
         self.assertEqual(nt.dim(), 3)
@@ -3581,48 +3581,7 @@
             for i, t in enumerate(out):
                 self.assertEqual(t, tensor_list[i])
 
-<<<<<<< HEAD
-    @torch._dynamo.config.patch(suppress_errors=True)
-    @dtypes(torch.float, torch.double, torch.half)
-    @parametrize("requires_grad", [False, True])
-    def test_factory_functions(self, device, dtype, requires_grad):
-        for tensor_list in self._get_example_tensor_lists():
-            kwargs = {
-                "device": device,
-                "dtype": dtype,
-                "requires_grad": requires_grad,
-            }
-            nt = torch.nested.nested_tensor(
-                tensor_list,
-                layout=torch.jagged,
-                **kwargs
-            )
-            zeros = torch.zeros(nt.shape, **kwargs)
-            ones = torch.ones(nt.shape, **kwargs)
-            empty = torch.empty(nt.shape, **kwargs)
-            full = torch.full(nt.shape, 2, **kwargs)
-
-            self.assertEqual(zeros, nt * 0)
-            self.assertEqual(ones, nt * 0 + 1)
-            self.assertEqual(full, nt * 0 + 2)
-
-            self.assertEqual(nt.device, empty.device)
-            self.assertEqual(nt.dtype, empty.dtype)
-            self.assertEqual(nt.requires_grad, empty.requires_grad)
-
-            transposed_shape = nt.transpose(1, 2).shape
-            with self.assertRaisesRegex(
-                    ValueError, "only supports shapes of form"):
-                torch.zeros(transposed_shape, **kwargs)
-
-            new_shape = nt.shape[:2] + (3, 4)
-            zeros = torch.zeros(new_shape, **kwargs)
-            self.assertEqual(zeros.shape, new_shape)
-
-    @torch._dynamo.config.patch(suppress_errors=True)
-=======
     @xfailIfTorchDynamo
->>>>>>> 45e7af58
     def test_layer_norm_2(self, device):
         test_tensor_list = self._get_list_for_jagged_tensor(
             ((2, 3, 4), 3), device=device, requires_grad=True
