--- conflicted
+++ resolved
@@ -41,21 +41,10 @@
 
 
 def get_filtered_export_db_tests():
-    unsupported_test_names = {
-        "dynamic_shape_constructor",  # 'NoneType' object has no attribute 'from_tensor'
-        "dictionary",  # Graph output must be a tuple()
-        "fn_with_kwargs",  # export doesn't support kwargs yet
-        "scalar_output",  # Tracing through 'f' must produce a single graph
-        "user_input_mutation",  # TODO(zhxchen17) Support serializing user inputs mutation.
-    }
-
     return [
         (name, case)
         for name, case in all_examples().items()
-        if (
-            case.support_level == SupportLevel.SUPPORTED and
-            name not in unsupported_test_names
-        )
+        if case.support_level == SupportLevel.SUPPORTED
     ]
 
 
@@ -592,10 +581,6 @@
             deserializer._validate_model_opset_version(model_opset_version)
             self.assertIn("Compiler doesn't have a version table for op namespace", log.output[0])
 
-<<<<<<< HEAD
-unittest.expectedFailure(
-    TestDeserialize.test_exportdb_supported_case_tensor_setattr
-=======
 # We didn't set up kwargs input yet
 unittest.expectedFailure(
     TestDeserialize.test_exportdb_supported_case_fn_with_kwargs
@@ -609,7 +594,6 @@
 # TODO(zhxchen17) Support serializing user inputs mutation.
 unittest.expectedFailure(
     TestDeserialize.test_exportdb_supported_case_user_input_mutation
->>>>>>> 9768f73c
 )
 
 
