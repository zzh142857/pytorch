"""
PYTEST_DONT_REWRITE (prevents pytest from rewriting assertions, which interferes
with test_sym_bool)
"""
# Owner(s): ["oncall: export"]
import copy
import io
import pathlib
import tempfile
import unittest
import zipfile

import torch
import torch._dynamo as torchdynamo
import torch.utils._pytree as pytree
from torch._export.db.case import ExportCase, normalize_inputs, SupportLevel
from torch._export.db.examples import all_examples
from torch._export.serde.serialize import (
    canonicalize,
    deserialize,
    ExportedProgramDeserializer,
    ExportedProgramSerializer,
    serialize,
    SerializeError,
)
from torch._subclasses.fake_tensor import FakeTensor
from torch.export import Dim, export, load, save
from torch.export import WrapperModule
from torch.fx.experimental.symbolic_shapes import is_concrete_int
from torch.testing._internal.common_utils import (
    find_library_location,
    instantiate_parametrized_tests,
    IS_FBCODE,
    IS_MACOS,
    IS_SANDCASTLE,
    IS_WINDOWS,
    parametrize,
    run_tests,
    TemporaryFileName,
    TestCase,
)


def get_filtered_export_db_tests():
    return [
        (name, case)
        for name, case in all_examples().items()
        if case.support_level == SupportLevel.SUPPORTED
    ]


def cleanup_op(opname):
    ns, name = opname.split("::")
    if not hasattr(torch.ops, ns):
        return
    actual_ns = getattr(torch.ops, ns)
    if not hasattr(actual_ns, name):
        return
    delattr(actual_ns, name)


@unittest.skipIf(not torchdynamo.is_dynamo_supported(), "dynamo doesn't support")
class TestSerialize(TestCase):
    def test_predispatch_export_with_autograd_op(self):
        class Foo(torch.nn.Module):
            def __init__(self):
                super().__init__()

            def forward(self, x):
                with torch.enable_grad():
                    return x + x

        with torch.no_grad():
            from torch.export._trace import _export
            ep = _export(Foo(), (torch.ones(10),), pre_dispatch=True)

        with self.assertRaisesRegex(SerializeError, "Failed serializing node _set_grad_enabled"):
            torch.export.save(ep, io.BytesIO())

    def test_serialize_multiple_returns_from_node(self) -> None:
        class MyModule(torch.nn.Module):
            def __init__(self):
                super().__init__()

            def forward(self, x, w, b):
                return torch.nn.functional.layer_norm(
                    x,
                    x.size()[1:],
                    weight=w,
                    bias=b,
                    eps=1e-5,
                )

        exported_module = export(
            MyModule(),
            (
                torch.ones([512, 512], requires_grad=True),
                torch.ones([512]),
                torch.ones([512]),
            ),
        )

        serialized = ExportedProgramSerializer().serialize(exported_module)
        node = serialized.exported_program.graph_module.graph.nodes[-1]
        self.assertEqual(node.target, "torch.ops.aten.native_layer_norm.default")
        # aten::native_layer_norm returns 3 tensors
        self.assertEqual(len(node.outputs), 3)

        # check the names are unique
        seen = set()
        for output in node.outputs:
            name = output.as_tensor.name
            self.assertNotIn(name, seen)
            seen.add(name)

    def test_serialize_list_returns(self) -> None:
        class MyModule(torch.nn.Module):
            def __init__(self):
                super().__init__()

            def forward(self, x):
                return torch.split(x, 2)

        input = torch.arange(10.0).reshape(5, 2)
        input.requires_grad = True
        exported_module = export(MyModule(), (input,)).run_decompositions()

        serialized = ExportedProgramSerializer().serialize(exported_module)
        node = serialized.exported_program.graph_module.graph.nodes[-1]
        # split.Tensor gets decomposed to split_with_sizes by the core ATen decomposition table
        self.assertEqual(node.target, "torch.ops.aten.split_with_sizes.default")
        self.assertEqual(len(node.outputs), 1)
        # Input looks like:
        # tensor([[0, 1],
        #         [2, 3],
        #         [4, 5],
        #         [6, 7],
        #         [8, 9]])
        # Output looks like:
        # (tensor([[0, 1],
        #          [2, 3]]),
        #  tensor([[4, 5],
        #          [6, 7]]),
        #  tensor([[8, 9]]))
        self.assertEqual(len(node.outputs[0].as_tensors), 3)

        # check the names are unique
        seen = set()
        for output in node.outputs[0].as_tensors:
            name = output.name
            self.assertNotIn(name, seen)
            seen.add(name)

    def test_multi_return_some_unused(self) -> None:
        """
        Make sure the serialized output matches the op schema, even if some of
        the arguments are never used in the graph.
        """

        class MyModule(torch.nn.Module):
            def __init__(self):
                super().__init__()

            def forward(self, x):
                return torch.ops.aten.var_mean.correction(x, [1])[0]

        exported_module = export(
            MyModule(),
            (torch.ones([512, 512], requires_grad=True),),
        ).run_decompositions()

        serialized = ExportedProgramSerializer().serialize(exported_module)
        node = serialized.exported_program.graph_module.graph.nodes[-1]
        self.assertEqual(node.target, "torch.ops.aten.var_mean.correction")
        self.assertEqual(len(node.outputs), 2)

        # check the names are unique
        seen = set()
        for output in node.outputs:
            name = output.as_tensor.name
            self.assertNotIn(name, seen)
            seen.add(name)

    def test_kwargs_default(self) -> None:
        """
        Tests that the kwargs default values are serialized even if they are not
        specified
        """
        class Foo(torch.nn.Module):
            def forward(self, x: torch.Tensor) -> torch.Tensor:
                values = torch.randn(3, 2)
                return torch.searchsorted(x, values, side="right", right=True)

        f = Foo()

        x, _ = torch.sort(torch.randn(3, 4))
        exported_module = export(f, (x,)).run_decompositions()
        serialized = ExportedProgramSerializer().serialize(exported_module)

        node = serialized.exported_program.graph_module.graph.nodes[-1]
        self.assertEqual(node.target, "torch.ops.aten.searchsorted.Tensor")
        self.assertEqual(len(node.inputs), 4)
        self.assertEqual(node.inputs[2].name, "right")
        self.assertEqual(node.inputs[2].arg.as_bool, True)
        self.assertEqual(node.inputs[3].name, "side")
        self.assertEqual(node.inputs[3].arg.as_string, "right")

    def test_canonicalize(self) -> None:
        class Module(torch.nn.Module):
            def forward(self, x: torch.Tensor, y: torch.Tensor) -> torch.Tensor:
                a = y + x
                b = x + y
                return b + a

        ep = torch.export.export(Module(), (torch.randn(3, 2), torch.randn(3, 2)))
        s = ExportedProgramSerializer().serialize(ep)
        c = canonicalize(s.exported_program)
        g = c.graph_module.graph
        self.assertLess(
            g.nodes[0].inputs[0].arg.as_tensor.name,
            g.nodes[1].inputs[0].arg.as_tensor.name
        )


@unittest.skipIf(not torchdynamo.is_dynamo_supported(), "dynamo doesn't support")
class TestDeserialize(TestCase):
    def check_graph(self, fn, inputs, dynamic_shapes=None, _check_meta=True) -> None:
        """Export a graph, serialize it, deserialize it, and compare the results."""
        # TODO(angelayi): test better with some sort of wrapper
        ep = torch.export.export(fn, copy.deepcopy(inputs), {}, dynamic_shapes=dynamic_shapes)
        ep.graph.eliminate_dead_code()

        serialized_artifact = serialize(ep, opset_version={"aten": 0})
        deserialized_ep = deserialize(serialized_artifact, expected_opset_version={"aten": 0})
        deserialized_ep.graph.eliminate_dead_code()

<<<<<<< HEAD
        orig_outputs = ep(*copy.deepcopy(inputs))
        loaded_outputs = deserialized_ep(*copy.deepcopy(inputs))
=======
        orig_outputs = ep.module()(*inputs)
        loaded_outputs = deserialized_ep.module()(*inputs)
>>>>>>> 3b7141a5

        flat_orig_outputs = pytree.tree_leaves(orig_outputs)
        flat_loaded_outputs = pytree.tree_leaves(loaded_outputs)

        for orig, loaded in zip(flat_orig_outputs, flat_loaded_outputs):
            self.assertEqual(type(orig), type(loaded))
            if isinstance(orig, torch.Tensor):
                if orig.is_meta:
                    self.assertEqual(orig, loaded)
                else:
                    self.assertTrue(torch.allclose(orig, loaded))
            else:
                self.assertEqual(orig, loaded)

        def _check_graph_nodes(gm1, gm2, _check_meta=True):
            # TODO: The _check_meta flag bypasses checking for
            # source_fn/nn_module_stack as there is an issue with
            # roundtripping the source_fn value on torch.ops.map nodes
            # original source_fn: <functorch.experimental._map.MapWrapper object at 0x7f80a0549930>
            # deserialized source_fn: 'functorch.experimental._map.map'

            self.assertEqual(len(gm1.graph.nodes), len(gm2.graph.nodes))

            for node1, node2 in zip(gm1.graph.nodes, gm2.graph.nodes):
                self.assertEqual(node1.op, node2.op)
                if node1.op == "call_function":
                    # Check "val" metadata
                    val1 = node1.meta.get("val", None)
                    val2 = node2.meta.get("val", None)
                    if val1 is None or val2 is None:
                        # Either both are None
                        self.assertEqual(val1, val2)
                    elif isinstance(val1, FakeTensor) and isinstance(val2, FakeTensor):
                        # Or both are fake tensors with the same shape/dtype
                        self.assertEqual(len(val1.shape), len(val2.shape))
                        for s1, s2 in zip(val1.shape, val2.shape):
                            if is_concrete_int(s1) and is_concrete_int(s2):
                                self.assertEqual(s1, s2)
                            else:
                                self.assertEqual(str(s1), str(s2))
                        self.assertEqual(val1.dtype, val2.dtype)
                    elif isinstance(val1, (list, tuple)) and isinstance(val2, (list, tuple)):
                        # Or both are fake tensors lists with one element and with the
                        # same shape/dtype
                        for v1, v2 in zip(pytree.tree_leaves(val1), pytree.tree_leaves(val2)):
                            self.assertEqual(v1.shape, v2.shape)
                            self.assertEqual(v1.dtype, v2.dtype)
                    else:
                        # For expressions like 's0 < 10' can only compare through string
                        self.assertEqual(str(val1), str(val2))

                    # Check "stack_trace" metadata
                    self.assertEqual(
                        node1.meta.get("stack_trace", None),
                        node2.meta.get("stack_trace", None),
                    )

                    if node1.target == torch.ops.higher_order.cond:
                        true_graph1 = getattr(gm1, node1.args[1].target)
                        true_graph2 = getattr(gm2, node2.args[1].target)
                        _check_graph_nodes(true_graph1, true_graph2)

                        false_graph1 = getattr(gm1, node1.args[2].target)
                        false_graph2 = getattr(gm2, node2.args[2].target)
                        _check_graph_nodes(false_graph1, false_graph2)
                    elif node1.target == torch.ops.higher_order.map_impl:
                        map_graph1 = getattr(gm1, node1.args[0].target)
                        map_graph2 = getattr(gm2, node2.args[0].target)
                        _check_graph_nodes(map_graph1, map_graph2, False)

                if (
                    _check_meta and
                    node1.op not in ("get_attr", "placeholder", "output")
                ):
                    # Check "nn_module_stack" metadata
                    # TODO nn_module_stack is not roundtrippable.
                    # self.assertEqual(
                    #     node1.meta.get("nn_module_stack", None),
                    #     node2.meta.get("nn_module_stack", None),
                    # )
                    # Check "source_fn_stack" metadata
                    self.assertEqual(
                        node1.meta.get("source_fn_stack", None),
                        node2.meta.get("source_fn_stack", None),
                    )

        _check_graph_nodes(ep.graph_module, deserialized_ep.graph_module, _check_meta)

    def test_auto_functionalize(self):
        try:
            lib = torch.library.Library("mylib", "FRAGMENT")
            torch.library.define(
                "mylib::foo1",
                "(Tensor(a!) x, Tensor[] y, Tensor(b!) z, SymInt w, Tensor n) -> Tensor",
                tags=torch.Tag.pt2_compliant_tag,
                lib=lib,
            )
            torch.library.define(
                "mylib::foo2",
                "(Tensor(a!) x, Tensor[] y, Tensor(b!) z, SymInt w, Tensor n) -> (Tensor, Tensor)",
                tags=torch.Tag.pt2_compliant_tag,
                lib=lib,
            )

            @torch.library.impl("mylib::foo1", "cpu", lib=lib)
            @torch.library.impl_abstract("mylib::foo1")
            def foo1_impl(x, y, z, w, n):
                x.add_(y[0] + w)
                z.add_(y[1] + n)
                return n + n

            @torch.library.impl("mylib::foo2", "cpu", lib=lib)
            @torch.library.impl_abstract("mylib::foo2")
            def foo2_impl(x, y, z, w, n):
                x.add_(y[0] + w)
                z.add_(y[1] + n)
                return (n + n, n * n)

            class M(torch.nn.Module):
                def forward(self, x, y, z, n):
                    n = torch.ops.mylib.foo1(x, y, z, 2, n)
                    return torch.ops.mylib.foo2(x, y, z, 2, n)

            x = torch.randn(3)
            y = (torch.randn(3), torch.randn(3))
            z = torch.randn(3)
            n = torch.randn(3)
            orig_args = (x, y, z, n)

            self.check_graph(M(), orig_args)

        finally:
            cleanup_op("mylib::foo")
            del lib

    def test_multi_return(self) -> None:
        """
        Test multiple return from a single node (ex. layer_norm has 2 outputs)
        """
        class MyModule(torch.nn.Module):
            def __init__(self):
                super().__init__()

            def forward(self, x, w, b):
                return torch.nn.functional.layer_norm(
                    x,
                    x.size()[1:],
                    weight=w,
                    bias=b,
                    eps=1e-5,
                )

        inputs = (
            torch.ones([512, 512], requires_grad=True),
            torch.ones([512]),
            torch.ones([512]),
        )
        self.check_graph(MyModule(), inputs)

    def test_basic(self) -> None:
        class MyModule(torch.nn.Module):
            def __init__(self):
                super().__init__()

            def forward(self, x):
                x = x + x
                x = x * x
                x = x / x
                return x, x.clone()

        inputs = (torch.ones([512], requires_grad=True),)
        self.check_graph(MyModule(), inputs)

    def test_dynamic(self) -> None:
        class DynamicShapeSimpleModel(torch.nn.Module):
            def __init__(self):
                super().__init__()

            def forward(self, a, b, c) -> torch.Tensor:
                d = (torch.matmul(a, b) + c) / 2
                d_s0 = d.shape[0]
                d_s1 = d.shape[1]
                d_s3 = d_s0 * d_s1
                e = d.view(d_s3)
                return torch.cat([e, e])

        inputs = (torch.randn(2, 4), torch.randn(4, 7), torch.randn(2, 7))
        dim0_ac = torch.export.Dim("dim0_ac")
        dynamic_shapes = {"a": {0: dim0_ac}, "b": None, "c": {0: dim0_ac}}
        self.check_graph(DynamicShapeSimpleModel(), inputs, dynamic_shapes)

    def test_sym_bool(self):
        def f(x, y):
            assert x.size(0) in y
            return x + y

        self.check_graph(WrapperModule(f), (torch.ones(1), torch.ones(3)))

    def test_shape(self):
        class Foo(torch.nn.Module):
            def forward(self, x):
                z, y = x.size()
                return z + y + x[0], z

        inputs = (torch.ones(2, 3),)
        dim0_x, dim1_x = torch.export.dims("dim0_x", "dim1_x")
        dynamic_shapes = {"x": (dim0_x, dim1_x)}
        self.check_graph(Foo(), inputs, dynamic_shapes)

    def test_module(self):
        class M(torch.nn.Module):
            def __init__(self):
                super().__init__()
                self.linear1 = torch.nn.Linear(3, 3)
                self.relu = torch.nn.ReLU()
                self.linear2 = torch.nn.Linear(3, 5)

            def forward(self, x):
                x = self.linear1(x)
                x = self.linear1(x)
                x = torch.nn.functional.relu(x)
                x = self.linear2(x)
                return x

        inputs = (torch.randn(3, 3),)
        self.check_graph(M(), inputs)

    def test_module_meta(self):
        class M(torch.nn.Module):
            def __init__(self):
                super().__init__()
                self.p = torch.nn.Parameter(torch.ones(3, 3))

            def forward(self, x):
                return self.p + x

        with torch.device("meta"):
            mod = M()

        inputs = (torch.randn(3, 3, device="meta"),)
        self.check_graph(mod, inputs)

    def test_cond(self):
        from functorch.experimental.control_flow import cond
        inputs = torch.ones(4, 3), torch.zeros(4, 3)

        class M(torch.nn.Module):
            def forward(self, x, y):
                def t(x, y):
                    return x + y

                def f(x, y):
                    return x - y
                return cond(x[0][0] > 4, t, f, [x, y])

        self.check_graph(M(), inputs)

    def test_map(self):
        from functorch.experimental import control_flow

        def f(x, y):
            return x + y

        def g(xs, y):
            return control_flow.map(f, xs, y)

        inputs = (torch.ones(3, 2, 2), torch.ones(2))
        self.check_graph(WrapperModule(g), inputs, _check_meta=False)

    def test_tensor_tensor_list(self):
        try:
            from torch.library import Library
            lib = Library("_export", "FRAGMENT")
            lib.define(
                "_test_tensor_tensor_list_output(Tensor x, Tensor y) -> (Tensor, Tensor[])",
                tags=torch.Tag.pt2_compliant_tag)

            def _test_tensor_tensor_list_output(x, y):
                return y, [x]

            lib.impl("_test_tensor_tensor_list_output", _test_tensor_tensor_list_output, "CPU")
            lib.impl("_test_tensor_tensor_list_output", _test_tensor_tensor_list_output, "Meta")

            class M(torch.nn.Module):
                def forward(self, x, y):
                    a, b = torch.ops._export._test_tensor_tensor_list_output.default(x, y)
                    return a + b[0]

            self.check_graph(M(), (torch.rand(3, 2), torch.rand(3, 2)))

        finally:
            cleanup_op("_export::_test_tensor_tensor_list_output")
            del lib

    def test_list_of_optional_tensors(self) -> None:
        class MyModule(torch.nn.Module):
            def __init__(self):
                super().__init__()

            def forward(self, x, y, z):
                indices = [None, None, torch.tensor([1, 3, 5, 7])]
                indexed = torch.ops.aten.index.Tensor(x + y, indices)
                return indexed + z

        inputs = (torch.rand(8, 8, 8), torch.rand(8, 8, 8), torch.rand(8, 8, 4))
        self.check_graph(MyModule(), inputs)

    def test_sym_ite(self):
        class Foo(torch.nn.Module):
            def forward(self, x):
                b = x.shape[0] == 5
                ret = torch.sym_ite(b, x.shape[0], x.shape[1])
                return ret

        dynamic_shapes = {'x': {0: Dim("dim0"), 1: Dim("dim1")}}
        self.check_graph(Foo(), (torch.ones(4, 5),), dynamic_shapes=dynamic_shapes)

    @parametrize(
        "name,case",
        get_filtered_export_db_tests(),
        name_fn=lambda name, case: f"case_{name}",
    )
    def test_exportdb_supported(self, name: str, case: ExportCase) -> None:
        model = case.model
        inputs = normalize_inputs(case.example_inputs)
        _check_meta = "map" not in name
        self.check_graph(model, inputs.args, _check_meta=_check_meta)

    def test_constraints(self):
        def f(x, y):
            n = x.item()
            torch._constrain_as_size(n, min=2)
            return y.sum() + torch.ones(n, 5).sum()

        self.check_graph(WrapperModule(f), (torch.tensor(3), torch.randn(4, 5)))

    def test_get_attr(self) -> None:
        def f(x):
            return x + torch.tensor(3)

        self.check_graph(WrapperModule(f), (torch.tensor(3),))

    def test_get_attr_list(self) -> None:
        def f(x):
            return torch.cat([x, torch.tensor([1, 1])])

        self.check_graph(WrapperModule(f), (torch.tensor([1, 1]),))

    @unittest.skipIf(not torch.cuda.is_available(), "Requires cuda")
    def test_device(self) -> None:
        class MyModule(torch.nn.Module):
            def __init__(self):
                super().__init__()
                self.conv = torch.nn.Conv2d(3, 16, 3, stride=1, bias=True)
                self.relu = torch.nn.ReLU()

            def forward(self, x):
                conv = self.conv(x)
                relu = self.relu(conv)
                mul = relu * 0.5
                return mul

        inp = torch.randn((1, 3, 224, 224), dtype=torch.float).to("cuda")
        model = MyModule().eval().cuda()
        self.check_graph(model, (inp,))


instantiate_parametrized_tests(TestDeserialize)

@unittest.skipIf(not torchdynamo.is_dynamo_supported(), "dynamo doesn't support")
class TestSchemaVersioning(TestCase):
    def test_error(self):
        def f(x):
            return x + x

        ep = export(WrapperModule(f), (torch.randn(1, 3),))

        serialized_artifact = ExportedProgramSerializer().serialize(ep)
        serialized_artifact.exported_program.schema_version.major = -1
        with self.assertRaisesRegex(SerializeError, r"Serialized schema version .* does not match our current"):
            ExportedProgramDeserializer().deserialize(serialized_artifact)


class TestOpVersioning(TestCase):
    """Test if serializer/deserializer behaves correctly if version mismatch."""

    def test_empty_model_opset_version_raises(self):
        compiler_opset_version = {"aten": 4}
        model_opset_version = None
        deserializer = ExportedProgramDeserializer(compiler_opset_version)
        with self.assertRaises(RuntimeError):
            deserializer._validate_model_opset_version(model_opset_version)

    def test_opset_mismatch_raises(self):
        compiler_opset_version = {"aten": 4}
        model_opset_version = {"aten": 3}
        deserializer = ExportedProgramDeserializer(compiler_opset_version)
        with self.assertRaises(NotImplementedError):
            deserializer._validate_model_opset_version(model_opset_version)

    def test_model_op_namespace_version_missing_from_deserializer_do_not_raises(self):
        compiler_opset_version = {"aten": 3}
        model_opset_version = {"aten": 3, "custom": 4}
        deserializer = ExportedProgramDeserializer(compiler_opset_version)
        with self.assertLogs(level='WARN') as log:
            deserializer._validate_model_opset_version(model_opset_version)
            self.assertIn("Compiler doesn't have a version table for op namespace", log.output[0])

# We didn't set up kwargs input yet
unittest.expectedFailure(
    TestDeserialize.test_exportdb_supported_case_fn_with_kwargs
)

# Failed to produce a graph during tracing. Tracing through 'f' must produce a single graph.
unittest.expectedFailure(
    TestDeserialize.test_exportdb_supported_case_scalar_output
)


@unittest.skipIf(not torchdynamo.is_dynamo_supported(), "dynamo doesn't support")
class TestSaveLoad(TestCase):
    def test_save_buffer(self):
        inp = (torch.tensor([0.1, 0.1]),)
        linear = torch.nn.Linear(2, 2)

        class Module(torch.nn.Module):
            def forward(self, x):
                x = x + 1
                y = x.t()
                y = y.relu()
                y = linear(y)
                return y

        ep = export(Module(), inp)

        buffer = io.BytesIO()
        save(ep, buffer)
        buffer.seek(0)
        loaded_ep = load(buffer)

        self.assertTrue(torch.allclose(ep.module()(*inp), loaded_ep.module()(*inp)))

    def test_save_file(self):
        class Foo(torch.nn.Module):
            def forward(self, x):
                return x * x

        f = Foo()

        inp = (torch.randn(2, 2),)
        ep = export(f, inp)

        with tempfile.NamedTemporaryFile() as f:
            save(ep, f)
            f.seek(0)
            loaded_ep = load(f)

        self.assertTrue(torch.allclose(ep.module()(*inp), loaded_ep.module()(*inp)))

    def test_save_path(self):
        class Foo(torch.nn.Module):
            def forward(self, x, y):
                return x + y

        f = Foo()

        inp = (torch.tensor([6]), torch.tensor([7]))
        ep = export(f, inp)

        with TemporaryFileName() as fname:
            path = pathlib.Path(fname)
            save(ep, path)
            loaded_ep = load(path)

        self.assertTrue(torch.allclose(ep.module()(*inp), loaded_ep.module()(*inp)))

    def test_save_extra(self):
        inp = (torch.tensor([0.1, 0.1]),)

        class Foo(torch.nn.Module):
            def forward(self, x):
                return x * x + x

        f = Foo()

        ep = export(f, inp)

        buffer = io.BytesIO()
        save(ep, buffer, extra_files={"extra.txt": "moo"})
        buffer.seek(0)
        extra_files = {"extra.txt": ""}
        loaded_ep = load(buffer, extra_files=extra_files)

        self.assertTrue(torch.allclose(ep.module()(*inp), loaded_ep.module()(*inp)))
        self.assertEqual(extra_files["extra.txt"], "moo")

    def test_version_error(self):
        class Foo(torch.nn.Module):
            def forward(self, x):
                return x + x

        f = Foo()

        ep = export(f, (torch.randn(1, 3),))

        with tempfile.NamedTemporaryFile() as f:
            save(ep, f)
            f.seek(0)

            # Modify the version
            with zipfile.ZipFile(f, 'a') as zipf:
                zipf.writestr('version', "-1.1")

            with self.assertRaisesRegex(RuntimeError, r"Serialized version .* does not match our current"):
                f.seek(0)
                load(f)

    def test_save_constants(self):
        class Foo(torch.nn.Module):
            def __init__(self):
                super().__init__()
                self.a = torch.tensor(3)

            def forward(self, x):
                list_tensor = [torch.tensor(3), torch.tensor(4)]
                return x + self.a + list_tensor[0] + list_tensor[1]

        ep = export(Foo(), (torch.tensor(1),))
        buffer = io.BytesIO()
        save(ep, buffer)
        buffer.seek(0)
        loaded_ep = load(buffer)

        inp = (torch.tensor(1),)
        self.assertTrue(torch.allclose(ep.module()(*inp), loaded_ep.module()(*inp)))

@unittest.skipIf(not torchdynamo.is_dynamo_supported(), "dynamo doesn't support")
class TestSerializeCustomClass(TestCase):
    def setUp(self):
        if IS_SANDCASTLE or IS_FBCODE:
            torch.ops.load_library(
                "//caffe2/test/cpp/jit:test_custom_class_registrations"
            )
        elif IS_MACOS:
            raise unittest.SkipTest("non-portable load_library call used in test")
        else:
            lib_file_path = find_library_location('libtorchbind_test.so')
            if IS_WINDOWS:
                lib_file_path = find_library_location('torchbind_test.dll')
            torch.ops.load_library(str(lib_file_path))

    def test_custom_class(self):
        custom_obj = torch.classes._TorchScriptTesting._PickleTester([3, 4])

        class Foo(torch.nn.Module):
            def forward(self, x):
                return x + x

        f = Foo()

        inputs = (torch.zeros(4, 4),)
        ep = export(f, inputs)

        # Replace one of the values with an instance of our custom class
        for node in ep.graph.nodes:
            if node.op == "call_function" and node.target == torch.ops.aten.add.Tensor:
                with ep.graph.inserting_before(node):
                    custom_node = ep.graph.call_function(
                        torch.ops._TorchScriptTesting.take_an_instance.default,
                        (custom_obj,),
                    )
                    custom_node.meta["val"] = torch.ones(4, 4)
                    arg0, _ = node.args
                    node.args = (arg0, custom_node)

        serialized_vals = serialize(ep)

        ep_str = serialized_vals.exported_program.decode("utf-8")
        assert "class_fqn" in ep_str
        assert custom_obj._type().qualified_name() in ep_str

        deserialized_ep = deserialize(serialized_vals)

        for node in deserialized_ep.graph.nodes:
            if (
                node.op == "call_function" and
                node.target == torch.ops._TorchScriptTesting.take_an_instance.default
            ):
                arg = node.args[0]
                self.assertTrue(isinstance(arg, torch._C.ScriptObject))
                self.assertEqual(arg._type(), custom_obj._type())
                self.assertEqual(arg.__getstate__(), custom_obj.__getstate__())
                self.assertEqual(arg.top(), 7)


if __name__ == '__main__':
    run_tests()<|MERGE_RESOLUTION|>--- conflicted
+++ resolved
@@ -234,13 +234,8 @@
         deserialized_ep = deserialize(serialized_artifact, expected_opset_version={"aten": 0})
         deserialized_ep.graph.eliminate_dead_code()
 
-<<<<<<< HEAD
-        orig_outputs = ep(*copy.deepcopy(inputs))
-        loaded_outputs = deserialized_ep(*copy.deepcopy(inputs))
-=======
-        orig_outputs = ep.module()(*inputs)
-        loaded_outputs = deserialized_ep.module()(*inputs)
->>>>>>> 3b7141a5
+        orig_outputs = ep.module()(*copy.deepcopy(inputs))
+        loaded_outputs = deserialized_ep.module()(*copy.deepcopy(inputs))
 
         flat_orig_outputs = pytree.tree_leaves(orig_outputs)
         flat_loaded_outputs = pytree.tree_leaves(loaded_outputs)
