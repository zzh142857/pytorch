# Owner(s): ["module: inductor"]
import contextlib
import copy
import dataclasses
import functools
import gc
import importlib
import itertools
import math
import operator
import os
import random
import re
import subprocess
import sys
import threading
import time
import typing
import unittest
import weakref
from typing import Tuple
from unittest.mock import patch

import numpy as np

import torch

import torch._dynamo.config as dynamo_config
import torch.nn as nn
from torch._dispatch.python import enable_python_dispatcher
from torch._dynamo.testing import (
    CompileCounterWithBackend,
    expectedFailureCodegenDynamic,
    rand_strided,
    same,
)
from torch._inductor.codegen.common import DataTypePropagation, OptimizationContext
from torch._inductor.fx_passes import pad_mm
from torch._inductor.utils import (
    add_scheduler_init_hook,
    run_and_get_code,
    run_and_get_triton_code,
)
from torch._inductor.virtualized import V
from torch.fx.experimental.proxy_tensor import make_fx
from torch.nn import functional as F
from torch.testing import FileCheck, make_tensor
from torch.testing._internal.common_cuda import (
    PLATFORM_SUPPORTS_FLASH_ATTENTION,
    PLATFORM_SUPPORTS_MEM_EFF_ATTENTION,
    SM80OrLater,
    TEST_CUDNN,
    with_tf32_off,
)

from torch.testing._internal.common_device_type import (
    _has_sufficient_memory,
    get_desired_device_type_test_bases,
)
from torch.testing._internal.common_dtype import all_types
from torch.testing._internal.common_utils import (
    DeterministicGuard,
    IS_CI,
    IS_FBCODE,
    IS_MACOS,
    IS_WINDOWS,
    IS_X86,
    skipIfRocm,
    TEST_WITH_ASAN,
    TEST_WITH_ROCM,
    TestCase as TorchTestCase,
)
from torch.utils import _pytree as pytree
from torch.utils._python_dispatch import TorchDispatchMode
from torch.utils._pytree import tree_flatten, tree_unflatten
from torch.utils._triton import has_triton
from torch.utils.weak import WeakTensorKeyDictionary

if IS_WINDOWS and IS_CI:
    sys.stderr.write(
        "Windows CI does not have necessary dependencies for test_torchinductor yet\n"
    )
    if __name__ == "__main__":
        sys.exit(0)
    raise unittest.SkipTest("requires sympy/functorch/filelock")

importlib.import_module("functorch")
importlib.import_module("filelock")

from torch._inductor import config, test_operators

from torch._inductor.compile_fx import compile_fx, compile_fx_inner
from torch._inductor.utils import has_torchvision_roi_align

from torch.testing._internal.common_utils import slowTest
from torch.testing._internal.inductor_utils import (
    GPU_TYPE,
    HAS_CPU,
    HAS_GPU,
    HAS_MULTIGPU,
    skipCPUIf,
    skipCUDAIf,
)

HAS_AVX2 = "fbgemm" in torch.backends.quantized.supported_engines
_desired_test_bases = get_desired_device_type_test_bases()
RUN_CPU = any(getattr(x, "device_type", "") == "cpu" for x in _desired_test_bases)
RUN_GPU = any(getattr(x, "device_type", "") == GPU_TYPE for x in _desired_test_bases)

aten = torch.ops.aten
requires_gpu = functools.partial(unittest.skipIf, not HAS_GPU, "requires gpu")

requires_multigpu = functools.partial(
    unittest.skipIf, not HAS_MULTIGPU, f"requires multiple {GPU_TYPE} devices"
)
skip_if_x86_mac = functools.partial(
    unittest.skipIf, IS_MACOS and IS_X86, "Does not work on x86 Mac"
)
vec_dtypes = [torch.float, torch.bfloat16, torch.float16]

libtest = torch.library.Library("test", "FRAGMENT")
ids = set()


def define_custom_op_for_test(id_, fn_cpu, fn_cuda, fn_meta, tags=()):
    global libtest
    global ids
    if id_ not in ids:
        libtest.define(f"{id_}(Tensor self) -> Tensor", tags=tags)
        libtest.impl(id_, fn_cpu, "CPU")
        libtest.impl(id_, fn_cuda, "CUDA")
        libtest.impl(id_, fn_meta, "Meta")
        ids.add(id_)


f32 = torch.float32


def run_fw_bw_and_get_code(fn):
    def run_with_backward():
        result = fn()
        result.sum().backward()
        return result

    return run_and_get_code(run_with_backward)


class TestCase(TorchTestCase):
    @classmethod
    def setUpClass(cls):
        super().setUpClass()
        cls._stack = contextlib.ExitStack()
        cls._stack.enter_context(
            config.patch(
                {
                    "debug": True,
                    "debug_index_asserts": True,
                    "cpp.min_chunk_size": 1,
                    "triton.autotune_pointwise": False,  # too slow
                    "implicit_fallbacks": False,
                    "generate_intermediate_hooks": True,
                }
            )
        )

    @classmethod
    def tearDownClass(cls):
        cls._stack.close()
        super().tearDownClass()

    def setUp(self):
        torch._dynamo.reset()
        torch._inductor.metrics.reset()
        super().setUp()
        self._start = time.perf_counter()

    def tearDown(self):
        super().tearDown()
        torch._dynamo.reset()
        if os.environ.get("ERROR_ON_SLOW") == "1":
            elapsed = time.perf_counter() - self._start
            assert elapsed < 120


class ToTuple(torch.nn.Module):
    def forward(self, x):
        return (x,)


@dataclasses.dataclass
class InputGen:
    n: int
    device: str

    def dense(self):
        return torch.randn((self.n, self.n), device=self.device)

    def transposed(self):
        return self.dense().transpose(0, 1)

    def strided(self):
        return torch.randn((self.n * 2, self.n * 3), device=self.device)[
            self.n :, self.n :: 2
        ]

    def broadcast1(self):
        return torch.randn((self.n,), device=self.device)

    def broadcast2(self):
        return torch.randn((1, self.n, 1), device=self.device)

    def broadcast3(self):
        return torch.randn((1,), device=self.device)

    def double(self):
        return torch.randn((self.n, self.n), device=self.device, dtype=torch.double)

    def int(self):
        return torch.arange(self.n, device=self.device, dtype=torch.int32)


def compute_grads(args, kwrags, results, grads):
    def gather_leaf_tensors(args, kwargs):
        args = pytree.arg_tree_leaves(*args, **kwargs)
        leaf_tensors = [
            arg for arg in args if isinstance(arg, torch.Tensor) and arg.requires_grad
        ]
        return leaf_tensors

    flat_results = pytree.tree_leaves(results)
    flat_diff_results = [r for r in flat_results if r.requires_grad]
    assert len(flat_diff_results) > 0

    leaf_tensors = gather_leaf_tensors(args, kwrags)
    assert len(leaf_tensors) > 0
    return torch.autograd.grad(
        flat_diff_results,
        leaf_tensors,
        grads,
        allow_unused=True,
        retain_graph=True,
    )


def clone_preserve_strides(x, device=None):
    if not isinstance(x, torch.Tensor):
        return x
    buffer = torch.as_strided(
        x, (x.untyped_storage().size() // x.element_size(),), (1,), 0
    )
    if not device:
        buffer = buffer.clone()
    else:
        buffer = buffer.to(device, copy=True)
    out = torch.as_strided(buffer, x.size(), x.stride(), x.storage_offset())
    return out


def run_and_get_cpp_code(fn, *args, **kwargs):
    # We use the patch context manager instead of using it as a decorator.
    # In this way, we can ensure that the attribute is patched and unpatched correctly
    # even if this run_and_get_cpp_code function is called multiple times.
    with patch.object(config, "debug", True):
        torch._dynamo.reset()
        import io
        import logging

        log_capture_string = io.StringIO()
        ch = logging.StreamHandler(log_capture_string)
        from torch._inductor.graph import output_code_log

        output_code_log.addHandler(ch)
        prev_level = output_code_log.level
        output_code_log.setLevel(logging.DEBUG)
        result = fn(*args, **kwargs)
        s = log_capture_string.getvalue()
        output_code_log.setLevel(prev_level)
        output_code_log.removeHandler(ch)
    return result, s


def check_model(
    self: TestCase,
    model,
    example_inputs,
    kwargs=None,
    *,
    atol=None,
    rtol=None,
    check_lowp=True,
    exact_dtype=True,
    nopython=True,
    copy_to_gpu=True,
    reference_in_float=True,
    assert_equal=True,
    check_gradient=False,
    check_has_compiled=True,
    output_process_fn_grad=lambda x: x,
):
    kwargs = kwargs or {}
    torch._dynamo.reset()

    ref_inputs = [clone_preserve_strides(x) for x in example_inputs]
    ref_kwargs = kwargs
    has_lowp_args = False

    if reference_in_float and exact_dtype:
        # Store expected dtypes so we can check actual result gives the correct types
        torch.manual_seed(0)
        try:
            eager_result = model(*ref_inputs, **ref_kwargs)
        except RuntimeError:
            # Eager model may fail if the dtype is not supported
            eager_result = None

        ref_inputs = [clone_preserve_strides(x) for x in example_inputs]
        expect_dtypes = [
            x.dtype if isinstance(x, torch.Tensor) else None
            for x in pytree.tree_leaves(eager_result)
        ]
        del eager_result

    ref_model = model
    if reference_in_float:
        # check_lowp is ignored here, it's kept just to be able to call `common` with extra arg
        def upcast_fn(x):
            nonlocal has_lowp_args
            if isinstance(x, torch.Tensor) and (
                x.dtype == torch.float16 or x.dtype == torch.bfloat16
            ):
                has_lowp_args = True
                return x.float()
            else:
                return x

        ref_inputs = list(map(upcast_fn, example_inputs))
        ref_kwargs = {k: upcast_fn(v) for k, v in kwargs.items()}
        if has_lowp_args and hasattr(model, "to"):
            ref_model = copy.deepcopy(model).to(torch.float)

    torch.manual_seed(0)

    correct = ref_model(*ref_inputs, **ref_kwargs)

    torch._inductor.metrics.reset()

    called = False

    def compile_fx_wrapper(model_, example_inputs_):
        nonlocal called
        called = True
        return compile_fx(model_, example_inputs_)

    def run(*ex, **kwargs):
        return model(*ex, **kwargs)

    run = torch._dynamo.optimize(compile_fx_wrapper, nopython=nopython)(run)

    torch.manual_seed(0)
    actual = run(*example_inputs, **kwargs)
    # if not called:
    #     exp = torch._dynamo.explain(run)(*example_inputs)
    #     print("Explain:", exp[0])
    #     for graph in exp[2]:
    #         print("Graph", graph)
    if check_has_compiled:
        assert called, "Ran graph without calling compile_fx"
    assert type(actual) == type(correct)

    correct_flat, correct_spec = tree_flatten(correct)
    actual_flat = pytree.tree_leaves(actual)

    def reference_to_expect(actual_flat, correct_flat):
        return tuple(
            y.to(x.dtype)
            if isinstance(y, torch.Tensor) and y.dtype.is_floating_point
            else y
            for x, y in zip(actual_flat, correct_flat)
        )

    if reference_in_float and exact_dtype:
        for expect_dtype, actual_result in zip(expect_dtypes, actual_flat):
            if expect_dtype is not None:
                assert (
                    actual_result.dtype == expect_dtype
                ), f"dtype mismatch, expected {expect_dtype} but got {actual_result.dtype}"

    if reference_in_float:
        correct_flat = reference_to_expect(actual_flat, correct_flat)
        correct = tree_unflatten(correct_flat, correct_spec)

    if assert_equal:
        self.assertEqual(
            actual,
            correct,
            atol=atol,
            rtol=rtol,
            equal_nan=True,
            exact_dtype=exact_dtype,
        )
        # In case of input mutations, check that inputs are the same
        self.assertEqual(
            ref_inputs,
            example_inputs,
            atol=atol,
            rtol=rtol,
            equal_nan=True,
            # our testing sometimes uses higher precision inputs for the reference
            exact_dtype=False,
        )
    else:
        for correct_val, actual_val in zip(correct_flat, actual_flat):
            if isinstance(correct_val, torch.Tensor):
                assert correct_val.device == actual_val.device
                assert correct_val.size() == actual_val.size()
                strides_equal, _ = torch._prims_common.check_significant_strides(
                    correct_val, actual_val
                )
                assert strides_equal
                assert correct_val.layout == actual_val.layout
                if exact_dtype:
                    assert correct_val.dtype == actual_val.dtype

    if check_gradient:
        actual = output_process_fn_grad(actual)
        correct = output_process_fn_grad(correct)
        actual_flat = pytree.tree_leaves(actual)
        correct_flat = pytree.tree_leaves(correct)

        # generate random unit norm gradients
        grads = [
            torch.rand(r.shape, device=r.device, dtype=r.dtype)
            for r in correct_flat
            if r.requires_grad
        ]
        for g in grads:
            g /= g.norm()

        correct_grad = compute_grads(ref_inputs, ref_kwargs, correct, grads)
        all_none_grads = all(x is None for x in correct_grad)
        if all_none_grads:
            # See Note [Detaching inputs that never need gradients]
            # There are a handful of ops that can return None gradients, into of zero gradients.
            # If all inputs to an AOTAutograd graph are supposed to get None gradients,
            # AOTAutograd will end up forcing all of the outputs of the forward to not require grad.
            # There's no easy fix to this (see the note above), although one option is to
            # force any derivative formulas in core to return tensors of zeros instead of None.
            flat_results = pytree.tree_leaves(actual)
            results_that_require_grad = [
                x
                for x in flat_results
                if isinstance(x, torch.Tensor) and x.requires_grad
            ]
            self.assertEqual(len(results_that_require_grad), 0)
        else:
            actual_grad = compute_grads(example_inputs, kwargs, actual, grads)

            if reference_in_float:
                expect_grad = reference_to_expect(actual_grad, correct_grad)
            else:
                expect_grad = correct_grad

            self.assertEqual(
                actual_grad,
                expect_grad,
                atol=atol,
                rtol=rtol,
                equal_nan=True,
                exact_dtype=exact_dtype,
            )

    torch._dynamo.reset()


@torch._inductor.config.patch("triton.cudagraphs", False)
def check_model_gpu(
    self: TestCase,
    model,
    example_inputs,
    kwargs=None,
    *,
    atol=None,
    rtol=None,
    check_lowp=True,
    exact_dtype=True,
    nopython=True,
    copy_to_gpu=True,
    reference_in_float=True,
    assert_equal=True,
    check_gradient=False,
    check_has_compiled=True,
    output_process_fn_grad=lambda x: x,
):
    kwargs = kwargs or {}
    if hasattr(model, "to"):
        model = model.to(device=GPU_TYPE)

    if copy_to_gpu:
        example_inputs = tuple(
            clone_preserve_strides(x, device=GPU_TYPE) for x in example_inputs
        )

    check_model(
        self,
        model,
        example_inputs,
        kwargs,
        atol=atol,
        rtol=rtol,
        exact_dtype=exact_dtype,
        nopython=nopython,
        reference_in_float=reference_in_float,
        assert_equal=assert_equal,
        check_gradient=check_gradient,
        check_has_compiled=check_has_compiled,
        output_process_fn_grad=output_process_fn_grad,
    )

    if check_lowp:

        def downcast_fn(x):
            if not isinstance(x, torch.Tensor) or not x.dtype == torch.float:
                return x
            return torch.empty_strided(
                x.size(), x.stride(), device=GPU_TYPE, dtype=torch.half
            ).copy_(x)

        example_inputs = list(map(downcast_fn, example_inputs))
        if hasattr(model, "to"):
            model = model.to(torch.half)
        if rtol is not None:
            rtol = max(2e-3, rtol)
        check_model(
            self,
            model,
            example_inputs,
            kwargs,
            atol=atol,
            rtol=rtol,
            exact_dtype=exact_dtype,
            nopython=nopython,
            reference_in_float=reference_in_float,
            assert_equal=assert_equal,
            check_gradient=check_gradient,
            check_has_compiled=check_has_compiled,
            output_process_fn_grad=output_process_fn_grad,
        )


check_model_cuda = check_model_gpu


def _run_and_assert_no_indirect_indexing(test_case, func, *args, **kwargs):
    result, source_codes = run_and_get_code(func, *args, **kwargs)

    for code in source_codes:
        for line in code.split("\n"):
            stmt = None
            # Find indexing expressions
            if ".load(" in line:
                stmt = line.split(".load")[-1]
            elif "tl.store" in line:
                stmt = line.split(".store")[-1]
                stmt = ",".join(stmt.split(",")[:-2])  # Remove store value and mask
            elif ".store" in line:
                stmt = line.split(".store")[-1]
            elif "[" in line:
                stmt = line.split("[")[-1].split("]")[0]
            if "tl.make_block_ptr(" in line:
                continue

            if stmt is None:
                continue

            # indirect indexing involves a `tmp` variable
            test_case.assertTrue(
                "tmp" not in stmt,
                msg=f"Found indirect indexing in statement '{stmt}' from code:\n{code}",
            )

    return result


def assertGeneratedKernelCountEqual(self: TestCase, expected: int):
    if config.triton.multi_kernel:
        # when multi_kernel is enabled, we generated both persistent reduction
        # and non-persistent reduction kernels for the same node schedule.
        # That will mess up with the kernel count. Just don't check it.
        return
    if config.cpp_wrapper:
        expected *= 2
    self.assertEqual(torch._inductor.metrics.generated_kernel_count, expected)


class SweepInputs2:
    input_gen_types1 = [
        "dense",
        "transposed",
        "strided",
        "broadcast1",
        "broadcast2",
        "broadcast3",
        "double",
        "int",
    ]
    input_gen_types2 = input_gen_types1
    gen = None

    @staticmethod
    def kernel(a, b):
        return (a + b,)

    @classmethod
    def gen_template(cls, name1, name2):
        def test(self):
            check_model(
                self,
                cls.kernel,
                (
                    getattr(cls.gen, name1)(),
                    getattr(cls.gen, name2)(),
                ),
            )

        test.__name__ = f"test_{cls.gen.device}_{name1}_{name2}"
        setattr(cls, test.__name__, test)

    @classmethod
    def populate(cls):
        for name1 in cls.input_gen_types1:
            for name2 in cls.input_gen_types2:
                cls.gen_template(name1, name2)


class CommonTemplate:
    def test_bool(self):
        def fn(a, b):
            return (
                a + b,
                a * b,
                a & b,
                a | b,
                a ^ b,
                torch.logical_and(a, b),
                torch.logical_or(a, b),
                torch.logical_not(a),
                torch.sign(b),
            )

        self.common(
            fn,
            (
                torch.tensor([True, False, True, False]),
                torch.tensor([False, False, True, True]),
            ),
        )

    def test_add_const_int(self):
        def fn(a):
            return (a + 1, torch.add(a, 1, alpha=2))

        for dtype in [torch.float32, torch.int32, torch.int64]:
            self.common(fn, (torch.arange(32, dtype=dtype),))

    def test_add_const_float(self):
        def fn(a):
            return (a + 1.5,)

        self.common(fn, (torch.randn(32),))

    def test_add_inplace_permuted(self):
        def fn(x, y):
            return x.add_(y)

        x = torch.ones([2, 12, 13, 17]).transpose(1, 2)
        y = torch.randn([2, 13, 1, 17])

        self.common(fn, (x, y))

    def test_add_complex(self):
        def fn(a, b, alpha):
            return torch.add(a, b, alpha=alpha)

        x = torch.tensor([1 + 1j, -1 + 1j, -2 + 2j, 3 - 3j, 0, 1j, 1, -1])
        y = torch.tensor([1 + 1j, -1 + 1j, -2 + 2j, 3 - 3j, 0, 1j, 1, -1])

        self.common(fn, (x, y, 2))

    def test_add_complex3(self):
        # fix https://github.com/pytorch/pytorch/issues/115071
        @torch.compile
        def fn(*args):
            a = torch.neg(args[0])
            b = torch.add(args[0], args[0])
            return (a, b)

        x = torch.randn(41, dtype=torch.complex64)
        y = x.clone()
        # should not inplace write to the input
        fn(x)
        self.assertEqual(x, y)

    def test_add_complex4(self):
        @torch.compile
        def fn(a, b):
            c = a + b
            d = a + b
            return c + d

        for dtype in [torch.complex32, torch.complex64, torch.complex128]:
            x = torch.tensor(
                [1 + 1j, -1 + 1j, -2 + 2j, 3 - 3j, 0, 1j, 1, -1],
                dtype=dtype,
                device=self.device,
            )
            y = torch.tensor(
                [1 + 1j, -1 + 1j, -2 + 2j, 3 - 3j, 0, 1j, 1, -1],
                dtype=dtype,
                device=self.device,
            )
            _, code = run_and_get_code(fn, x, y)
            self.assertEqual(
                " ".join(code).count(
                    "::view_dtype" if config.cpp_wrapper else "aten.view"
                ),
                3,
            )

    def test_concat_add_inplace(self):
        def fn(x, y, z):
            return torch.cat([x, y], dim=1).add_(z)

        x = torch.randn([2, 12, 14, 14])
        y = torch.randn([2, 12, 14, 14])
        z = torch.randn([2, 24, 14, 14])

        self.common(fn, (x, y, z))

    def test_abs(self):
        def fn(a):
            return (a / (torch.abs(a) + 1),)

        self.common(fn, (torch.randn(17),))

    def test_angle(self):
        def fn(a, b, c):
            return torch.angle(a), torch.angle(b), torch.angle(c)

        complex_input = torch.tensor(
            [1 + 1j, -1 + 1j, -2 + 2j, 3 - 3j, 0, 1j, 1, -1, float("nan")]
        )
        real_input = torch.tensor([-1.0, 0.0, 1.0, float("nan")])
        interger_real_input = torch.tensor([-1, 0, 1])
        self.common(fn, (complex_input, real_input, interger_real_input))

    def test_sgn(self):
        def fn(a):
            return torch.sgn(a), torch.sgn(a + 1) - 1

        self.common(fn, [torch.linspace(-10, 10, 41)])

    def test_scatter_bf16(self):
        def fn(inp, src, index):
            return inp.scatter_add(0, index, src)

        for dtype in [torch.int64, torch.bool, torch.bfloat16]:
            self.common(
                fn,
                [
                    torch.zeros(3, 5, dtype=dtype),
                    torch.ones((2, 5), dtype=dtype),
                    torch.tensor([[0, 1, 2, 0, 0]]),
                ],
            )

    def test_randn_generator(self):
        def fn(a, generator):
            return torch.randn([20, 20], generator=generator, device=a.device)

        self.common(fn, (torch.linspace(-10, 10, 41), None), assert_equal=False)

        # generator not yet supported in dynamo
        with self.assertRaisesRegex(torch._dynamo.exc.Unsupported, "Generator"):
            self.common(fn, (torch.linspace(-10, 10, 41), torch.Generator(self.device)))

    def test_sgn_extremal(self):
        def fn(a):
            return (torch.sgn(a),)

        self.common(fn, [torch.tensor([np.nan, np.inf, -np.inf, 0])])

    def test_max_min(self):
        def fn(a, b):
            return (torch.maximum(a, b), torch.minimum(a, b))

        self.common(fn, (torch.randn(8), torch.randn(8)))
        t1 = torch.randn(8)
        t1[0] = float("nan")
        t2 = torch.randn(8)
        t2[1] = float("nan")
        self.common(fn, (t1, t2))

    def test_neg_max_uint8(self):
        # https://github.com/pytorch/pytorch/issues/93380
        def fn(a, b):
            c = torch.neg(a)
            return torch.maximum(b, c)

        a = torch.randint(256, (1,), dtype=torch.uint8)
        b = torch.randint(256, (8390,), dtype=torch.uint8)
        self.common(fn, (a, b))

    def test_compar(self):
        def fn(x):
            return x.gt(3.5), x.ge(3.5), x.eq(3.5), x.le(2.5), x.lt(3.5), x.ne(3.5)

        a = torch.tensor([3])
        self.common(fn, (a,))

    def test_horizonal_fusion1(self):
        def fn(a, b, c):
            return (a + b, a - c, b * c)

        self.common(
            fn, (torch.randn(8, 16, 16), torch.randn(8, 16, 16), torch.randn(1, 16, 1))
        )

    def test_horizonal_fusion2(self):
        def fn(a, b, c):
            return a + 1, b + 2, c + 3

        self.common(fn, (torch.randn(8, 16, 8), torch.randn(8, 16), torch.randn(16, 8)))

    def test_vertical_fusion1(self):
        def fn(sa, ct, p):
            # From torchbench.pyhpc_equation_of_state
            v17 = -3.087032500374211e-7
            v18 = -1.988366587925593e-8
            v19 = -1.061519070296458e-11
            v20 = 1.550932729220080e-10
            t15 = v19 * ct
            t19 = v17 + ct * (v18 + t15) + v20 * sa
            t20 = 1.0 / t19
            t128 = t19 * p
            return t20 + t128

        self.common(
            fn,
            (
                torch.randn(204, 204, 26),
                torch.randn(204, 204, 26),
                torch.randn(26),
            ),
        )
        assertGeneratedKernelCountEqual(self, 1)

    def test_forced_buffer_realize(self):
        # Test torch._test_inductor_realize forces a buffer to be realized
        def fn(a):
            b = test_operators.realize(a * 2)
            return (b * 2,)

        self.common(fn, (torch.randn(10),))
        self.assertEqual(torch._inductor.metrics.ir_nodes_pre_fusion, 2)

    def test_scheduler_vertical_fusion1(self):
        realize = test_operators.realize

        def fn(sa, ct, p):
            # From torchbench.pyhpc_equation_of_state
            v17 = -3.087032500374211e-7
            v18 = -1.988366587925593e-8
            v19 = -1.061519070296458e-11
            v20 = 1.550932729220080e-10
            t15 = realize(v19 * ct)
            t19 = realize(v17 + ct * (v18 + t15) + v20 * sa)
            t20 = realize(1.0 / t19)
            t128 = realize(t19 * p)
            return t20 + t128

        self.common(
            fn,
            (
                torch.randn(204, 204, 26),
                torch.randn(204, 204, 26),
                torch.randn(26),
            ),
        )
        self.assertEqual(torch._inductor.metrics.ir_nodes_pre_fusion, 5)
        assertGeneratedKernelCountEqual(self, 1 if self.device == GPU_TYPE else 3)

    def test_index_propagation(self):
        def flip(x):
            i = torch.arange(x.size(0) - 1, -1, -1, device=x.device)
            return x[i]

        x = torch.randn(8, device=self.device)
        flip_opt = torch._dynamo.optimize("inductor")(flip)

        expect = flip(x)
        actual = _run_and_assert_no_indirect_indexing(self, flip_opt, x)
        self.assertEqual(expect, actual)

    def test_index_propagation_floordiv(self):
        def repeat_interleave(x, n):
            # e.g. x=[1, 2, 3], n=2 => returns [1, 1, 2, 2, 3, 3]
            i = torch.arange(x.shape[0] * n, device=x.device)
            return x[i // n]

        x = torch.randn(8, device=self.device)
        repeat_interleave_opt = torch._dynamo.optimize("inductor")(repeat_interleave)
        # this should be collapsed to direct indexing
        actual = _run_and_assert_no_indirect_indexing(self, repeat_interleave_opt, x, 3)
        expect = torch.repeat_interleave(x, 3)
        self.assertEqual(expect, actual)
        self.assertEqual(actual, repeat_interleave(x, 3))

    def test_index_propagation_remainder(self):
        def repeat(x, n):
            # e.g. x=[1, 2, 3], n=2 => returns [1, 2, 3, 1, 2, 3]
            i = torch.arange(x.shape[0] * n, device=x.device)
            return x[i % x.shape[0]]

        x = torch.randn(8, device=self.device)
        repeat_opt = torch._dynamo.optimize("inductor")(repeat)

        # this should be collapsed to direct indexing
        actual = _run_and_assert_no_indirect_indexing(self, repeat_opt, x, 3)
        expect = x.repeat(3)
        self.assertEqual(expect, actual)
        self.assertEqual(actual, repeat(x, 3))

    @skipIfRocm
    @config.patch(debug_index_asserts=False)
    def test_neg_index(self):
        def test(fn, inps, has_assert: bool, has_wrapping: bool):
            for dynamic in (True, False):
                fn_opt = torch.compile(dynamic=dynamic)(fn)
                if self.device == "cpu":
                    _, code = run_and_get_cpp_code(fn_opt, *inps)
                    found = False
                    # match ternary operator
                    pattern = r"\?.*:"
                    if re.findall(pattern, code):
                        found = True
                    self.assertTrue(found is has_wrapping)
                    self.assertTrue(("TORCH_CHECK" in code) is has_assert)
                else:
                    code = run_and_get_triton_code(fn_opt, *inps)
                    self.assertTrue(("tl.where" in code) is has_wrapping)
                    self.assertTrue(("device_assert" in code) is has_assert)
                self.assertEqual(fn(*inps), fn_opt(*inps))

        def indirect(a, b):
            return a[b - 1]

        a = torch.rand(1024, device=self.device)
        b = torch.zeros(4, dtype=torch.long, device=self.device)
        test(indirect, (a, b), has_assert=True, has_wrapping=True)

        def direct(x):
            return x[:, -1]

        a = torch.rand(1, 64, 32, device=self.device)
        test(direct, (a,), has_assert=False, has_wrapping=False)

        def flip(a, b):
            return a[b]

        a = torch.rand(1024, device=self.device)
        b = torch.arange(start=-1, end=-a.numel() - 1, step=-1, device=self.device)
        test(flip, (a, b), has_assert=True, has_wrapping=True)

        # Constant propagate a constant that's negative
        def flip_with_index_constant(a):
            b = torch.arange(start=-1, end=-a.numel() - 1, step=-1, device=self.device)
            return a[b]

        # Wrapping is constant-folded
        test(flip_with_index_constant, (a,), has_assert=False, has_wrapping=False)

        # Operation where we can't prove that the index is always positive or negative
        def pos_and_neg(a):
            b = torch.arange(start=1, end=-a.numel() - 1, step=-1, device=self.device)
            return a[b]

        # It has wrapping but no assert
        test(pos_and_neg, (a,), has_assert=False, has_wrapping=True)

        # We currently don't do constant propagation with float constants
        def flip_with_index(a):
            b = 1.0 * torch.arange(
                start=-1, end=-a.numel() - 1, step=-1, device=self.device
            )
            b = b.int()
            return a[b]

        # Constant is propagated as we can prove that the result is always negative.
        test(flip_with_index_constant, (a,), has_assert=False, has_wrapping=False)

        def unsafe_index(a, b):
            return aten._unsafe_index(a, (b,))

        test(unsafe_index, (a, b), has_assert=False, has_wrapping=True)

    def test_computed_buffer_inlining(self):
        def flip(x):
            idx = torch.arange(x.size(0) - 1, -1, -1, device=x.device)
            return x[idx], idx

        flip_opt = torch._dynamo.optimize("inductor")(flip)
        x = torch.randn(8, device=self.device)

        expect = flip(x)
        actual = _run_and_assert_no_indirect_indexing(self, flip_opt, x)
        self.assertEqual(expect, actual)

    def test_sum1(self):
        def fn(a, b):
            return ((a + b).sum(-1),)

        self.common(fn, (torch.randn(8, 8), torch.randn(8, 8)))

    def test_sum2(self):
        def fn(a, b):
            return ((a + b).sum([1, 2]), (a + b).sum(-1))

        self.common(fn, (torch.randn(8, 9, 3, 21), torch.randn(8, 9, 3, 21)))

    def test_sum3(self):
        def fn(a, b):
            r1 = a + b
            r2 = r1.sum(-1)
            r3 = torch.squeeze(b) + 10
            return (r1, r2, r3)

        # Mismatched elements: 2 / 10 (20.0%)
        # Greatest absolute difference: 0.0029296875 at index (8,) (up to 1e-05 allowed)
        # Greatest relative difference: 0.0017482517482517483 at index (6,) (up to 0.001 allowed)
        self.common(fn, (torch.randn(10, 10), torch.randn(1, 10)), atol=1e-5, rtol=2e-3)

    def test_sum4(self):
        def fn(a):
            b = a + 1
            c = b.sum(-1)
            d = c + 3
            e = d.sum(-1)
            f = e + 5
            return (f, e, d, c, b)

        self.common(fn, (torch.randn(1, 16, 8, 8),))

    def test_sum5(self):
        def fn(a):
            b = a + 1
            c = b.sum(-1)
            d = c + 3
            e = d.sum(-1)
            f = e + 5
            return (f,)

        self.common(fn, (torch.randn(1, 17, 8, 9),))

    def test_reduction1(self):
        def fn(a):
            return (a.sum(), a.max(), a.min(), a.argmax(), a.argmin())

        self.common(fn, (torch.tensor([float("-inf"), 0.0, float("inf")]),))

    @skip_if_x86_mac()
    def test_reduction2(self):
        def fn(a):
            # FIXME: a.argmax
            return (a.sum(), a.max(), a.min(), a.argmin())

        self.common(fn, (torch.full((4,), float("inf")),))

    @skip_if_x86_mac()
    def test_reduction3(self):
        def fn(a):
            # FIXME: a.argmin
            return (a.sum(), a.max(), a.min(), a.argmax())

        self.common(fn, (torch.full((4,), float("-inf")),))

    def test_reduction4(self):
        if self.device == "cpu":
            raise unittest.SkipTest("Non-deterministic CPU results")

        def fn(a):
            return (a.argmax(-1), a.argmin(-1))

        inputs = (torch.ones(128), torch.ones(4, 4, 1))
        for i in inputs:
            self.common(fn, (i,))

    @config.patch(unroll_reductions_threshold=1)
    def test_reduction5(self):
        if self.device == "cpu":
            raise unittest.SkipTest("Non-deterministic CPU results")

        def fn(a):
            return (a.sum(), a.max(), a.min(), a.argmax())

        self.common(fn, (torch.full((4,), float("-inf")),))

    def test_prod(self):
        def fn(a):
            return a.prod(0), a.prod(1), a.prod()

        self.common(fn, (torch.rand((10, 10)),))
        self.common(fn, (torch.rand((1, 2050)),))

    def test_unroll_small_reduction(self):
        def fn(x):
            val1, index1 = x.min(-1)
            val2, index2 = x.max(-1)
            return (
                val1,
                index1,
                val2,
                index2,
                x.sum(-1),
                (x > 1).any(-1),
                (x > 0).all(-1),
                x.argmin(-1),
                x.argmax(-1),
                x.amin(-1),
                x.amax(-1),
                x.aminmax(),
            )

        with config.patch(unroll_reductions_threshold=8):
            # small sized reductions will get unrolled
            self.common(fn, (torch.randn(8, 3),))
        torch._dynamo.reset()
        with config.patch(unroll_reductions_threshold=1):
            # make sure things also work if they aren't unrolled
            self.common(fn, (torch.randn(8, 3),))

    def test_multilayer_sum_low_prec(self):
        # fp16 nyi for cpu
        if self.device == "cpu":
            raise unittest.SkipTest(f"requires {GPU_TYPE}")

        def fn(a):
            return torch.mean(a)

        self.common(fn, ((torch.rand((10, 3, 352, 352), dtype=torch.float16),)))

    def test_multilayer_prime_size(self):
        def fn(a):
            return torch.max(a), torch.sum(a)

        # Requires masked loading for the intermediate reduction
        sample = torch.full((3999971,), 0, dtype=torch.int64)
        sample[-1] = 1
        self.common(fn, (sample,))

    def test_multilayer_var(self):
        def fn(a):
            return torch.var(a)

        self.common(fn, ((torch.rand((10, 3, 352, 352), dtype=torch.float32),)))
        self.common(fn, ((torch.rand((14923), dtype=torch.float32),)))

    @skipCPUIf(IS_MACOS, "fails on macos")
    def test_multilayer_var_lowp(self):
        def fn(a):
            return torch.var(a)

        self.common(fn, (torch.rand((16, 16, 352, 352), dtype=torch.float16),))
        self.common(fn, (torch.rand((14923), dtype=torch.float16),))

    def test_embedding_bag_byte_unpack(self):
        if self.device != "cpu":
            raise unittest.SkipTest(f"No {GPU_TYPE} implementation (it returns empty)")

        def fn(a):
            return torch.ops.quantized.embedding_bag_byte_unpack(a)

        M, N = 32, 64
        scales = torch.randn(M, 1).view(torch.uint8)
        offsets = torch.randn(M, 1).view(torch.uint8)
        data = torch.randint(0, 255, (M, N), dtype=torch.uint8)
        packed = torch.cat([data, scales, offsets], dim=-1)
        self.common(fn, [packed])

    def test_expanded_reduction(self):
        if self.device == "cpu":
            raise unittest.SkipTest(
                "https://github.com/pytorch/torchdynamo/issues/1697"
            )

        def fn(x, y):
            z = x * y
            return z.sum((0, 1))

        atol = None
        rtol = None

        # By default, inductor generate non-persistent reduction kernels in this
        # case. But when multi-kernel is enabled, inductor will pick the faster
        # of persistent reduction and non-persistent-reduction kernel.
        # In this case, inductor picked the persistent-reduction kernel.
        # The persistent reduction kernel happens to need looser tolerance.
        if config.triton.multi_kernel:
            atol = 1e-5
            rtol = 1e-5
        self.common(
            fn, (torch.randn(2, 197, 256), torch.randn(2, 1, 256)), atol=atol, rtol=rtol
        )

    def test_min_max_reduction(self):
        def fn(a, b):
            return (
                (a + b).max(),
                (a + b).min(),
                torch.amax(a + 1, keepdim=True),
                torch.amin(b + 1, keepdim=True),
            )

        dtypes = [torch.float, torch.float16]
        if not (self.device == "cuda" and not SM80OrLater):
            dtypes += [torch.bfloat16]
        for dtype in dtypes:
            self.common(fn, (torch.randn(8, 8).to(dtype), torch.randn(8, 8).to(dtype)))

    def test_min_max_reduction_nan(self):
        def fn(a):
            return (torch.max(a), torch.min(a))

        t1 = torch.randn(32)
        t1[16] = float("nan")
        self.common(fn, (t1,))

    def test_fmin_fmax(self):
        def fn(a, b):
            return (
                torch.fmin(a, b),
                torch.fmax(a, b),
                torch.fmax(a + 1, torch.tensor(0.0)),
            )

        self.common(
            fn,
            (
                torch.tensor(
                    [-10.0, 10.0, float("nan"), float("nan"), float("nan"), 3, 4]
                ),
                torch.tensor(
                    [float("nan"), float("nan"), -10.0, 10.0, float("nan"), 4, 3]
                ),
            ),
        )

    def test_sum_int(self):
        def fn(x):
            return 2 * x.sum(-1) + x.sum()

        dtypes = torch.bool, torch.uint8, torch.int
        inps = [torch.randint(2, (64,), dtype=dtype) for dtype in dtypes]
        for i in inps:
            self.common(fn, (i,), check_lowp=False)

    def test_sum_dtype(self):
        def fn(x):
            return x * x.sum(-1, dtype=torch.double) + x.sum(dtype=torch.double)

        self.common(fn, (torch.ones(32, 32) * 70,))

    def test_cumsum(self):
        def fn(x):
            return x.cumsum(0), x.cumsum(1)

        # Persistent reductions
        self.common(fn, (torch.rand(16, 32),), check_lowp=not TEST_WITH_ROCM)
        self.common(fn, (torch.rand(20, 30),), check_lowp=not TEST_WITH_ROCM)

        # Non-persistent reduction
        self.common(fn, (torch.rand(100, 4000),), check_lowp=not TEST_WITH_ROCM)

    def test_cumsum_zero_dim(self):
        def fn(x):
            return x.cumsum(0), x.cumsum(-1)

        a = torch.rand(())
        self.common(fn, (a,))

    def test_cumprod_zero_dim(self):
        def fn(x):
            return x.cumprod(0), x.cumprod(-1)

        a = torch.rand(())
        self.common(fn, (a,))

    def test_clamp(self):
        def fn(a, b):
            return (a.clamp(-0.1, 0.1), b.clamp(0), torch.clamp(a + b, max=0))

        self.common(fn, (torch.randn(8, 8), torch.randn(8, 8)))

    def test_clamp_type_promotion(self):
        def fn(a):
            b = torch.tensor(1.0, dtype=torch.double, device=self.device)
            c = torch.full((4,), 2, device=self.device)
            return a.clamp(min=b, max=c)

        self.common(fn, (torch.randint(4, (4,)),))

    def test_dist(self):
        def fn(a, b):
            return (
                torch.dist(a, b),
                torch.dist(a, b, p=1.2),
            )

        self.common(fn, (torch.randn(4, 4), torch.randn(4, 4)))

    @skipCUDAIf(not SM80OrLater, "Requires sm80")
    def test_dist_bf16(self):
        def fn(a, b):
            return torch.dist(a.to(torch.bfloat16), b.to(torch.bfloat16))

        self.common(fn, (torch.randn(4, 4), torch.randn(4, 4)))

    def test_arange1(self):
        def fn(x):
            rng1 = torch.arange(8 * 8, dtype=torch.float32, device=x.device).view(8, 8)
            rng2 = torch.arange(10, 18, device=x.device)
            tmp = x * rng1
            return tmp, tmp + rng2

        self.common(fn, (torch.randn(8, 8),))

    def test_arange2(self):
        def fn(x):
            rng1 = torch.arange(8, device=x.device)
            return (x + rng1,)

        self.common(fn, (torch.randint(4, (8, 8)),), check_lowp=False)

    def test_arange3(self):
        def fn(x):
            return x + torch.ops.aten.arange.start_step(
                0, 53, 4, dtype=torch.int64, device=x.device
            )

        self.common(fn, (torch.randn(14),))

    def test_arange4(self):
        def fn(x):
            return x - torch.arange(512, -512, -1.0, device=x.device)

        self.common(fn, (torch.randn(1024),))

    def test_arange5(self):
        def fn(step, device):
            return torch.arange(512, -512, step, device=device)

        compiled_fn = torch._dynamo.optimize()(fn)

        # NOTE: use assertEqual to check dtypes which self.common doesn't do
        for step in (-1, -1.0):
            expect = fn(step, self.device)
            actual = compiled_fn(step, self.device)
            self.assertEqual(expect, actual)
        self.assertEqual(expect, actual)

    def test_arange6(self):
        def fn(x):
            return torch.arange(0.1, 8.0001, 1, dtype=x.dtype, device=x.device)

        # Test that float arguments are truncated to int when dtype is set explicitly
        make_arg = functools.partial(
            make_tensor, device=self.device, requires_grad=False
        )
        self.common(fn, (make_arg(1, dtype=torch.float32),))
        self.common(fn, (make_arg(1, dtype=torch.int64),))

    def test_linspace1(self):
        def fn(x):
            return torch.linspace(0.125, 0.875, 7, device=x.device) + x

        self.common(fn, (torch.randn(1, 7),))

    def test_linspace2(self):
        def fn(x):
            return torch.linspace(0, 2, 1, device=x.device) + x

        self.common(fn, (torch.randn(1, 1),))

    def test_linspace3(self):
        def fn(x):
            return torch.linspace(0, 2, 0, device=x.device)

        self.common(fn, (torch.Tensor([]),))

    def test_tensor1(self):
        def fn(x):
            return torch.tensor([1], device=x.device) + x, torch.tensor(
                5, device=x.device
            )

        self.common(fn, (torch.randn(10),))

    def test_tensor2(self):
        def fn(x):
            return torch.tensor(list(range(2, 40, 2)), device=x.device) + x

        self.common(fn, (torch.randn(1),))

    def test_tensor3(self):
        def fn(x):
            return (
                torch.tensor([], device=x.device),
                torch.tensor([1, 2], device=x.device) + 1,
                torch.tensor([1, 2, 3], device=x.device) + 2,
                torch.tensor([1, 2, 3, 4], device=x.device) + x,
            )

        self.common(fn, [torch.randn(4)])

    def test_views1(self):
        def fn1(x, y):
            return (x.view(size2) + y,)

        def fn2(x, y):
            return ((x + 1).view(size2) + y,)

        views = [
            ([5 * 7], [5, 7]),
            ([2 * 3 * 4 * 5 * 6 * 7], [2, 3, 4, 5, 6, 7]),
            ([2 * 3, 4, 5, 6 * 7], [2, 3, 4, 5, 6, 7]),
            ([10 * 5, 20], [10, 5, 20]),
            ([1, 10, 1], [10]),
            ([10, 1, 10, 1, 10], [10, 100]),
            ([2, 2, 2, 2], [4, 4]),
        ]
        for size1, size2 in views:
            self.common(fn1, (torch.randn(size1), torch.randn(size2)))
            self.common(fn2, (torch.randn(size1), torch.randn(size2)))

        for size2, size1 in views:
            self.common(fn1, (torch.randn(size1), torch.randn(size2)))
            self.common(fn2, (torch.randn(size1), torch.randn(size2)))

    def test_views2(self):
        def fn1(x):
            return (x.view(size2) + 1,)

        def fn2(x):
            return ((x * 2).view(size2) + 1,)

        for size1, size2 in [
            ([2, 2, 2, 2], [4, -1]),
            ([10, 1, 10, 1, 10], [-1, 100]),
            ([10 * 5, 20], [10, -1, 20]),
        ]:
            self.common(fn1, (torch.randn(size1),))
            self.common(fn2, (torch.randn(size1),))

    def test_views3(self):
        # example taken from hf_BigBird
        def forward(arg1, arg2):
            index = torch.ops.aten.index(arg1, [arg2])
            view_1 = torch.ops.aten.view(index, [1, 2232, 64])
            view_2 = torch.ops.aten.view(view_1, [1, 12, 62, 192])
            return view_2

        self.common(
            forward,
            (
                rand_strided((64, 64), (64, 1), torch.float32),
                rand_strided((2232,), (1,), torch.int64),
            ),
        )

    def test_views4(self):
        # example taken from hf_BigBird
        def forward(arg1, arg2):
            arg1 = arg1.index_select(0, arg2)
            arg1 = torch.ops.aten.view(arg1, [2, 3, 4, 5, 5])
            arg1 = torch.ops.aten.view(arg1, [2, 3, 2, 10, -1])
            return arg1

        self.common(
            forward,
            (
                torch.randn(12, 5, 5),
                torch.randint(0, 11, (24,)),
            ),
        )

    def test_views5(self):
        # tensor with shape 0 in any dimension
        def forward(x):
            y = x[:, 4:]
            return y.view(len(y), -1, 4)

        self.common(
            forward,
            (torch.randn(4, 4, 4, 4),),
        )

    def test_views6(self):
        def forward(x):
            x = torch.ops.aten.relu(x)
            s = torch.ops.aten.slice(x, 0, 0, 9223372036854775807)
            s = torch.ops.aten.slice(s, 1, 0, 9223372036854775807)
            s = torch.ops.aten.slice(s, 3, 0, 0)
            y = torch.ops.aten.view(s, [4, 2, -1])
            return y

        self.common(
            forward,
            (torch.randn(4, 2, 4, 4),),
        )

    def test_views7(self):
        # x.view(dtype)
        def forward(x, y):
            x = (x + 1).to(torch.float32)
            y = (y + 1).to(torch.int32)
            return x.view(torch.int32), y.view(torch.float32)

        self.common(
            forward,
            (
                torch.rand(2, 3, dtype=torch.float32),
                torch.randint(10, (2, 3), dtype=torch.int32),
            ),
        )

    def test_relu(self):
        def fn(a, b):
            return (torch.relu(a), torch.relu(a + b) / 10)

        self.common(fn, (torch.randn(8, 8), torch.randn(8, 8)))

    def test_exp(self):
        def fn(a, b):
            return (torch.exp(a), torch.exp(a + b))

        self.common(fn, (torch.randn(8, 8), torch.randn(8, 8)))

    def test_exp2(self):
        def fn(a, b):
            return (torch.exp2(a), torch.exp2(a + b), torch.pow(2, -torch.abs(a - b)))

        self.common(fn, (torch.randn(8, 8), torch.randn(8, 8)))

    def test_sigmoid(self):
        def fn(a, b):
            return (torch.sigmoid(a), torch.sigmoid(a + b))

        self.common(fn, (torch.randn(8, 8), torch.randn(8, 8)))

    def test_round(self):
        def fn(a, b):
            return torch.round(a), torch.round(b + 1), torch.round(a, decimals=2)

        # without manual_seed, there is some chance this test fails due to:
        # https://github.com/openai/triton/issues/530
        torch.manual_seed(0)

        # with *100 we are always getting a number exactly at .5 which we don't do right in half
        self.common(fn, (torch.randn(8, 8) * 100, torch.randn(8, 8) * 10))

    def test_round_correctness(self):
        if self.device == "cuda":
            raise unittest.SkipTest("need to debug tl.libdevice on A100/V100")

        def fn(a):
            return torch.round(a)

        self.common(
            fn,
            [torch.arange(-10, 10, 0.1, dtype=torch.float64)],
            check_lowp=False,
        )

    def test_builtins_round(self):
        def fn(x, i):
            return x[: round(i / 2 + 1)] + round(i / 2)

        cfn = torch.compile(fullgraph=True, dynamic=True)(fn)

        x = torch.zeros(5, dtype=torch.int, device=self.device)
        with torch.no_grad():
            for i in range(1, 6):
                self.assertEqual(cfn(x, i), fn(x, i))

    def test_builtins_round_float_ndigits_pos(self):
        def fn(x, i):
            return x + round(i / 2 * 123.4567, 1)

        cfn = torch.compile(fullgraph=True, dynamic=True)(fn)

        x = torch.zeros(2, device=self.device)
        i = 2

        with torch.no_grad():
            self.assertEqual(cfn(x, i), fn(x, i))

    def test_builtins_round_float_ndigits_zero(self):
        def fn(x, i):
            return x + round(i / 2 * 123.4567, 0)

        cfn = torch.compile(fullgraph=True, dynamic=True)(fn)

        x = torch.zeros(2, device=self.device)
        i = 2

        with torch.no_grad():
            self.assertEqual(cfn(x, i), fn(x, i))

    def test_builtins_round_float_ndigits_neg(self):
        def fn(x, i):
            return x + round(i / 2 * 123.4567, -1)

        cfn = torch.compile(fullgraph=True, dynamic=True)(fn)

        x = torch.zeros(2, device=self.device)
        i = 2

        with torch.no_grad():
            self.assertEqual(cfn(x, i), fn(x, i))

    def test_builtins_round_int_ndigits_pos(self):
        def fn(x, i):
            return x + round(i, 1)

        cfn = torch.compile(fullgraph=True, dynamic=True)(fn)

        x = torch.zeros(2, device=self.device)
        i = 123

        with torch.no_grad():
            self.assertEqual(cfn(x, i), fn(x, i))

    def test_builtins_round_int_ndigits_zero(self):
        def fn(x, i):
            return x + round(i, 0)

        cfn = torch.compile(fullgraph=True, dynamic=True)(fn)

        x = torch.zeros(2, device=self.device)
        i = 123

        with torch.no_grad():
            self.assertEqual(cfn(x, i), fn(x, i))

    def test_silu(self):
        def fn(a):
            return (torch.nn.functional.silu(a),)

        self.common(fn, (torch.randn(8, 8),))

    def test_nan_to_num(self):
        def fn(a):
            return (
                torch.nan_to_num(a),
                torch.nan_to_num(a, nan=3.0),
                torch.nan_to_num(a, nan=None),
                torch.nan_to_num(a, posinf=4.0),
                torch.nan_to_num(a, neginf=5.0),
                torch.nan_to_num(a, nan=3.0, posinf=4.0, neginf=5.0),
            )

        self.common(
            fn,
            (torch.tensor((float("nan"), float("inf"), float("-inf"), 1.0)),),
            check_lowp=False,  # a much more elaborate test is required to match finfo max's for float and half
        )

    def test_one_hot(self):
        def fn(a):
            return torch.nn.functional.one_hot(a, 8) + 1

        self.common(
            fn,
            (torch.arange(100).view(4, 5, 5) % 8,),
            check_lowp=False,
        )

    def test_div1(self):
        def fn(a, b):
            return (
                aten.div(a, b, rounding_mode=None),
                aten.div(a, b, rounding_mode="floor"),
                aten.div(a, b, rounding_mode="trunc"),
                a / b,
                a // b,
            )

        self.common(fn, (torch.randn(8, 8) * 100, torch.randn(8, 8) * 100))

    def test_div2(self):
        def fn(a, b):
            return (
                aten.div(a, b, rounding_mode=None),
                aten.div(a, b, rounding_mode="floor"),
                aten.div(a, b, rounding_mode="trunc"),
                a / b,
                a // b,
            )

        self.common(fn, (torch.randint(-100, 100, [8, 8]), 100 * torch.randn(8, 8)))

    def test_div3(self):
        def fn(a, b):
            return (
                aten.div(a, b, rounding_mode=None),
                aten.div(a, b, rounding_mode="floor"),
                aten.div(a, b, rounding_mode="trunc"),
                a / b,
                a // b,
            )

        a = torch.randint(1, 100, [8, 8])
        self.common(fn, (a * 2, a))

    def test_div4(self):
        def fn(a, b):
            return (
                aten.div(a, b, rounding_mode=None),
                aten.div(a, b, rounding_mode="floor"),
                aten.div(a, b, rounding_mode="trunc"),
                a / b,
                a // b,
            )

        self.common(
            fn,
            (torch.randint(-100, 0, [8, 8]), torch.randint(1, 10, [8, 8])),
        )

    def test_div5(self):
        def fn(a, b):
            return (
                aten.div(a, b, rounding_mode=None),
                aten.div(a, b, rounding_mode="floor"),
                aten.div(a, b, rounding_mode="trunc"),
                a / b,
                a // b,
            )

        # divide a scalar
        self.common(fn, (torch.randint(-100, 0, [8, 8]), 16))

    def test_div6(self):
        def fn(a, b):
            return (
                aten.div(a, b, rounding_mode=None),
                aten.div(a, b, rounding_mode="floor"),
                aten.div(a, b, rounding_mode="trunc"),
                a / b,
                a // b,
            )

        # treat boolean as integer
        self.common(
            fn,
            (torch.ones([8, 8], dtype=torch.bool), torch.randint(-100, -1, [8, 8])),
        )

    def test_div7(self):
        def fn(a, b):
            return (
                aten.div(a, b, rounding_mode=None),
                aten.div(a, b, rounding_mode="floor"),
                aten.div(a, b, rounding_mode="trunc"),
                a / b,
                a // b,
            )

        self.common(
            fn,
            (
                torch.randint(2**32, 2**40, [100, 100]),
                torch.randint(-10, -1, [100, 100]),
            ),
        )

    def test_div8(self):
        def fn(a, b):
            return (
                aten.div(a, b, rounding_mode=None),
                aten.div(a * 0.5, b, rounding_mode=None),
                aten.div(a, b * 1.0, rounding_mode=None),
                aten.div(a, b, rounding_mode="floor"),
                aten.div(a, b, rounding_mode="trunc"),
                a / b,
                a // b,
            )

        self.common(fn, (1024, 100))

    def test_div9(self):
        def fn(x):
            return (torch.div(42, x), aten.true_divide(42, x), aten.div.Tensor(42, x))

        self.common(fn, (torch.randn(8),))

    def test_div_zero_dim(self):
        def fn(a, b):
            return (
                aten.div(a, b, rounding_mode=None),
                aten.div(a, b, rounding_mode="floor"),
                aten.div(a, b, rounding_mode="trunc"),
                a / b,
                a // b,
            )

        for dtype in (torch.float32, torch.int64):
            self.common(
                fn,
                (
                    make_tensor(10, device=self.device, dtype=dtype),
                    make_tensor((), device=self.device, dtype=dtype, exclude_zero=True),
                ),
            )
            self.common(
                fn,
                (
                    make_tensor((), device=self.device, dtype=dtype),
                    make_tensor(10, device=self.device, dtype=dtype, exclude_zero=True),
                ),
            )

    def test_div_prim(self):
        def fn(a, b):
            return (torch.ops.prims.div(a, b),)

        for dtype in (torch.float32, torch.int64):
            self.common(
                fn,
                (
                    make_tensor(100, device=self.device, dtype=dtype),
                    make_tensor(
                        100, device=self.device, dtype=dtype, exclude_zero=True
                    ),
                ),
            )

    def test_floordiv(self):
        def fn_floor_input(a, i):
            n = (i * 1.234) // 8.234
            return a + n

        self.common(
            fn_floor_input,
            (make_tensor(10, device=self.device, dtype=torch.float32), 33),
        )

        def fn_int_input(a, i):
            n = i // 8
            return a + n

        self.common(
            fn_int_input, (make_tensor(10, device=self.device, dtype=torch.float32), 33)
        )

    def test_both_scalars(self):
        def fn(a, b):
            return (
                aten.add(a, b),
                aten.add(b, a),
                aten.sub(a, b),
                aten.sub(b, a),
                aten.mul(a, b),
                aten.mul(b, a),
            )

        self.common(fn, (4, 3.3), reference_in_float=False)

    def test_sum_keepdims(self):
        def fn(a, b):
            return (torch.sum(a + b, -1, keepdim=True),)

        self.common(fn, (torch.randn(8, 8), torch.randn(8, 8)))

    def test_large_tensor_reduction(self):
        if not _has_sufficient_memory(self.device, 4.5 * 1024**3):  # 4.5 GiB
            raise unittest.SkipTest("insufficient memory")

        if self.device == "cpu":
            raise unittest.SkipTest("Fails on CPU")

        # Test 64-bit indexing works correctly
        def fn(a):
            return torch.max(a)

        t = torch.ones(2**32, dtype=torch.int8, device=self.device)
        t[-1] = 2

        # self.common OOMs here because it copies inputs to check for mutations
        compiled_fn = torch._dynamo.optimize()(fn)
        actual = compiled_fn(t)
        expect = torch.tensor(2, dtype=torch.int8, device=self.device)
        self.assertEqual(actual, expect)

    def test_large_broadcast_reduction(self):
        if self.device == "cpu":
            raise unittest.SkipTest("Fails on CPU")

        # Test 64-bit indexing works correctly when inputs are less than 32-bit
        # but intermediate tensors require 64-bit indexing
        def fn(a, b):
            return torch.max(a + b)

        t1 = torch.ones(1, 2**16, dtype=torch.int8, device=self.device)
        t2 = torch.ones(2**16, 1, dtype=torch.int8, device=self.device)

        t1[-1, -1] = 2
        t2[-1, -1] = 2

        # self.common OOMs here because it copies inputs to check for mutations
        compiled_fn = torch._dynamo.optimize()(fn)
        actual = compiled_fn(t1, t2)
        expect = torch.tensor(4, dtype=torch.int8, device=self.device)
        self.assertEqual(actual, expect)

    def test_large_pointwise(self):
        if not _has_sufficient_memory(self.device, 2 * (2**31 + 1)):
            raise unittest.SkipTest("insufficient memory")

        def fn(a):
            return a + 1

        t = torch.ones(2**31 + 1, dtype=torch.int8, device=self.device)
        compiled_fn = torch._dynamo.optimize()(fn)
        actual = compiled_fn(t)

        # Can't use assertEqual as it expands broadcasted inputs
        del t
        if torch.device(self.device).type == "cuda":
            torch.cuda.empty_cache()
        self.assertTrue((actual == 2).all())

    def test_large_offset_pointwise(self):
        # Test 64-bit indexing is used when input views a tensor that can be
        # indexed with 32-bit strides but the storage offset pushes it over
        # INT_MAX
        if not _has_sufficient_memory(self.device, (2**31 + 1) + (2**30 + 1)):
            raise unittest.SkipTest("insufficient memory")

        def fn(a):
            return a + 4

        t = torch.ones(2**31 + 1, dtype=torch.int8, device=self.device)
        t[2**30 :] = 0
        compiled_fn = torch._dynamo.optimize()(fn)
        actual = compiled_fn(t[2**30 :])
        self.assertTrue((actual == 4).all())

    def test_large_strided_reduction(self):
        # Test 64-bit indexing is used when input numel is less than INT_MAX
        # but stride calculations go above INT_MAX
        if not _has_sufficient_memory(self.device, 2**31 + 2):
            raise unittest.SkipTest("insufficient memory")

        def fn(a):
            return torch.max(a)

        storage = torch.ones(2**31 + 1, dtype=torch.int8, device=self.device)
        view = storage[::32]
        view[-1] = 2

        compiled_fn = torch._dynamo.optimize()(fn)
        actual = compiled_fn(view)
        expect = torch.tensor(2, dtype=torch.int8, device=self.device)
        self.assertEqual(actual, expect)

    def test_softmax(self):
        def fn(a, b):
            return (torch.softmax(a + b, -1), torch.softmax(a, 0), torch.softmax(b, 1))

        self.common(fn, (torch.randn(8, 8), torch.randn(8, 8)))

    def test_log_softmax(self):
        def fn(a, b):
            return (F.log_softmax(a + b, -1), F.log_softmax(a, 0), F.log_softmax(b, 1))

        self.common(fn, (torch.randn(8, 8), torch.randn(8, 8)))

    def test_transpose(self):
        def fn(a, b):
            return (
                torch.t(a) + b,
                torch.transpose(b * 2, 0, 1) + 10,
            )

        self.common(fn, (torch.randn(8, 8), torch.randn(8, 8)))

    def test_permute1(self):
        def fn(a):
            return (
                torch.permute(a + 1, [2, 1, 4, 0, 3]) + 2,
                torch.permute(a, [2, 1, 4, 0, 3]) + 2,
            )

        self.common(fn, (torch.randn(2, 2, 2, 2, 2),))

    def test_permute2(self):
        def fn(a):
            a = a.unfold(0, 2, 1)
            a = torch.unsqueeze(a, 1)
            a = torch.permute(a, [0, 2, 3, -3])
            return (a,)

        self.common(fn, (torch.randn(4, 4),))

    def test_expand(self):
        def fn(a):
            return (
                (a + 1).expand(3, 4, 2, 3, 2) + 2,
                a.expand(2, 1, 2, 3, 2) + 2,
            ), a.expand(2, -1, 5, -1)

        self.common(fn, (torch.randn(2, 1, 2),))

    def test_squeeze1(self):
        def fn(a):
            return ((a + 1).squeeze() + 2, a.squeeze() + 2)

        self.common(fn, (torch.randn(1, 2, 1, 2, 2, 1, 1),))

    def test_squeeze2(self):
        def fn(a):
            return ((a + 1).squeeze(-1).squeeze(2) + 2, a.squeeze(0) + 2)

        self.common(fn, (torch.randn(1, 2, 1, 2, 2, 2, 1),))

    def test_squeeze_varargs(self):
        def fn(x):
            return x.squeeze(1, 2).clone()

        a = torch.randn(1024, 1, 1)
        self.common(fn, (a,))

    def test_simplify_loops(self):
        def fn(a, b):
            return a + b

        self.common(
            fn,
            (
                torch.randn(2, 3, 4, 5, 6),
                torch.randn(4, 2, 3, 5, 6).permute(1, 2, 0, 3, 4),
            ),
        )

    def test_unsqueeze(self):
        def fn(a):
            return (
                torch.unsqueeze(a + 1, -1) + 2,
                torch.unsqueeze(a, 2) + 2,
                torch.unsqueeze(a + 1, 0) + 2,
                torch.unsqueeze(a, -2) + 2,
            )

        self.common(
            fn,
            (
                torch.randn(
                    2,
                    2,
                    2,
                    2,
                ),
            ),
        )

    def test_unsqueeze_inplace(self):
        def fn(a):
            tmp1 = a + 1
            aten.unsqueeze_(tmp1, 2)
            tmp2 = aten.unsqueeze_(a + 1, 0) + 2
            return (tmp1, tmp2)

        self.common(
            fn,
            (
                torch.randn(
                    2,
                    2,
                    2,
                    2,
                ),
            ),
        )

    def test_addmm(self):
        def fn(a, b, c):
            return (torch.addmm(a + 1, b + 2, c + 3) + 4,)

        self.common(
            fn,
            (
                torch.randn(8, 8),
                torch.randn(8, 8),
                torch.randn(8, 8),
            ),
        )

    # https://github.com/pytorch/pytorch/issues/98979
    @skipCUDAIf(True, "cuda failed for float64 linear")
    def test_linear_float64(self):
        mod = torch.nn.Sequential(torch.nn.Linear(8, 16).to(torch.float64)).eval()
        with torch.no_grad():
            self.common(mod, (torch.randn(2, 8).to(torch.float64),))

    def test_linear1(self):
        mod = torch.nn.Sequential(
            torch.nn.Linear(8, 16),
            torch.nn.Sigmoid(),
            ToTuple(),
        )
        self.common(mod, (torch.randn(2, 8),))

    def test_linear2(self):
        mod = torch.nn.Sequential(
            torch.nn.Linear(8, 8),
            torch.nn.ReLU(),
            torch.nn.Linear(8, 8),
            torch.nn.ReLU(),
            torch.nn.Linear(8, 8),
            torch.nn.ReLU(),
            torch.nn.Linear(8, 8),
            torch.nn.ReLU(),
        )
        self.common(
            mod,
            (torch.randn(2, 8),),
            atol=1e-3,
            rtol=0.01,
        )

    def test_bmm1(self):
        def fn(a, b):
            return (
                torch.bmm(a, b),
                torch.bmm(a + 1, b + 2) + 3,
            )

        self.common(
            fn,
            (
                torch.randn(2, 8, 8),
                torch.randn(2, 8, 8),
            ),
            check_lowp=False,
        )
        self.common(
            fn,
            (
                torch.randn(1, 16, 8),
                torch.randn(1, 8, 10),
            ),
            check_lowp=False,
        )

    def test_bmm2(self):
        def fn(a, b):
            return torch.bmm(a.permute(0, 2, 1), b)

        self.common(
            fn,
            (
                torch.randn(1, 8, 8),
                torch.randn(1, 8, 8),
            ),
            check_lowp=False,
        )

    @config.patch(force_mixed_mm=True)
    def test_mixed_mm(self):
        def fn(a, b):
            return torch.mm(a, b.to(a.dtype))

        self.common(
            fn,
            (
                torch.randn(8, 8),
                torch.randint(-128, 127, (8, 8), dtype=torch.int8),
            ),
            check_lowp=True,
        )

    @config.patch(force_mixed_mm=True)
    def test_mixed_mm2(self):
        def fn(a, b, scale, bias):
            return torch.mm(a, b.to(a.dtype)) * scale + bias

        self.common(
            fn,
            (
                torch.randn(8, 8),
                torch.randint(-128, 127, (8, 8), dtype=torch.int8),
                torch.randn(8),
                torch.randn(8),
            ),
            check_lowp=True,
        )

    @with_tf32_off
    @config.patch(use_mixed_mm=True)
    def test_uint4x2_mixed_mm(self):
        def fn(a, b):
            return torch.mm(
                a,
                torch.cat((b & 0xF, b >> 4), 1)
                .reshape(-1, b.shape[1])
                .to(a.dtype)
                .sub(8),
            )

        self.common(
            fn,
            (
                torch.randn(8, 8),
                torch.randint(0, 255, (4, 8), dtype=torch.uint8),
            ),
            check_lowp=True,
        )

    def test_mm_mixed_dtype(self):
        def fn(a, b):
            return torch.mm(a, b)

        t1 = torch.arange(6, dtype=torch.float, device=self.device).view(2, 3)
        t2 = torch.arange(9, dtype=torch.int64, device=self.device).view(3, 3)

        msg = "expected .* and .* to have the same dtype, but got: .* != .*"
        with self.assertRaisesRegex(RuntimeError, msg):
            torch.compile(fn)(t1, t2)
        with self.assertRaisesRegex(RuntimeError, msg):
            fn(t1, t2)

    def test_linear_mixed_dtype(self):
        class Net(nn.Module):
            def __init__(self):
                super(Net, self).__init__()  # noqa: UP008
                self.fc1 = nn.Linear(3, 3)

            def forward(self, x):
                x = self.fc1(x.permute(1, 2, 0))
                return x

        fn = Net().to(self.device)
        t = torch.arange(27, device=self.device).view(3, 3, 3)

        msg = "expected .* and .* to have the same dtype, but got: .* != .*"
        with self.assertRaisesRegex(RuntimeError, msg):
            fn(t)
        with self.assertRaisesRegex(RuntimeError, msg):
            with torch.no_grad():
                torch.compile(fn)(t)
        # TODO: Autograd internal assertion
        msg = "Failed running call_module .*"
        with self.assertRaisesRegex(RuntimeError, msg):
            torch.compile(fn)(t)

    def test_scalar_input(self):
        def fn(x, y):
            a = torch.div(x, y, rounding_mode="floor")
            return a

        self.common(fn, [torch.randint(5, (1, 8)), 5400])

    def test_shape_prop_torch_ones(self):
        class Model(torch.nn.Module):
            def forward(self, attention_scores):
                extended_attention_mask = torch.ones(
                    8, 1, 1, 512, device=attention_scores.device
                )
                attention_scores = attention_scores + extended_attention_mask

                return attention_scores

        mod = Model().eval()
        with torch.no_grad():
            self.common(
                mod,
                (torch.randn(8, 12, 512, 512),),
            )

    @slowTest
    @expectedFailureCodegenDynamic
    @config.patch({"freezing": True})
    def test_conv_bn_fuse(self):
        # For gpu path, there is an accuracy issue
        if self.device == GPU_TYPE:
            raise unittest.SkipTest("only support cpu conv bn test")

        # fails dynamic check which bn is fused, and there will not have loops vars.
        input_shapes = {1: (112,), 2: (112, 112), 3: (55, 55, 55)}
        conv_modules = {1: torch.nn.Conv1d, 2: torch.nn.Conv2d, 3: torch.nn.Conv3d}
        bn_modules = {
            1: torch.nn.BatchNorm1d,
            2: torch.nn.BatchNorm2d,
            3: torch.nn.BatchNorm3d,
        }
        options = itertools.product(
            [1, 2, 3],
            [True, False],
            [1, 3],
            [1, 2],
            [1, 4],
        )

        for (
            dim,
            bias,
            kernel_size,
            dilation,
            groups,
        ) in options:
            oC = 32 * groups
            iC = 3 * groups
            x_shape = (1, iC) + input_shapes[dim]
            mod = torch.nn.Sequential(
                conv_modules[dim](
                    iC,
                    oC,
                    kernel_size=kernel_size,
                    dilation=dilation,
                    groups=groups,
                    bias=bias,
                ),
                bn_modules[dim](oC),
            ).eval()
            test_memory_format = [torch.contiguous_format]
            # TODO: GPU path doesn't support channels_last now.
            if not HAS_GPU and dim > 1:
                channels_last = (
                    torch.channels_last if dim == 2 else torch.channels_last_3d
                )
                test_memory_format.append(channels_last)
            for memory_format in test_memory_format:
                v = torch.randn(x_shape, dtype=torch.float32).to(
                    memory_format=memory_format
                )
                with torch.no_grad():
                    self.common(
                        mod,
                        (v,),
                    )

    def test_conv_functional_bn_fuse(self):
        # For gpu path, there is an accuracy issue
        if self.device == GPU_TYPE:
            raise unittest.SkipTest("only support cpu conv bn test")

        # Define a BatchNorm using functional BN.
        class BatchNorm(torch.nn.BatchNorm2d):
            def __init__(
                self,
                num_features,
                eps=1e-5,
                momentum=0.1,
                affine=True,
                track_running_stats=True,
                device=None,
                dtype=None,
            ):
                factory_kwargs = {"device": device, "dtype": dtype}
                super().__init__(
                    num_features,
                    eps=eps,
                    momentum=momentum,
                    affine=affine,
                    track_running_stats=track_running_stats,
                    **factory_kwargs,
                )

            def forward(self, x):
                if self.momentum is None:
                    exponential_average_factor = 0.0
                else:
                    exponential_average_factor = self.momentum

                if self.training and self.track_running_stats:
                    # TODO: if statement only here to tell the jit to skip emitting this when it is None
                    if self.num_batches_tracked is not None:  # type: ignore[has-type]
                        self.num_batches_tracked = self.num_batches_tracked + 1  # type: ignore[has-type]
                        if self.momentum is None:  # use cumulative moving average
                            exponential_average_factor = 1.0 / float(
                                self.num_batches_tracked
                            )
                        else:  # use exponential moving average
                            exponential_average_factor = self.momentum
                if self.training:
                    bn_training = True
                else:
                    bn_training = (self.running_mean is None) and (
                        self.running_var is None
                    )
                x = F.batch_norm(
                    x,
                    # If buffers are not to be tracked, ensure that they won't be updated
                    self.running_mean
                    if not self.training or self.track_running_stats
                    else None,
                    self.running_var
                    if not self.training or self.track_running_stats
                    else None,
                    self.weight,
                    self.bias,
                    bn_training,
                    exponential_average_factor,
                    self.eps,
                )
                return x

        v = torch.randn(1, 3, 556, 56, dtype=torch.float32)
        mod = torch.nn.Sequential(
            torch.nn.Conv2d(
                3,
                64,
                kernel_size=3,
                dilation=1,
                groups=1,
                bias=True,
            ),
            BatchNorm(64),
        ).eval()
        with torch.no_grad():
            self.common(
                mod,
                (v,),
            )

    @skipIfRocm
    def test_conv_inference_heuristics(self):
        if self.device != GPU_TYPE:
            raise unittest.SkipTest(f"{GPU_TYPE} only test")

        in_channels = 6
        out_channels = 6
        kernel_size = 3
        groups = 3

        grouped_conv = nn.Conv2d(
            in_channels, out_channels, kernel_size, groups=groups
        ).to(self.device)

        input_tensor = torch.randn(1, in_channels, 10, 10).to(self.device)

        # Perform the forward pass
        @torch.compile()
        def foo(m, inp):
            return m(inp)

        with torch.no_grad():
            _, code = run_and_get_code(foo, grouped_conv, input_tensor)
            # no to channels last permuting before kernel
            FileCheck().check_not(".run(").check(".convolution(").run(code[0])

        # in out should do channels last in inference
        in_channels = 8
        out_channels = 4
        kernel_size = 3

        # Create the convolution layer
        conv_layer = nn.Conv2d(in_channels, out_channels, kernel_size).to(self.device)

        input_tensor = torch.randn(1, in_channels, 10, 10).to(self.device)

        with torch.no_grad():
            _, code = run_and_get_code(foo, conv_layer, input_tensor)
            # should be channels last permuting before kernel
            FileCheck().check(".run(").check(".convolution(").run(code[0])

    def test_upsample_cat_conv(self):
        if self.device == GPU_TYPE:
            raise unittest.SkipTest("only support cpu upsample_cat_conv test")

        class M(torch.nn.Module):
            def __init__(
                self,
                **kwargs,
            ):
                super().__init__()
                self.upsample = torch.nn.UpsamplingNearest2d(scale_factor=2)
                self.conv = torch.nn.Conv2d(
                    8,
                    5,
                    kernel_size=1,
                    padding=0,
                    stride=1,
                    dilation=1,
                    **kwargs,
                )

            def forward(self, x, y):
                x = self.upsample(x)
                z = torch.cat([x, y], dim=1)
                z = self.conv(z)
                return z

        v1 = torch.randn([8, 2, 12, 26])
        v2 = torch.randn([8, 6, 24, 52])

        with torch.no_grad():
            self.common(
                M().eval(),
                (v1, v2),
            )

    def test_aliased_buffer_reuse(self):
        def fn(x, y):
            x = 2 * x
            y = 2 * y
            c = torch.cat([x, y], dim=-1)
            d = 1 + c
            m = torch.mm(d, d)
            return m[:, :2] + x

        self.common(fn, (torch.randn(4, 2), torch.randn(4, 2)), check_lowp=False)

    def test_slice_view_with_graph_break(self):
        def fn():
            a = torch.tensor([1], device=self.device)
            a = a[0:1]
            b = a.squeeze()
            a[0] = 0
            if a[0] < 1e5:
                pass
            a[0] = 2
            return b

        expect = fn()
        opt_fn = torch.compile(fn)
        actual = opt_fn()
        self.assertEqual(expect, actual)

    def test_view_detach(self):
        def fn(a):
            return a[0].detach()

        self.common(
            fn,
            (torch.randn([4, 4], requires_grad=True),),
        )

    def test_gather1(self):
        def fn(a, b):
            return (
                torch.gather(a.expand([4, 5, 10, 6]), 3, b + 1),
                torch.gather(a.expand([4, 5, 10, 6]), -1, b + 1),
            )

        self.common(
            fn,
            (
                torch.randn([1, 1, 10, 6]),
                torch.randint(5, [4, 5, 10, 1], dtype=torch.int64),
            ),
        )

    def test_gather2(self):
        # 0d tensor
        def fn(a, b):
            return torch.gather(a, 0, b) + torch.gather(a, -1, b)

        x = torch.tensor(123)
        y = torch.tensor(0)
        self.assertEqual(fn(x, y), x + x)

    def test_gather3(self):
        def fn(a, b):
            return torch.gather(a, 1, b, sparse_grad=True)

        self.common(
            fn,
            (
                torch.randn([4, 5, 10, 6], requires_grad=True),
                torch.randint(5, [4, 5, 10, 1], dtype=torch.int64),
            ),
        )

    def test_slice1(self):
        def fn(a):
            return (
                a[:, :10, 0] + a[:, 10:, 0],
                (a + 1)[:, :10, 0] + (a + 1)[:, 10:, 0],
                a[:, -30:, 0],  # negative index out of range
                a[:, :-30, 0],  # negative index out of range
            )

        self.common(
            fn,
            (torch.randn([2, 20, 2]),),
        )

    def test_slice2(self):
        def fn(a):
            return (
                a[:-1, ::2, -1] + a[-1:, 1::2, -2],
                (a + 1)[:-1, ::2, -1] + (a + 2)[-1:, 1::2, -2],
            )

        self.common(
            fn,
            (torch.randn([2, 20, 2]),),
        )

    # It's a view so it doens't generate a kernel
    @expectedFailureCodegenDynamic
    def test_slice3(self):
        def fn(a, b):
            return torch.ops.aten.slice.Tensor(a, 0, 0, -b)

        x = torch.rand(48, 3, 512, 512)
        self.common(fn, (x, 2))

    @expectedFailureCodegenDynamic
    def test_slice4(self):
        # empty slices that require clamping the start or end
        def fn(a):
            return (
                aten.slice.Tensor(a, 0, 2, 0, 1),
                aten.slice.Tensor(a, 0, a.shape[0], a.shape[0] + 10, 1),
                aten.slice.Tensor(a, 0, -20, 0, 1),
                aten.slice.Tensor(a, 0, -20, -16, 1),
            )

        x = torch.rand(10)
        self.common(fn, (x,))

    def test_split_with_sizes(self):
        def fn(a, sizes):
            return [t + 1.0 for t in torch.split(a * 2.0, sizes, -1)]

        self.common(fn, (torch.randn(2, 2, 10), [3, 3, 4]))
        self.common(fn, (torch.randn(2, 2, 10), [4, 3, 3]))
        self.common(fn, (torch.randn(2, 2, 10), [1, 2, 3, 4]))

    def test_split_with_sizes_failed(self):
        @torch._dynamo.optimize("inductor")
        def fn(a):
            return torch.split(a, [2, 1, 1], dim=1)

        with self.assertRaisesRegex(RuntimeError, ""):
            fn(torch.randn(1, 5))

    def test_inductor_assert(self):
        @torch._dynamo.optimize("inductor", dynamic=True)
        def fn(a):
            assert a.shape[0] >= 2 and a.shape[1] >= 4
            return a.cos()

        inp = torch.randn(2, 4, 6)
        torch._dynamo.mark_dynamic(inp, 0)
        torch._dynamo.mark_dynamic(inp, 1)
        self.assertEqual(fn(inp), inp.cos())

    def test_split(self):
        def fn(a):
            t = torch.split(a, 3, -1)
            return (t[0], t[1], t[2], t[3])

        def fn2(a):
            return fn(a + 1)

        self.common(
            fn,
            (torch.randn([2, 2, 10]),),
        )

        self.common(
            fn2,
            (torch.randn([2, 2, 10]),),
        )

    def test_to_dtype(self):
        def fn(a, b):
            return (
                aten._to_copy(a, dtype=6),
                aten._to_copy(b + 1, dtype=6),
                aten.to(b, torch.float64),
                aten.to(b, torch.bool),
            )

        self.common(
            fn,
            (
                torch.randn([2, 2, 10]),
                torch.randn([2, 2, 10], dtype=torch.float64),
            ),
        )

    @requires_gpu()
    def test_to_device(self):
        def fn(a):
            if a.device.type == "cpu":
                return aten._to_copy(
                    a, device=torch.device(GPU_TYPE), dtype=6, layout=0
                )
            else:
                return aten._to_copy(a, device=torch.device("cpu"), dtype=6, layout=0)

        self.common(
            fn,
            (torch.randn([2, 2, 10]),),
        )

    def test_to_memory_format(self):
        def fn(a, memory_format):
            return a.to(memory_format=memory_format)

        self.common(
            fn,
            (torch.randn([2, 2, 10, 10]), torch.channels_last),
        )
        self.common(
            fn,
            (
                torch.randn([2, 2, 10, 10]).to(memory_format=torch.channels_last),
                torch.contiguous_format,
            ),
        )

    @requires_gpu()
    def test_to_device_constant(self):
        def fn(a):
            d1 = a.device.type
            if d1 == "cpu":
                d2 = GPU_TYPE
            else:
                d2 = "cpu"

            const1 = torch.as_tensor(list(range(64)), device=d2)
            return (
                torch.arange(10, device=d2).to(d1) + a,
                const1.to(d1),
                (const1 + 1).to(d1),
            )

        self.common(
            fn,
            (torch.randn([10]),),
        )

    @requires_gpu()
    def test_multi_device(self):
        def fn(x):
            x = x + 1
            x = x + 2
            x = x.to(device=GPU_TYPE)
            x = x + 3
            x = x + 4
            x = x.cpu()
            x = x + 5
            x = x + 6
            x = x.to(device=GPU_TYPE)
            x = x + 7
            x = x + 8
            x = x.cpu()
            x = x + 9
            x = x + 10
            return x

        self.common(
            fn,
            (torch.randn([2, 2, 10]),),
            check_lowp=False,  # cpu doesn't understand fp16, and there are explicit .cpu() calls
        )

    @skipIfRocm
    @requires_multigpu()
    def test_multi_gpu_device(self):
        # TODO: https://github.com/pytorch/pytorch/issues/92627
        x = torch.rand([4], device=GPU_TYPE)

        def fn(x, y):
            r = torch.ops.aten.div(x, y)
            r = r.to(f"{GPU_TYPE}:1")
            return 2 * r

        self.common(fn, (torch.randn(4), torch.randn(4)), check_lowp=False)

    @requires_multigpu()
    def test_multi_gpu_recompile_on_index(self):
        torch.set_float32_matmul_precision("high")

        def gemm(x, y):
            return x @ y

        failed_guard = None

        def fail(guard):
            nonlocal failed_guard
            failed_guard = guard

        gemm_opt = torch._dynamo.optimize("inductor", guard_fail_fn=fail)(gemm)

        x0 = torch.randn(1024, 1024, device=f"{GPU_TYPE}:0")
        y0 = torch.randn(1024, 1024, device=f"{GPU_TYPE}:0")

        gemm_opt(x0, y0)

        x1 = torch.randn(1024, 1024, device=f"{GPU_TYPE}:1")
        y1 = torch.randn(1024, 1024, device=f"{GPU_TYPE}:1")

        gemm_opt(x1, y1)
        self.assertTrue(failed_guard is not None)
        self.assertTrue(
            "tensor 'L['x']' Tensor device index mismatch. Expected device index to be"
            in failed_guard.reason
        )

    def test_unbind(self):
        def fn(a):
            return torch.unbind(a), torch.unbind(a, -1)

        self.common(
            fn,
            (torch.randn([4, 4, 4]),),
        )

    @skipIfRocm
    def test_convolution1(self):
        m = torch.nn.Sequential(
            torch.nn.Conv2d(5, 6, [3, 3]),
            torch.nn.ReLU(),
            ToTuple(),
        )

        self.common(
            m,
            (torch.randn([2, 5, 16, 16]),),
            # Mismatched elements: 10 / 2352 (0.4%)
            # Greatest absolute difference: 5.7220458984375e-05 at index (0, 3, 12, 12) (up to 1e-05 allowed)
            # Greatest relative difference: 0.06512477175897748 at index (0, 4, 11, 9) (up to 0.001 allowed)
            atol=6e-5,
            rtol=0.001,
        )

    def test_convolution2(self):
        def fn(x, w, b):
            # transposed conv
            return (aten.convolution(x, w, b, [4], [0], [1], True, [0], 1),)

        self.common(
            fn,
            (
                torch.randn([2, 32, 90]),
                torch.randn([32, 16, 8]),
                torch.randn([16]),
            ),
            check_lowp=False,
        )

    @skipIfRocm
    def test_convolution3(self):
        # Test stride or padding or dilation is 1 element list.
        m = torch.nn.Sequential(
            torch.nn.Conv2d(5, 6, [3, 3], stride=[1], padding=[0], dilation=[1]),
            torch.nn.ReLU(),
            ToTuple(),
        )

        self.common(
            m,
            (torch.randn([2, 5, 16, 16]),),
            atol=6e-5,
            rtol=0.001,
        )

    @skipIfRocm
    def test_convolution4(self):
        def fn(x, w):
            x = F.conv2d(x, w, groups=w.shape[0])
            return x.sum()

        self.common(
            fn,
            (
                torch.randn([2, 3, 16, 20]),
                torch.randn([3, 1, 5, 5]),
            ),
        )

    def test_conv2d_channels_last(self):
        if self.device == GPU_TYPE:
            raise unittest.SkipTest("only support cpu conv2d channels_last")

        m = torch.nn.Sequential(
            torch.nn.Conv2d(3, 3, 1, 1),
            ToTuple(),
        )
        # only weight is channels_last
        self.common(
            m.to(memory_format=torch.channels_last),
            (torch.randn([2, 3, 16, 16]),),
            check_lowp=False,
        )
        # only activation is channels_last
        self.common(
            m,
            (torch.randn([2, 3, 16, 16]).to(memory_format=torch.channels_last),),
            check_lowp=False,
        )
        # activation and weight are all channels_last
        self.common(
            m.to(memory_format=torch.channels_last),
            (torch.randn([2, 3, 16, 16]).to(memory_format=torch.channels_last),),
            check_lowp=False,
        )

    def test_conv2d_backward_channels_last(self):
        def fn(grad_output, inp, weight):
            convolution_backward_8 = torch.ops.aten.convolution_backward.default(
                grad_output,
                inp,
                weight,
                [320],
                [1, 1],
                [0, 0],
                [1, 1],
                False,
                [0, 0],
                1,
                [True, True, True],
            )
            return convolution_backward_8

        # only weight is channels_last
        self.common(
            fn,
            (
                torch.randn([2, 320, 8, 8]),
                torch.randn([2, 2048, 8, 8]),
                torch.randn([320, 2048, 1, 1]).to(memory_format=torch.channels_last),
            ),
            check_lowp=False,
        )

    def test_conv3d_channels_last(self):
        if self.device == GPU_TYPE:
            raise unittest.SkipTest("only support cpu conv3d channels_last")

        m = torch.nn.Sequential(
            torch.nn.Conv3d(3, 3, 1, 1),
            ToTuple(),
        )
        # only weight is channels_last
        self.common(
            m.to(memory_format=torch.channels_last_3d),
            (torch.randn([2, 3, 16, 16, 16]),),
        )
        # only activation is channels_last
        self.common(
            m,
            (torch.randn([2, 3, 16, 16, 16]).to(memory_format=torch.channels_last_3d),),
        )
        # activation and weight are all channels_last
        self.common(
            m.to(memory_format=torch.channels_last_3d),
            (torch.randn([2, 3, 16, 16, 16]).to(memory_format=torch.channels_last_3d),),
        )

    def test_adaptive_avg_pool2d1(self):
        def fn(x):
            return aten._adaptive_avg_pool2d(x, (6, 6)), aten._adaptive_avg_pool2d(
                x + 1, (2, 5)
            )

        self.common(
            fn,
            (torch.randn(2, 4, 16, 16),),
            check_lowp=False,
        )

        # lowering to avg_pool2d case
        self.common(
            fn,
            (torch.randn(2, 4, 3, 3),),
        )

        # no-op case
        self.common(
            fn,
            (torch.randn(2, 4, 6, 6),),
        )

    def test_adaptive_avg_pool2d2(self):
        # Big kernel size, use fallback
        def fn(x):
            return aten._adaptive_avg_pool2d(x, (4, 4))

        torch._inductor.metrics.generated_kernel_count = 0
        self.common(
            fn,
            (torch.randn(2, 4, 21, 21),),
            check_lowp=False,
        )
        assertGeneratedKernelCountEqual(self, 0)

    def test_multi_threading(self):
        model = torch.nn.Linear(2, 3).eval()
        inp = torch.randn(4, 2)

        num_run = 3

        def run_weights_sharing_model(m, inp):
            with torch.no_grad():
                for i in range(num_run):
                    y = m(inp)

        numb_instance = 2
        threads = []
        compiled_m = torch.compile(model)
        for i in range(1, numb_instance + 1):
            thread = threading.Thread(
                target=run_weights_sharing_model, args=(compiled_m, inp)
            )
            threads.append(thread)
            thread.start()
        for thread in threads:
            thread.join()

    @unittest.skipIf(config.is_fbcode(), "fbcode triton error, needs debugging")
    def test_adaptive_avg_pool2d_low_prec(self):
        class Model(torch.nn.Module):
            def __init__(self):
                super().__init__()
                self.avgpool = torch.nn.AdaptiveAvgPool2d((1, 1))

            def forward(self, x):
                x = self.avgpool(x)
                return x

        mod = Model()
        for dtype in [torch.half, torch.bfloat16]:
            x = torch.randn(4, 3, 7, 7).to(dtype=dtype)
            opt_mod = torch.compile(mod)
            res = opt_mod(x)
            expected = mod(x)
            self.assertTrue(torch.allclose(res, expected))

    def test_buffer_copied_in_graph(self):
        class MyModel(torch.nn.Module):
            def __init__(self):
                super().__init__()
                self.register_buffer("buf", torch.zeros(1))
                self.w1 = torch.nn.Parameter(torch.zeros(1))
                self.w2 = torch.nn.Parameter(torch.zeros(1))

            def forward(self, x):
                self.buf.add_(1)
                return (self.w1 * x * self.w2).sum() + self.buf.sum()

        model_for_eager = MyModel()
        model_for_compile = copy.deepcopy(model_for_eager)

        eager_version_counters = [
            buffer._version for _, buffer in model_for_eager.named_buffers()
        ]
        compile_version_counters = [
            buffer._version for _, buffer in model_for_compile.named_buffers()
        ]

        compiled_f = torch.compile(model_for_compile, backend="inductor")

        inp_ref = torch.ones(1, requires_grad=True)
        inp_test = torch.ones(1, requires_grad=True)

        out_ref = model_for_eager(inp_ref.clone())
        out_test = compiled_f(inp_test.clone())

        eager_version_counters_after = [
            buffer._version for _, buffer in model_for_eager.named_buffers()
        ]
        compile_version_counters_after = [
            buffer._version for _, buffer in model_for_compile.named_buffers()
        ]

        eager_delta = list(
            map(operator.sub, eager_version_counters_after, eager_version_counters)
        )
        compile_delta = list(
            map(operator.sub, compile_version_counters_after, compile_version_counters)
        )

        self.assertEqual(eager_delta, compile_delta)

    def test_buffer_copied_in_graph_with_different_shapes(self):
        class MyModel(torch.nn.Module):
            def __init__(self):
                super().__init__()
                self.register_buffer("buf", torch.ones(4, 4))
                self.w = torch.nn.Parameter(
                    torch.Tensor([[4, 5], [1, 2], [6, 7], [8, 9]])
                )

            def forward(self, x):
                self.buf.add_(1)
                return (self.w @ x).sum() + self.buf.sum()

        model_for_eager = MyModel()
        model_for_compile = copy.deepcopy(model_for_eager)

        eager_version_counters = [
            buffer._version for _, buffer in model_for_eager.named_buffers()
        ]
        compile_version_counters = [
            buffer._version for _, buffer in model_for_compile.named_buffers()
        ]

        compiled_f = torch.compile(model_for_compile, backend="inductor")

        inp_ref = torch.ones(2, 4, requires_grad=True)
        inp_test = torch.ones(2, 4, requires_grad=True)

        out_ref = model_for_eager(inp_ref.clone())
        out_test = compiled_f(inp_test.clone())

        eager_version_counters_after = [
            buffer._version for _, buffer in model_for_eager.named_buffers()
        ]
        compile_version_counters_after = [
            buffer._version for _, buffer in model_for_compile.named_buffers()
        ]

        eager_delta = list(
            map(operator.sub, eager_version_counters_after, eager_version_counters)
        )
        compile_delta = list(
            map(operator.sub, compile_version_counters_after, compile_version_counters)
        )

        self.assertEqual(eager_delta, compile_delta)

    def test_buffer_batch_norm(self):
        class MyModel(torch.nn.Module):
            def __init__(self):
                super().__init__()
                self.m = torch.nn.BatchNorm1d(100)

            def forward(self, x):
                return self.m(x)

        model_for_eager = MyModel()
        model_for_compile = copy.deepcopy(model_for_eager)

        eager_version_counters = [
            buffer._version for _, buffer in model_for_eager.named_buffers()
        ]
        compile_version_counters = [
            buffer._version for _, buffer in model_for_compile.named_buffers()
        ]

        compiled_f = torch.compile(model_for_compile, backend="inductor")

        inp_ref = torch.ones(20, 100, requires_grad=True)
        inp_test = torch.ones(20, 100, requires_grad=True)

        out_ref = model_for_eager(inp_ref.clone())
        out_test = compiled_f(inp_test.clone())

        eager_version_counters_after = [
            buffer._version for _, buffer in model_for_eager.named_buffers()
        ]
        compile_version_counters_after = [
            buffer._version for _, buffer in model_for_compile.named_buffers()
        ]

        eager_delta = list(
            map(operator.sub, eager_version_counters_after, eager_version_counters)
        )
        compile_delta = list(
            map(operator.sub, compile_version_counters_after, compile_version_counters)
        )

        self.assertEqual(eager_delta, compile_delta)

    def test_adaptive_avg_pool_with_output_size_0(self):
        m1 = nn.AdaptiveAvgPool1d(0)
        self.common(m1, (torch.randn(1, 2),))
        m2 = nn.AdaptiveAvgPool2d(0)
        self.common(m2, (torch.randn(1, 2, 3),))

    def test_max_pool2d1(self):
        def fn(x):
            return aten.max_pool2d_with_indices(x, [3, 3], [2, 2])

        self.common(
            fn,
            (torch.randn(2, 4, 16, 16),),
        )

    def test_max_pool2d2(self):
        def fn(x):
            return aten.max_pool2d_with_indices(x, [3, 3], [2, 2])

        self.common(
            fn,
            (torch.randn([16, 64, 55, 55]),),
        )

    def test_max_pool2d3(self):
        def fn(x):
            # with padding
            return (
                aten.max_pool2d_with_indices(x, [3, 3], [2, 2], [1, 1]),
                aten.max_pool2d_with_indices(
                    x,
                    [
                        3,
                    ],
                    [
                        2,
                    ],
                    [
                        1,
                    ],
                ),
            )

        self.common(
            fn,
            (-torch.arange(1 * 8 * 8, dtype=torch.float32).view(1, 1, 8, 8),),
        )

    def test_max_pool2d4(self):
        def fn(x):
            # with padding
            return aten.max_pool2d_with_indices(x, [3, 3], [2, 2], [0, 0], [1, 1], True)

        self.common(
            fn,
            (torch.randn([2, 8, 111, 111]),),
        )

    def test_max_pool2d5(self):
        def fn(x):
            return aten.max_pool2d_with_indices(x, [3, 3], [])

        self.common(
            fn,
            (torch.randn([16, 64, 55, 55]),),
        )

    def test_max_pool2d6(self):
        # Too big kernel size, use fallback
        def fn(x):
            return aten.max_pool2d_with_indices(x, [13, 13], [])

        torch._inductor.metrics.generated_kernel_count = 0
        self.common(
            fn,
            (torch.randn([16, 64, 55, 55]),),
        )
        assertGeneratedKernelCountEqual(self, 0)

    # From https://github.com/pytorch/pytorch/issues/94775
    def test_max_pool2d7(self):
        # ceil mode turns on
        def fn(x):
            return torch.nn.functional.max_pool2d(
                x, 1, stride=(2, 2), padding=0, ceil_mode=True
            )

        self.common(
            fn,
            (torch.randn([1, 1, 6, 7]),),
        )

    # From https://github.com/pytorch/pytorch/issues/93384
    def test_max_pool2d8(self):
        # dialtion is not 1, use fallback
        def fn(x):
            return aten.max_pool2d_with_indices(x, [3, 2], [2, 1], [1, 1], [1, 2])

        torch._inductor.metrics.generated_kernel_count = 0
        self.common(
            fn,
            (torch.randn([2, 2, 3, 6]),),
        )
        assertGeneratedKernelCountEqual(self, 0)

    def test_avg_pool2d1(self):
        def fn(x):
            return aten.avg_pool2d(x, [3, 3], [2, 2])

        self.common(
            fn,
            (torch.randn(2, 4, 16, 16),),
        )

    def test_avg_pool2d2(self):
        def fn(x):
            return aten.avg_pool2d(x, [3, 3], [2, 2])

        self.common(
            fn,
            (torch.randn([16, 64, 55, 55]),),
        )

    def test_avg_pool2d3(self):
        def fn(x):
            return (
                aten.avg_pool2d(x, [3, 3], [2, 2], [1, 1]),
                aten.avg_pool2d(
                    x,
                    [
                        3,
                    ],
                    [
                        2,
                    ],
                    [
                        1,
                    ],
                ),
            )

        self.common(
            fn,
            (-torch.arange(1 * 8 * 8, dtype=torch.float32).view(1, 1, 8, 8),),
        )

    def test_avg_pool2d4(self):
        def fn(x):
            return aten.avg_pool2d(x, [3, 3], [2, 2], [0, 0], True)

        self.common(
            fn,
            (torch.randn([2, 8, 111, 111]),),
        )

    def test_avg_pool2d5(self):
        def fn(x):
            return aten.avg_pool2d(x, [3, 3], [2, 2], [1, 1], count_include_pad=False)

        self.common(
            fn,
            (-torch.arange(1 * 8 * 8, dtype=torch.float32).view(1, 1, 8, 8),),
        )

    def test_avg_pool2d6(self):
        def fn(x):
            return aten.avg_pool2d(x, [3, 3], [2, 2], [1, 1], divisor_override=3)

        self.common(
            fn,
            (-torch.arange(1 * 8 * 8, dtype=torch.float32).view(1, 1, 8, 8),),
        )

    def test_avg_pool2d7(self):
        # Large kernel size
        def fn(x):
            return aten.avg_pool2d(x, [13, 13], [1, 1], [0, 0])

        self.common(
            fn,
            (-torch.arange(1 * 24 * 24, dtype=torch.float32).view(1, 1, 24, 24),),
        )
<<<<<<< HEAD
=======
        assertGeneratedKernelCountEqual(self, 0)
>>>>>>> f011f493

    def test_avg_pool2d8(self):
        # https://github.com/pytorch/pytorch/issues/100987
        def fn(x):
            return aten.avg_pool2d(
                x, kernel_size=3, stride=2, padding=1, ceil_mode=True
            )

        self.common(
            fn,
            (torch.randn(1, 3, 6, 6),),
        )

    def test_alexnet_prefix(self):
        def forward(arg6, arg7, arg16):
            convolution = torch.ops.aten.convolution(
                arg16, arg7, arg6, [4, 4], [2, 2], [1, 1], False, [0, 0], 1
            )
            relu = torch.ops.aten.relu(convolution)
            max_pool2d_with_indices = torch.ops.aten.max_pool2d_with_indices(
                relu, [3, 3], [2, 2]
            )
            getitem = max_pool2d_with_indices[0]
            return (getitem,)

        self.common(
            forward,
            (
                rand_strided((64,), (1,), torch.float32, "cpu"),
                rand_strided((64, 3, 11, 11), (363, 121, 11, 1), torch.float32, "cpu"),
                rand_strided(
                    (16, 3, 224, 224), (150528, 50176, 224, 1), torch.float32, "cpu"
                ),
            ),
            # Mismatched elements: 127 / 746496 (0.0%)
            # Greatest absolute difference: 0.0009765625 at index (1, 62, 7, 16) (up to 1e-05 allowed)
            # Greatest relative difference: 0.05187467899332306 at index (14, 18, 11, 0) (up to 0.001 allowed)
            atol=3e-3,
            rtol=2,
        )

    def test_elu(self):
        def fn(x):
            return aten.elu(x, 1.6732632423543772, 1.0507009873554805) + 2, aten.elu(
                x + 1, 2, 3, 4
            )

        self.common(
            fn,
            (torch.randn([16, 16]),),
        )

    def test_tan(self):
        def fn(x):
            return aten.tan(x) + 2, aten.tan(x + 1)

        self.common(
            fn,
            (torch.randn([16, 16]),),
        )

    def test_tanh(self):
        def fn(x):
            return aten.tanh(x) + 2, aten.tanh(x + 1)

        self.common(
            fn,
            (torch.randn([16, 16]),),
        )

    def test_lgamma(self):
        def fn(x):
            return aten.lgamma(x) + 2, aten.cos(x + 1)

        self.common(
            fn,
            (torch.randn([16, 16]),),
        )

    def test_cos(self):
        def fn(x):
            return aten.cos(x) + 2, aten.cos(x + 1)

        self.common(
            fn,
            (torch.randn([16, 16]),),
        )

    def test_sin(self):
        def fn(x):
            return aten.sin(x) + 2, aten.sin(x + 1)

        self.common(
            fn,
            (torch.randn([16, 16]),),
        )

    def test_repeat(self):
        def fn(x):
            return (
                x.repeat(0, 1, 1, 1),
                x.repeat(2, 2, 3, 1),
                x.repeat(8, 1, 1, 1),
                x.repeat(2, 1, 1, 1, 1, 1),
            )

        self.common(
            fn,
            (torch.randn([1, 2, 4, 8]),),
        )

    def test_repeat_interleave(self):
        def fn(x):
            return (
                x.repeat_interleave(2),
                x.repeat_interleave(3, dim=0),
                x.repeat_interleave(x.size(1), dim=1),
            )

        self.common(
            fn,
            (torch.randn([1, 2, 4, 8]),),
        )

    @config.patch(implicit_fallbacks=True)
    def test_repeat_interleave_2(self):
        def fn(x):
            return torch.ops.aten.repeat_interleave.Tensor(x, output_size=12)

        self.common(
            fn,
            (torch.tensor([2, 4, 6]),),
        )

    @config.patch(fallback_random=True)
    def test_randn_with_dtype_and_device(self):
        if self.device == GPU_TYPE:
            raise unittest.SkipTest("only support cpu randn_with_dtype_and_device test")

        def fn(vectors):
            rotations_shape = (12, vectors.shape[-1], 1, 64)
            random_rotations = torch.randn(
                rotations_shape, device=vectors.device, dtype=vectors.dtype
            )
            random_rotations += 1
            return random_rotations

        self.common(
            fn,
            (torch.randn([4, 12, 2, 64]),),
        )

    def test_embedding(self):
        m = torch.nn.Sequential(
            torch.nn.Embedding(10, 4, padding_idx=0),
            torch.nn.ReLU(),
            ToTuple(),
        )

        self.common(
            m,
            (torch.randint(10, [2, 8]),),
        )

    def test_mean(self):
        def fn(x):
            return (
                x.mean(),
                x.mean(-1),
                torch.mean(x, -2, keepdim=True),
                x.mean([0, 1]),
            )

        self.common(
            fn,
            (torch.randn([1, 2, 4, 8]),),
        )

    def test_var_mean(self):
        def fn(x):
            return (
                *torch.var_mean(x, -1),
                *torch.var_mean(x, [1, 3]),
            )

        self.common(
            fn,
            (torch.randn([1, 2, 4, 8]),),
        )

    def test_var_correction(self):
        def fn(x):
            dim = -1
            return (
                torch.var(x, dim=dim, correction=1.3),
                torch.var(x, dim=dim, correction=3),
                torch.var(x, dim=dim, correction=10),
            )

        self.common(fn, (torch.randn([2, 8]),))
        # Unrolled reduction
        self.common(fn, (torch.randn([2, 4]),))

    @config.patch(pick_loop_orders=True)
    def test_transposed_propagates(self):
        @torch._dynamo.optimize("inductor", nopython=True)
        def fn(x, y):
            return x + y

        a = torch.randn(1, 4, 4, 4, device=self.device).permute(0, 2, 3, 1)
        b = torch.randn(4, 4, 4, device=self.device).permute(1, 2, 0)
        c = fn(a, b)
        self.assertEqual(a.stride(), c.stride())
        self.assertEqual(c.stride()[2], 1)

    def test_std(self):
        def fn(x):
            return (
                torch.var(x, True),
                torch.var(x, False),
                torch.var(x, -1, True),
                torch.var(x, -1, False),
                torch.std(x, False),
                torch.std(x, [0, 1], True),
                torch.std(x, [0, 1], False),
                torch.std(x, -2, True, keepdim=True),
            )

        self.common(
            fn,
            (torch.randn([2, 4, 4, 8]),),
        )

    def test_embedding_bag(self):
        def fn(w, i, o):
            return aten._embedding_bag(w, i, o, False, 0, False, None)

        self.common(
            fn,
            (torch.randn([10, 4]), torch.randint(10, [8]), torch.tensor([0, 2, 6])),
        )

    def test_batch_norm_2d(self):
        m = torch.nn.Sequential(
            torch.nn.BatchNorm2d(10),
            torch.nn.ReLU(),
        )
        m.eval()
        self.common(m, (torch.randn([2, 10, 8, 8]),), check_lowp=False)
        self.common(
            m,
            (torch.randn([3, 10, 16, 16]),),
            check_lowp=False,  # too painful to match types of bn model
        )

    # From yolov3
    @with_tf32_off
    def test_batch_norm_2d_2(self):
        if self.device == "cpu":
            raise unittest.SkipTest(f"requires {GPU_TYPE}")

        class Repro(torch.nn.Module):
            def __init__(self):
                super().__init__()
                self.self_0 = torch.nn.Conv2d(
                    64,
                    128,
                    kernel_size=(3, 3),
                    stride=(2, 2),
                    padding=(1, 1),
                    bias=False,
                )
                self.self_1 = torch.nn.BatchNorm2d(
                    128,
                    eps=0.0001,
                    momentum=0.03,
                    affine=True,
                    track_running_stats=True,
                )
                self.self_2 = torch.nn.LeakyReLU(negative_slope=0.1, inplace=True)

            def forward(self, l_input_: torch.Tensor):
                self_0 = self.self_0(l_input_)
                self_1 = self.self_1(self_0)
                self_2 = self.self_2(self_1)
                return (self_2,)

        inp = torch.randn((4, 64, 192, 256), dtype=torch.float32, device=GPU_TYPE)
        mod = Repro().to(device=GPU_TYPE)
        o1 = mod(inp)
        o2 = torch.compile(mod)(inp)
        self.assertEqual(o1, o2)

    @patch.object(config.trace, "enabled", True)
    def test_layer_norm(self):
        m = torch.nn.Sequential(
            torch.nn.LayerNorm(32),
            torch.nn.ReLU(),
        )
        m.eval()
        with torch.no_grad():
            self.common(m, (torch.randn([16, 32]),), check_lowp=False)
        if self.device != "cpu":
            assertGeneratedKernelCountEqual(self, 1)

    def test_transpose_add(self):
        def fn(a, b):
            return a.t() + b

        self.common(
            fn, (torch.randn([16, 32]), torch.randn([32, 16])), check_lowp=False
        )
        if self.device != "cpu":
            assertGeneratedKernelCountEqual(self, 1)

    @patch.object(config.triton, "persistent_reductions", True)
    def test_softmax_one_kernel_persist(self):
        def fn(x):
            dim = 1
            x_max = torch.amax(x, dim, keepdim=True)
            unnormalized = torch.exp(x - x_max)
            result = unnormalized / torch.sum(unnormalized, dim, keepdim=True)
            return result

        self.common(fn, (torch.randn([16, 32]),), check_lowp=False)
        if self.device != "cpu":
            assertGeneratedKernelCountEqual(self, 1)

    @patch.object(config.triton, "persistent_reductions", False)
    def test_softmax_one_kernel_loop(self):
        def fn(x):
            x_max = torch.amax(x, 1, keepdim=True)
            unnormalized = torch.exp(x - x_max)
            result = unnormalized / torch.sum(unnormalized, 1, keepdim=True)
            return result

        self.common(fn, (torch.randn([16, 32]),), check_lowp=False)
        if self.device != "cpu":
            assertGeneratedKernelCountEqual(self, 1)

    def test_complex_fallback(self):
        def fn(x):
            return x * x + 10

        self.common(
            fn,
            (torch.randn([1, 2, 4, 8]).to(dtype=torch.complex64),),
        )
        assertGeneratedKernelCountEqual(self, 0)

        class ToComplex(nn.Module):
            def forward(self, x):
                return (x + x + 12).to(torch.complex64)

        self.common(ToComplex(), (torch.rand([1, 2, 4, 8]),), check_lowp=False)

        if self.device != "cpu":
            assertGeneratedKernelCountEqual(self, 1)

    def test_view_as_complex(self):
        class Repro(torch.nn.Module):
            def __init__(self):
                super().__init__()

            def forward(self, view_2):
                clone = torch.ops.aten.clone.default(
                    view_2, memory_format=torch.contiguous_format
                )
                view_2 = None
                view_as_complex = torch.ops.aten.view_as_complex.default(clone)
                clone = None
                return (view_as_complex,)

        inp = torch.empty_strided((128, 64, 12, 32, 2), (1, 98304, 8192, 256, 128)).to(
            self.device
        )
        mod = Repro()

        o1 = mod(inp)
        o2 = torch.compile(mod)(inp)

        self.assertEqual(o1, o2)

    def test_view_as_real(self):
        def fn(x):
            y = torch.view_as_real(x)
            return y + 1

        x = torch.randn(4, dtype=torch.complex64)

        self.common(fn, (x,))

    def test_cauchy(self):
        def fn(x, y):
            return torch.sum(1 / (torch.unsqueeze(x, -1) - y))

        self.common(
            fn,
            (
                torch.randn(32),
                torch.randn(32),
            ),
            # Absolute difference: 0.0003662109375 (up to 0.0001 allowed)
            # Relative difference: 1.8804297408767818e-05 (up to 1e-05 allowed)
            atol=5 * 1e-4,
            rtol=5 * 1e-5,
            check_lowp=False,
        )
        if self.device != "cpu":
            assertGeneratedKernelCountEqual(self, 1)

    def test_fusing_write_into_disjoint_read(self):
        def test_flip(a):
            return a.copy_(torch.flip(a, (0,)))

        self.common(test_flip, (torch.rand([20]),))

        assertGeneratedKernelCountEqual(self, 2)

        # issue only manifests on cuda with large tensors
        if self.device != "cpu":

            def f(a):
                a[:, 20:40] = a[:, 20:40] + 1
                a[:, 2:900025] = a[:, 1:900024] + 2

            a = torch.rand((1, 1000000), device="cuda")
            self.common(f, (a,))

    def test_gather_scatter(self):
        def fn(node_feat, edge_index):
            src_node_feat = node_feat[edge_index[0]]
            dst_node_feat = node_feat[edge_index[1]]
            edge_feat = src_node_feat - dst_node_feat + 1
            new_node_feat = torch.zeros_like(node_feat)
            new_node_feat.scatter_add_(
                0, edge_index[1].unsqueeze(-1).expand_as(edge_feat), edge_feat
            )
            return new_node_feat

        num_nodes = 16
        num_features = 32
        node_feat = torch.randn(num_nodes, num_features)
        edge_index = torch.randint(0, num_nodes, size=(2, num_nodes * 5))
        self.common(
            fn,
            (
                node_feat,
                edge_index,
            ),
            check_lowp=False,
        )
        if self.device != "cpu":
            assertGeneratedKernelCountEqual(self, 2)

    @config.patch(max_fusion_size=1)
    def test_no_mega_fusion_during_lowering(self):
        n = 50

        def fn(*args):
            x = args[0]
            for i in range(n):
                x = torch.add(x, args[i])
            return x

        self.common(
            fn,
            [torch.randn(64) for _ in range(n)],
            check_lowp=False,
        )
        print("-->", torch._inductor.metrics.generated_kernel_count)
        if self.device != "cpu":
            self.assertTrue(torch._inductor.metrics.generated_kernel_count > 1)

    def test_move_arange(self):
        def fn(x):
            return torch.arange(len(x), device="cpu").to(x.device) + x

        self.common(fn, (torch.randn([32]),), check_lowp=False)
        # if we have a copy there will be more than 1 kernel
        assertGeneratedKernelCountEqual(self, 1)

    def test_leaky_relu(self):
        def fn(x):
            return aten.leaky_relu(x, 0.2) + 2, aten.leaky_relu(x + 1)

        self.common(
            fn,
            (torch.randn([16, 16]),),
        )

    def test_gelu(self):
        def fn(x):
            return aten.gelu(x) + 2, aten.gelu(x + 1)

        self.common(
            fn,
            (torch.randn([16, 16]),),
        )

    def test_clone(self):
        def fn(x):
            return aten.clone(x) + 2, aten.clone(x + 1)

        self.common(
            fn,
            (torch.randn([16, 16]),),
        )

    def test_masked_fill(self):
        def fn(mask, value):
            return aten.masked_fill(value, mask, -10000.0) + 2, aten.masked_fill(
                value / 2.0, torch.logical_not(mask), 667
            )

        self.common(
            fn,
            (
                torch.randint(0, 1, [1, 16], dtype=torch.bool),
                torch.randn([16, 16]),
            ),
        )

    def test_masked_fill_promotion(self):
        def fn(mask, value):
            return aten.masked_fill(value, mask, torch.tensor(3.5))

        opt_fn = torch._dynamo.optimize("inductor")(fn)
        for inp in (
            torch.randn(
                [16, 16],
                dtype=torch.float16 if self.device == GPU_TYPE else torch.float32,
                device=self.device,
            ),
            torch.randint(16, (16, 16), device=self.device),
        ):
            inputs = (
                torch.randint(0, 1, [1, 16], dtype=torch.bool, device=self.device),
                inp,
            )
            self.assertEqual(fn(*inputs), opt_fn(*inputs))

    def test_masked_scatter(self):
        def fn(value, mask, source):
            return torch.masked_scatter(value, mask, source)

        value = make_tensor(10, 10, dtype=torch.float32, device=self.device)
        mask = make_tensor(10, 10, dtype=torch.bool, device=self.device)
        source = make_tensor(
            mask.count_nonzero(), dtype=torch.float32, device=self.device
        )

        self.common(fn, (value, mask, source))

    def test_fill1(self):
        def fn(x):
            tmp = torch.ones_like(x)
            return tmp, aten.fill.Scalar(tmp, 2)

        self.common(
            fn,
            (torch.randn([16, 16]),),
        )

    def test_fill2(self):
        def fn(x):
            tmp = torch.ones_like(x)
            return tmp, aten.fill.Tensor(tmp, torch.tensor(3.0))

        self.common(
            fn,
            (torch.randn([16, 16]),),
        )

    def test_pow1(self):
        def fn(x):
            return [aten.pow(x, e) for e in range(-8, 9)]

        self.common(
            fn,
            (torch.randn([16, 16]),),
        )

    def test_pow2(self):
        def fn(x):
            return aten.pow(1000, x), aten.pow(x, 1000)

        self.common(
            fn,
            (
                torch.randn(
                    [16, 16],
                    dtype=torch.float32,
                ),
            ),
            # Mismatched elements: 9 / 256 (3.5%)
            # Greatest absolute difference: 2.491354329061828e+28 at index (6, 6) (up to 1e-05 allowed)
            # Greatest relative difference: 2.9793410720160818e-05 at index (4, 5) (up to 1.3e-06 allowed)
            atol=1e-5,
            rtol=3e-05,
        )

    def test_pow3(self):
        # power of 0.5 is special-cased, arbitrary power would still produce triton codegen error
        def fn(x):
            z = torch.tensor(0.123, device=self.device)
            w = z + x
            return torch.pow(w, 0.5)

        opt = torch._dynamo.optimize("inductor")(fn)
        input = torch.rand(())
        self.assertTrue(same(opt(input), fn(input)))

    def test_pow_int(self):
        def fn(x, y):
            return torch.pow(x, 0x57), torch.pow(x, y)

        for dtype in (torch.uint8, torch.int8, torch.int16, torch.int32, torch.int64):
            intmax = torch.iinfo(dtype).max
            make_arg = functools.partial(
                make_tensor, dtype=dtype, device=self.device, requires_grad=False
            )
            self.common(
                fn,
                (
                    make_arg(16, 16),
                    make_arg(16, 16, high=intmax),
                ),
            )

    def test_glu(self):
        def fn(x):
            return aten.glu(x, -1), aten.glu(x, 1), aten.glu(x, 2)

        self.common(
            fn,
            (torch.randn([8, 16, 8, 8]),),
        )

    def test_cat(self):
        def fn(a):
            tmp = a * 2
            return (
                torch.cat((a, a[:, :4] + 1, a + 2), -1),
                torch.cat((tmp, tmp), 0),
                torch.cat((tmp, tmp.double()), 0),
            )

        self.common(
            fn,
            (torch.randn([8, 16]),),
        )
        self.common(
            fn,
            (torch.randn([1, 3, 3, 16]).to(memory_format=torch.channels_last),),
        )

    def test_cat_uint8(self):
        def fn(x):
            batch_shape = x.shape[:1]
            out = torch.cat([x.new_zeros(1).expand(batch_shape + (1,)), x], dim=-1)
            return out

        self.common(
            fn,
            (torch.randint(0, 256, size=(3, 255), dtype=torch.uint8),),
        )

    def test_cat_empty(self):
        def fn_2(*tensors):
            return torch.cat(tensors)

        self.common(
            fn_2,
            (
                torch.randn([1, 3, 3, 16]),
                torch.ones([0]),
            ),
        )
        self.common(
            fn_2,
            (
                torch.randn([1, 3, 3, 16]),
                torch.ones([0]),
                torch.randn([1, 3, 3, 16]),
            ),
        )
        self.common(
            fn_2,
            (
                torch.ones([0]),
                torch.randn([1, 3, 3, 16]),
            ),
        )

    @expectedFailureCodegenDynamic
    def test_cat_single_empty(self):
        # fails dynamic check for 'has a dynamic dimension'
        def fn_2(*tensors):
            return torch.cat(tensors)

        self.common(
            fn_2,
            (torch.ones([0]),),
        )

    def test_cat_upcasting(self):
        def fn(arg4_1, slice_7):
            cat_1 = aten.cat.default([arg4_1, slice_7], 1)
            return (cat_1,)

        self.common(
            fn,
            (
                torch.randn([8, 16], dtype=torch.float32),
                torch.randn([8, 20], dtype=torch.float16),
            ),
        )

    def test_cat_extern_kernel(self):
        def fn(x1, x2, x3, x4):
            x = torch.mm(x2, x3)
            s = torch.narrow(x, 1, 0, 100)
            x = torch.mm(s, x4)
            c = torch.cat((x, x1), 1)
            return (c,)

        self.common(
            fn,
            (
                torch.randn(256, 256),
                torch.randn(256, 1024),
                torch.randn(1024, 1600),
                torch.randn(100, 256),
            ),
            check_lowp=False,  # accuracy issues with relatively large matmuls
        )

    @skipCUDAIf(not SM80OrLater, "uses bfloat16 which requires SM >= 80")
    # Constant folding was explicitly turned off due to issue #108388
    # Turn it back on for test
    @torch._inductor.config.patch(joint_graph_constant_folding=True)
    def test_remove_no_ops(self):
        def matmul_with_op(x, y, fn):
            return fn(x @ y)

        foo_opt = torch.compile(matmul_with_op)

        # test no-op
        fns = (
            lambda x: x
            + torch.zeros(
                [256, 256], dtype=torch.float32, device=x.device
            ),  # noqa: E731
            lambda x: x
            - torch.zeros(
                [256, 256], dtype=torch.float32, device=x.device
            ),  # noqa: E731
            lambda x: x
            * torch.ones(
                [256, 256], dtype=torch.float32, device=x.device
            ),  # noqa: E731
            lambda x: x
            / torch.ones(
                [256, 256], dtype=torch.float32, device=x.device
            ),  # noqa: E731
        )

        inps = [torch.rand([256, 256], device=self.device) for _ in range(2)]

        for fn in fns:
            out, source_codes = run_and_get_code(foo_opt, inps[0], inps[1], fn)
            self.assertEqual(out, matmul_with_op(inps[0], inps[1], fn))

            if self.device == "cpu":
                FileCheck().check_not("cpp_fused").run(source_codes[0])
            else:
                FileCheck().check_not("triton.jit").run(source_codes[0])

        # test dtype conversion
        inps = [
            torch.rand([256, 256], device=self.device, dtype=torch.bfloat16)
            for _ in range(2)
        ]
        for fn in fns:
            out, source_codes = run_and_get_code(foo_opt, inps[0], inps[1], fn)
            self.assertEqual(out, matmul_with_op(inps[0], inps[1], fn))

        # test broadcasted shape bail
        fn = lambda x: x + torch.zeros(  # noqa: E731
            [256, 256, 256], dtype=torch.bfloat16, device=self.device
        )
        out, source_codes = run_and_get_code(foo_opt, inps[0], inps[1], fn)
        self.assertEqual(out, matmul_with_op(inps[0], inps[1], fn))

    def test_remove_noop_copy(self):
        def fn(x, y):
            x = x.cos()
            a = x.copy_(y)
            return a.sin()

        self.common(fn, (torch.randn(8, 8), torch.randn(8)))

        def fn2(a, b):
            abs_max = torch.abs(a).max()
            b[0] = abs_max.to(a.dtype)
            return b

        self.common(
            fn2,
            (
                torch.randn(8, 8, dtype=torch.float16),
                torch.randn(8, dtype=torch.float32),
            ),
        )

    def test_cat_of_loops_and_extern_kernel(self):
        class M(torch.nn.Module):
            def __init__(
                self,
                **kwargs,
            ):
                super().__init__()
                self.conv = torch.nn.Conv2d(
                    64,
                    5,
                    1,
                    **kwargs,
                )
                self.max_pool2d = torch.nn.MaxPool2d(2)

            def forward(self, x, y):
                x1 = self.conv(x)
                y1 = self.max_pool2d(y)
                return torch.cat([x1, y1], 1)

        mod = M()
        opt_mod = torch._dynamo.optimize("inductor")(mod)
        memory_format = torch.channels_last
        inputs = (
            torch.randn([1, 64, 16, 16]).to(memory_format=memory_format),
            torch.randn([1, 64, 32, 32]).to(memory_format=memory_format),
        )
        y = mod(*inputs)
        opt_y = opt_mod(*inputs)
        self.assertEqual(y, opt_y)
        self.assertEqual(y.stride(), opt_y.stride())

    def test_cat_inplace(self):
        def fn(x):
            rt = torch.cat([x])
            v = x.sin_()
            return rt

        # can't use self.common because input is modified inplace
        inp = torch.ones(2)
        opt_fn = torch.compile(fn)
        res = opt_fn(inp.clone())
        expected = fn(inp.clone())
        self.assertEqual(res, expected)

    def test_stack(self):
        def fn(a, b):
            return torch.stack(
                [
                    a.expand(12, 16),
                    b.expand(12, 16),
                ],
                2,
            )

        self.common(fn, (torch.randn([1, 16]), torch.randn([12, 1])))

    def test_hardtanh(self):
        def fn(x):
            return F.hardtanh(x), F.hardtanh(x + 1), F.hardtanh(x - 1)

        self.common(
            fn,
            (torch.randn([64]),),
        )

    def test_hardsigmoid(self):
        def fn(x):
            return F.hardsigmoid(x), F.hardsigmoid(x + 3), F.hardsigmoid(x - 3)

        self.common(
            fn,
            (torch.randn([64]),),
        )

    def test_hardswish(self):
        def fn(x):
            return F.hardswish(x), F.hardswish(x + 3), F.hardswish(x - 3)

        self.common(
            fn,
            (torch.randn([64]),),
        )

    def test_rsqrt(self):
        def fn(x):
            return torch.rsqrt(x), torch.rsqrt(x + 1) - 2

        self.common(
            fn,
            (torch.randn([64]),),
        )

    def test_expm1(self):
        def fn(x):
            return torch.expm1(x), torch.expm1(x) * 2

        for dtype in (torch.float16, torch.float, torch.double, torch.int, torch.int64):
            self.common(
                fn,
                (torch.randn([64]).to(dtype=dtype),),
            )
            self.common(
                fn,
                (torch.arange(-1e-5, 1e-5, 1e-7).to(dtype=dtype),),
            )

    def test_log1p(self):
        def fn(x):
            return torch.log1p(x), torch.log1p(x) * 2

        for dtype in (torch.float16, torch.float, torch.double, torch.int, torch.int64):
            self.common(
                fn,
                (torch.randn([64]).to(dtype=dtype),),
            )
            self.common(
                fn,
                (torch.arange(-1e-5, 1e-5, 1e-7).to(dtype=dtype),),
            )

    def test_flip(self):
        def fn(x):
            return torch.flip(x, (-1,)), torch.flip(x, (0, 2)) - 2

        self.common(
            fn,
            (torch.randn([1, 2, 6, 6]),),
        )

    def test_signbit(self):
        def fn(x):
            return torch.signbit(x), ~torch.signbit(-x) & 1

        self.common(
            fn,
            (torch.randn([1, 2, 6, 6]),),
        )

    def test_sign_dtype(self):
        def fn(x):
            y = torch.sign(x)
            return torch.tanh(y)

        self.common(fn, (torch.randn([1, 2, 6, 6]),))

    def test_fmod(self):
        def fn(a, b):
            return torch.fmod(a, b), torch.fmod(3.0 * a, b) - 2.0

        shape = [1, 2, 6, 6]
        self.common(fn, (torch.randn(shape), torch.randn(shape)))

    def test_fmod_zero_dim(self):
        def fn(a, b):
            return (torch.fmod(a, b),)

        self.common(
            fn,
            (
                make_tensor(10, device=self.device, dtype=torch.float32),
                make_tensor((), device=self.device, dtype=torch.float32),
            ),
        )
        self.common(
            fn,
            (
                make_tensor((), device=self.device, dtype=torch.float32),
                make_tensor(10, device=self.device, dtype=torch.float32),
            ),
        )

    def test_log2(self):
        def fn(x):
            return torch.log2(x), torch.log2(x + 1) - 2

        self.common(
            fn,
            (torch.randn([64]) + 10,),
        )

    def test_logsumexp(self):
        def fn(x):
            return torch.logsumexp(x, -1), torch.logsumexp(x, 0) - 2

        self.common(
            fn,
            (torch.randn([8, 8]) + 10,),
        )

    def test_log_fp64(self):
        def fn(x):
            return torch.log(x), torch.log2(x)

        self.common(
            fn,
            (torch.randn([1024], dtype=torch.float64) + 10,),
        )

    def test_bitwise(self):
        def fn(x, y):
            return (
                torch.bitwise_not(x),
                torch.bitwise_or(x, y),
                torch.bitwise_xor(x, y),
                torch.bitwise_and(x, y),
            )

        self.common(
            fn,
            (
                torch.randint(0, 2**30, [64], dtype=torch.int32),
                torch.randint(0, 2**30, [64], dtype=torch.int32),
            ),
        )

    def test_bitwise2(self):
        # again with bool types
        def fn(x, y):
            return (
                torch.bitwise_not(x),
                torch.bitwise_or(x, y),
                torch.bitwise_xor(x, y),
                torch.bitwise_and(x, y),
            )

        self.common(
            fn,
            (
                torch.randint(0, 2, (2, 20), dtype=torch.bool),
                torch.randint(0, 2, (2, 20), dtype=torch.bool),
            ),
        )

    def test_bitwise3(self):
        # Repro for https://github.com/pytorch/pytorch/issues/97968
        def fn(x, y):
            return (
                torch.max(torch.bitwise_and(x, y), y),
                torch.clamp_max(torch.bitwise_or(x, y), y),
                torch.clamp_min(torch.bitwise_xor(x, y), y),
            )

        self.common(
            fn,
            (
                torch.rand([5, 10, 1]).to(torch.int8),
                torch.rand([10, 1]).to(torch.int8),
            ),
        )

    def test_inf(self):
        def fn(a):
            return a + float("inf"), a + float("-inf"), a * -float("inf")

        self.common(fn, (torch.randn(8),))

    def test_remainder(self):
        def fn(a, b):
            return (
                torch.remainder(a, b),
                torch.remainder(a + 1, b - 1),
                torch.remainder(a - 1, b + 1),
            )

        self.common(fn, (torch.randn(64), torch.randn(64)))

    def test_zeros(self):
        def fn(a):
            return (
                a + 1,
                torch.zeros(
                    (1, 8, 64, 64),
                    dtype=torch.float32,
                    device=a.device,
                ),
                torch.zeros(
                    1,
                    8,
                    64,
                    64,
                    dtype=torch.float32,
                    device=a.device,
                ),
                torch.zeros(2, 3, names=None),
                a + torch.ones(8, device=a.device),
                torch.full((2, 3), 3.1416, device=a.device),
            )

        self.common(fn, (torch.randn(8),))

    def test_new_ones(self):
        def fn(a):
            return (
                aten.new_ones(
                    a, [], device=a.device, dtype=6, layout=0, pin_memory=False
                ),
                aten.new_zeros(
                    a, [], device=a.device, dtype=6, layout=0, pin_memory=False
                ),
            )

        self.common(fn, (torch.randn(8),))

    def test_full_like(self):
        def fn(a):
            return torch.full_like(a, 7.777) - 1

        self.common(fn, (torch.randn(8),))

    def test_full_truncation(self):
        def fn(a):
            return a + torch.full_like(a, 7.777)

        for dtype in all_types():
            self.common(fn, (make_tensor(8, dtype=dtype, device=self.device),))

    def test_index1(self):
        def fn(a, b, c):
            return aten.index(a, [b, c])

        self.common(
            fn,
            (
                torch.randn(8, 8, 12),
                torch.tensor([0, 0, 2, 2], dtype=torch.int64),
                torch.tensor([3, 4, 4, 3], dtype=torch.int64),
            ),
        )
        self.common(
            fn,
            (
                torch.randn(8, 8, 12),
                torch.tensor([[0, 0, 2, 2]], dtype=torch.int64),
                torch.tensor([[3], [4], [4], [3]], dtype=torch.int64),
            ),
        )

    def test_index2(self):
        def fn(a, b):
            return (
                aten.index(a, [b]),
                aten.index(a, [None, b]),
            )

        self.common(
            fn,
            (
                torch.randn(8, 8, 8),
                torch.tensor([[0, 0, 2, 2]], dtype=torch.int64),
            ),
        )

    def test_index3(self):
        def fn(x, ia, ib):
            return (x[:, ia, None, ib, 0],)

        self.common(
            fn,
            (
                torch.randn(3, 4, 4, 4, 3),
                torch.tensor([0, 2, 1], dtype=torch.int64),
                torch.tensor([0, 2, 1], dtype=torch.int64),
            ),
        )

    def test_output_strides(self):
        def fn(x):
            y = x.permute(0, 2, 3, 1).contiguous()
            torch._dynamo.graph_break()
            return y.view(-1, 4)

        inp = torch.rand([4, 4, 4, 4], device=self.device)
        fn_opt = torch._dynamo.optimize("inductor")(fn)

        self.assertEqual(fn(inp), fn_opt(inp))
        self.assertEqual(fn(inp).stride(), fn_opt(inp).stride())

        # no redundant copy
        def foo(x):
            return x[0:2:2].T[3:].squeeze(0)

        foo_opt = torch._dynamo.optimize("inductor")(foo)
        out = foo_opt(inp)
        self.assertEqual(inp.storage(), out.storage())

    def test_index_select(self):
        def fn(a, b):
            return (
                torch.index_select(a, 0, b),
                torch.index_select(a, 1, b),
                torch.index_select(torch.index_select(a, 2, b), 1, b),
            )

        for ind_dtype in (torch.int32, torch.int64):
            self.common(
                fn,
                (
                    torch.randn(8, 8, 8),
                    torch.tensor([0, 0, 2, 1], dtype=ind_dtype),
                ),
            )

    @skipCUDAIf(not TEST_CUDNN, "CUDNN not available")
    @skipIfRocm
    def test_cudnn_rnn(self):
        if self.device == "cpu":
            raise unittest.SkipTest(f"requires {GPU_TYPE}")

        def fn(
            a0,
            b0,
            b1,
            b2,
            b3,
            b4,
            b5,
            b6,
            b7,
            b8,
            b9,
            b10,
            b11,
            b12,
            b13,
            b14,
            b15,
            a3,
            a4,
            a5,
        ):
            a1 = [
                b0,
                b1,
                b2,
                b3,
                b4,
                b5,
                b6,
                b7,
                b8,
                b9,
                b10,
                b11,
                b12,
                b13,
                b14,
                b15,
            ]
            return aten._cudnn_rnn(
                a0,
                a1,
                4,
                a3,
                a4,
                a5,
                2,
                2048,
                0,
                2,
                False,
                0.0,
                False,
                True,
                [],
                None,
            )

        self.common(
            fn,
            (
                torch.randn([92, 8, 2048]),
                torch.randn([8192, 2048]),
                torch.randn([8192, 2048]),
                torch.randn([8192]),
                torch.randn([8192]),
                torch.randn([8192, 2048]),
                torch.randn([8192, 2048]),
                torch.randn([8192]),
                torch.randn([8192]),
                torch.randn([8192, 4096]),
                torch.randn([8192, 2048]),
                torch.randn([8192]),
                torch.randn([8192]),
                torch.randn([8192, 4096]),
                torch.randn([8192, 2048]),
                torch.randn([8192]),
                torch.randn([8192]),
                torch.randn([167837696]),
                torch.randn([4, 8, 2048]),
                torch.randn([4, 8, 2048]),
            ),
            check_lowp=False,  # difference in rnn is too large between half and float inputs
        )

    def test_upsample_nearest1d(self):
        def fn(a):
            return (
                aten.upsample_nearest1d(a, [74], None),
                aten.upsample_nearest1d(a, [70], None),
                aten.upsample_nearest1d(a, [45], None),
                aten.upsample_nearest1d(a, [36], None),
                aten.upsample_nearest1d(a, None, [2.0]),
            )

        self.common(fn, (torch.randn([2, 4, 37]),))

    def test_upsample_nearest2d(self):
        def fn(a):
            return (
                aten.upsample_nearest2d(a, [74, 76]),
                aten.upsample_nearest2d(a, [70, 75]),
                aten.upsample_nearest2d(a, [45, 74]),
                aten.upsample_nearest2d(a, [36, 39]),
                aten.upsample_nearest2d(a, None, [2.0, 2.0]),
            )

        self.common(fn, (torch.randn([2, 4, 37, 38]),))

    def test_upsample_nearest3d(self):
        def fn(a):
            return (
                aten.upsample_nearest3d(a, [74, 76, 78], None),
                aten.upsample_nearest3d(a, [70, 75, 80], None),
                aten.upsample_nearest3d(a, [45, 74, 103], None),
                aten.upsample_nearest3d(a, [36, 39, 40], None),
                aten.upsample_nearest3d(a, None, [2.0, 2.0, 2.0]),
            )

        self.common(fn, (torch.randn([2, 4, 37, 38, 39]),))

    def test_upsample_nearest2d_backward(self):
        func = torch.ops.aten.upsample_nearest2d_backward

        def fn(a):
            return (
                func(a, output_size=[6, 12], input_size=[3, 3, 3, 6]),
                func(a, output_size=[6, 12], input_size=[3, 3, 4, 5]),
                func(a, output_size=[6, 12], input_size=[3, 3, 2, 8]),
                func(a, output_size=[6, 12], input_size=[3, 3, 2, 8]),
                func(a, output_size=[6, 12], input_size=[3, 3, 4, 7]),
            )

        self.common(fn, (torch.randn([3, 3, 6, 12]),))

    @skip_if_x86_mac()
    def test_upsample_bilinear2d_a(self):
        def fn(a):
            return (
                aten.upsample_bilinear2d(a, [45, 45], False, None),
                aten.upsample_bilinear2d(a, None, True, [2.0, 2.0]),
            )

        self.common(fn, (torch.randn([2, 4, 37, 38]),), atol=2.5e-5, rtol=1.3e-6)

    def test_upsample_bilinear2d_b(self):
        def fn(a):
            return aten.upsample_bilinear2d(a, None, True, [2.0, 2.0])

        self.common(
            fn,
            [
                torch.randn([1, 2, 40, 59]),
            ],
            atol=2.5e-5,
            rtol=1.3e-6,
        )

    def test_reflection_pad2d(self):
        def fn(a, pad):
            return (
                aten.reflection_pad2d(a, [1, 1, 1, 1]),
                aten.reflection_pad2d(a, pad),
            )

        self.common(
            fn,
            (
                torch.randint(0, 999, size=[1, 1, 8, 8], dtype=torch.float32),
                [5, 2, 3, 4],
            ),
        )

    def test_reflection_pad2d_backward(self):
        def template(size, padding):
            def fn(grad_output, x):
                return aten.reflection_pad2d_backward(grad_output, x, padding)

            x = torch.randint(0, 999, size=size, dtype=torch.float32)
            result = aten.reflection_pad2d(x, padding)
            grad_output = torch.randn_like(result)

            self.common(fn, (grad_output, x))

        template([1, 1, 8, 8], [0, 0, 0, 0])
        template([1, 1, 8, 8], [1, 1, 1, 1])
        template([1, 1, 8, 8], [1, 2, 3, 4])
        template([1, 1, 8, 8], [0, -1, 2, 2])
        template([1, 1, 8, 8], [-1, 0, 2, 2])
        template([1, 1, 8, 8], [2, 2, 0, -1])
        template([1, 1, 8, 8], [2, 2, -1, 0])

    def test_grid_sampler_2d(self):
        def fn(a, b):
            return (
                aten.grid_sampler_2d(a, b, 0, 0, True),
                aten.grid_sampler_2d(a, b, 0, 1, False),
            )

        self.common(
            fn,
            (
                torch.randn([4, 3, 352, 352], dtype=torch.float32),
                torch.rand([4, 352, 352, 2], dtype=torch.float32) * 2 - 1,
            ),
            check_lowp=False,
            # Mismatched elements: 154697 / 1486848 (10.4%)
            # Greatest absolute difference: 0.0001976490020751953 at index (0, 0, 101, 243) (up to 1e-05 allowed)
            # Greatest relative difference: 7.332530120481928 at index (1, 1, 258, 301) (up to 1.3e-06 allowed)
            atol=0.0002,
            rtol=1.3e-06,
        )

    def test_upsample_bicubic2d(self):
        def fn(a):
            return (
                aten.upsample_bicubic2d(a, (128, 128), True),
                aten.upsample_bicubic2d(a, (128, 256), False),
            )

        # Mismatched elements: 10 / 196608 (0.0%)
        # Greatest absolute difference: 1.3869255781173706e-05 at index (2, 1, 88, 65) (up to 1e-05 allowed)
        # Greatest relative difference: 0.0033082996811011046 at index (3, 1, 88, 91) (up to 1.3e-06 allowed)
        self.common(
            fn,
            (torch.randn([4, 3, 64, 32], dtype=torch.float32),),
            atol=2e-5,
            rtol=1e-3,
        )

    def test_float_index_expression(self):
        # Test that index propagation doesn't generate bad index_expr calls like
        # ops.index_expr(0.5*x, dtype) where the expression is not integral
        def fn(x):
            return aten.upsample_bicubic2d(x, (256, 256), False)

        x = torch.randn(1, 1, 128, 128, dtype=torch.float32, device=self.device)
        _, source_codes = run_and_get_code(fn, x)

        pattern = r"0\.50*\*[ix][\d]"
        for code in source_codes:
            self.assertIsNone(
                re.search(pattern, code), msg="Found bad index_expr in code:\n" + code
            )

    def test_float_index_expression_type_promotion(self):
        # Test that float indexing expressions participate in type promotion
        def fn(x):
            return x + 1.0 / x.size(0)

        x = torch.arange(10)
        self.common(fn, (x,))

    def test_sort(self):
        def fn(a):
            return torch.sort(a)

        self.common(
            fn, (torch.randint(0, 999, size=[1, 1, 8, 8], dtype=torch.float32),)
        )

    def test_topk(self):
        def fn(a):
            return torch.topk(a, 2, -1)

        self.common(
            fn, (torch.randint(0, 999, size=[1, 1, 8, 8], dtype=torch.float32),)
        )

    def test_long_tensor(self):
        def fn(a):
            return (
                torch.LongTensor([294]).to(a.device) - a,
                torch.as_tensor([295]).to(a.device) + a,
            )

        self.common(fn, (torch.randint(0, 999, size=[8, 8]),))

    def test_constant_pad_1d(self):
        def fn(a):
            return (
                aten.constant_pad_nd(a, [0, 1], 6.0),
                aten.constant_pad_nd(a, [2, 3], 99.0),
            )

        self.common(fn, (torch.randint(0, 999, size=[2, 16, 31], dtype=torch.float32),))

    def test_constant_pad_fill_dtype(self):
        def fn(a, b):
            return (
                aten.constant_pad_nd(a, (1, 1), 1.0) & b,
                aten.constant_pad_nd(a, (1, 1), 0.0) & b,
            )

        self.common(
            fn,
            (torch.randint(2, (4,), dtype=torch.bool), torch.ones(6, dtype=torch.bool)),
        )

    def test_constant_pad_2d(self):
        def fn(a):
            return (
                aten.constant_pad_nd(a, [1, 1, 1, 1], 6.0),
                aten.constant_pad_nd(a, [1, 2, 3, 4], 99.0),
            )

        self.common(
            fn, (torch.randint(0, 999, size=[1, 1, 8, 8], dtype=torch.float32),)
        )

    def test_constant_pad_3d(self):
        def fn(a):
            return (
                aten.constant_pad_nd(a, [1, 2, 3, 4, 5, 6], 6.0),
                aten.constant_pad_nd(a, [0, 0, 3, 4, 0, 0], 6.0),
            )

        self.common(
            fn, (torch.randint(0, 999, size=[2, 4, 4, 4], dtype=torch.float32),)
        )

    def test_constant_pad_float64(self):
        # Repro for https://github.com/pytorch/pytorch/issues/93351
        def fn(input):
            v1 = torch.nn.functional.pad(input, pad=(1, 0))
            return torch.gt(v1, input)

        x = torch.rand([1, 2, 2, 1], dtype=torch.float64)
        self.common(fn, (x,))

    def test_constant_pad_nd_inplace(self):
        def fn(a):
            return aten.constant_pad_nd(a, [0, 0])

        x = torch.randn([2], device=self.device)
        fn_compiled = torch.compile(fn)
        y = fn_compiled(x)
        self.assertTrue(y is not x)

    def test_l1_loss(self):
        def fn(a, b):
            return torch.nn.functional.l1_loss(a, b), torch.nn.functional.mse_loss(a, b)

        self.common(
            fn,
            (
                torch.randn([2, 3, 16, 16]),
                torch.randn([2, 3, 16, 16]),
            ),
            check_lowp=False,
        )

    def test_triu(self):
        def fn(a):
            return aten.triu(a, 1), aten.triu(a, 0), aten.triu(a, 2)

        self.common(fn, (torch.randn([2, 10, 10]),))

    def test_no_op_reduction(self):
        def fn(a):
            return a.sum(-1), torch.amax(a + 1, 1, keepdim=True)

        self.common(fn, (torch.randn([8, 1, 1]),))

    def test_inplace_add(self):
        @torch._dynamo.optimize("inductor")
        def fn(x, y):
            return x.add_(y)

        inputs = (
            rand_strided((4, 4), (4, 1), device=self.device),
            rand_strided((4, 4), (4, 1), device=self.device),
        )
        inp_clone = inputs[0].clone()
        out = fn(*inputs)
        self.assertTrue(same(out, inp_clone + inputs[1]))
        self.assertTrue(out is inputs[0])

    # The following 2 tests are meant to check the logic that drops
    # xmask from triton load/store if xnumel = 1
    @requires_gpu()
    def test_single_elem(self):
        def fn(a):
            b = a + 1
            return (b,)

        self.common(fn, (torch.randn(1),))

    @requires_gpu()
    def test_single_elem_indirect(self):
        def fn(a, b):
            c = a[b] + 1
            return (c,)

        a = torch.randn(1)
        b = (torch.tensor([0], dtype=torch.int64),)

        self.common(fn, (a, b))

    # This test is meant to check for issues from the logic
    # that drops xmask from trito load/store if XBLOCK divides xnumel

    @requires_gpu()
    def test_xblock_divides_xnumel(self):
        def fn(a):
            b = a + 1
            return (b,)

        # assumption is that XBLOCK is always a divisor of 1024
        # so xmask will be dropped iff xnumel is multiple of 1024
        self.common(fn, (torch.randn(1024),))
        self.common(fn, (torch.randn(1025),))

    def test_inplace_mixed_dtype_ops(self):
        @torch._dynamo.optimize("inductor")
        def fn(x, y):
            z = x + y.float()
            w = z.add_(y)
            return w.mul_(y)

        inputs = (
            rand_strided((4, 4), (4, 1), device=self.device, dtype=torch.float),
            rand_strided((4, 4), (4, 1), device=self.device, dtype=torch.double),
        )
        out = fn(*inputs)
        out_eager = (inputs[0] + inputs[1].float()).add_(inputs[1]).mul_(inputs[1])
        self.assertTrue(same(out, out_eager))

    @config.patch(
        {"triton.unique_kernel_names": True, "triton.descriptive_names": False}
    )
    def test_kernel_names(self):
        @torch._dynamo.optimize("inductor")
        def fn(x):
            return 2 * x

        inputs = (rand_strided((8,), (1,), device=self.device),)
        self.assertTrue(same(fn(*inputs), 2 * inputs[0]))

    @config.patch({"triton.cudagraphs": True})
    @dynamo_config.patch(automatic_dynamic_shapes=True)
    def test_strided_inputs(self):
        @torch._dynamo.optimize("inductor")
        def fn(x, y):
            return x + y

        inputs = (
            rand_strided((8, 16), (32, 2), device=self.device),
            rand_strided((8, 16), (16, 1), device=self.device),
        )
        self.assertTrue(same(fn(*inputs), inputs[0] + inputs[1]))

    @config.patch({"triton.cudagraphs": True})
    @dynamo_config.patch(automatic_dynamic_shapes=True)
    def test_input_mutation1(self):
        def fn(a):
            b = a + 1
            a.copy_(b)
            c = a + 2
            return a * b / c

        arg1 = torch.randn(64, device=self.device)
        arg2 = arg1.clone()
        arg3 = torch.randn(64, device=self.device)
        arg4 = arg3.clone()
        correct1 = fn(arg1)
        correct2 = fn(arg3)
        opt_fn = torch._dynamo.optimize_assert(compile_fx)(fn)
        actual1 = opt_fn(arg2)
        actual2 = opt_fn(arg4)

        self.assertTrue(same(actual1, correct1))
        self.assertTrue(same(actual2, correct2))
        self.assertTrue(same(arg1, arg2))
        self.assertTrue(same(arg3, arg4))

    def test_input_mutation2(self):
        def fn(a):
            b = a + 1
            a.view(64).copy_(torch.tensor([66.0], device=a.device))
            c = a + 2
            return b, c

        # NOTE: this test fails when none of the inputs require grad.
        # That seems like an inductor bug.
        arg1 = torch.randn([1, 64], device=self.device).requires_grad_(True).add(1)
        arg2 = arg1.clone()
        correct1 = fn(arg1)
        opt_fn = torch._dynamo.optimize_assert(compile_fx)(fn)
        actual1 = opt_fn(arg2)

        self.assertTrue(same(actual1, correct1))
        self.assertTrue(same(arg1, arg2))

    def test_input_mutation3(self):
        def fn(a):
            a += 1
            a *= 2
            aten.sigmoid_(a)
            a = a.view(64)
            a += 3
            a *= 4
            aten.relu_(a)
            return a

        arg1 = torch.randn([1, 64], device=self.device)
        arg2 = arg1.clone()
        correct1 = fn(arg1)
        opt_fn = torch._dynamo.optimize_assert(compile_fx)(fn)
        actual1 = opt_fn(arg2)

        self.assertTrue(same(actual1, correct1))
        self.assertTrue(same(arg1, arg2))

    def test_input_mutation4(self):
        def fn(a):
            torch.relu_(a)
            return a

        arg1 = torch.randn([1, 64], device=self.device)
        arg2 = arg1.clone()
        correct1 = fn(arg1)
        opt_fn = torch._dynamo.optimize_assert(compile_fx)(fn)
        actual1 = opt_fn(arg2)

        self.assertTrue(same(actual1, correct1))
        self.assertTrue(same(arg1, arg2))

    def test_input_mutation5(self):
        def fn(x):
            tmp = x.ceil()
            x.add_(10)
            return tmp

        opt_fn = torch._dynamo.optimize()(fn)

        a = torch.zeros((), dtype=torch.int64, device=self.device)
        a_expect = a.clone()
        expect = fn(a_expect)

        a_actual = a.clone()
        actual = opt_fn(a_actual)

        self.assertEqual(a_expect, a_actual)
        self.assertEqual(expect, actual)

    def test_slice_mutation1(self):
        def fn(a):
            x = torch.zeros_like(a)
            b = x + 1
            x[:, 3] = 3.0
            c = torch.clone(x)
            x[4, :] = 4.0
            d = x + 1
            return x, b, c, d

        self.common(fn, (torch.randn([8, 8]),))

    def test_slice_mutation2(self):
        def fn(a):
            a[:, 20:40] = a[:, 20:40] + 1
            a[:, 2:11] = a[:, 1:10] + 2

        arg1 = torch.randn([1, 64], device=self.device)
        arg2 = arg1.clone()
        fn(arg1)
        opt_fn = torch._dynamo.optimize_assert(compile_fx)(fn)
        opt_fn(arg2)
        self.assertTrue(same(arg1, arg2))

    def test_slice_mutation3(self):
        def fn(a):
            a[:2, :2].fill_(10)

        opt_fn = torch._dynamo.optimize_assert(compile_fx)(fn)

        x1 = torch.randn(8, 8, device=self.device)
        x2 = x1.clone()
        fn(x1)
        opt_fn(x2)
        self.assertEqual(x1, x2)

    def test_tensor_index_slice(self):
        def fn(a):
            x = torch.tensor([1, 2], device=self.device)
            y = torch.tensor([2, 3], device=self.device)
            xx = torch.tensor([1, 2], device=self.device).view(1, 2)
            yy = torch.tensor([1, 2, 3], device=self.device).view(3, 1)
            return [
                a[x, y],
                a[:, x, y],
                a[:, x, y, :],
                a[x, :, y],
                a[:, x, :, y, :],
                a[xx, yy],
                a[:, xx, yy],
                a[xx, :, yy],
                a[xx, yy, :],
                a[:, xx, :, yy],
            ]

        a = torch.arange(3 * 4 * 5 * 6 * 7, device=self.device).view(3, 4, 5, 6, 7)
        refs = fn(a)
        tests = torch.compile(fn)(a)
        for ref, test in zip(refs, tests):
            torch.testing.assert_close(ref, test)

    @torch._dynamo.config.patch(cache_size_limit=10)
    def test_tensor_index_put_slice(self):
        def fn(a, version):
            x = torch.tensor([1, 2], device=self.device, dtype=torch.int32)
            y = torch.tensor([2, 3], device=self.device, dtype=torch.int32)

            xx = torch.tensor([1, 2], device=self.device).view(1, 2)
            yy = torch.tensor([1, 2, 3], device=self.device).view(3, 1)

            if version == 0:
                a[x, y] = torch.zeros_like(a[x, y])
            elif version == 1:
                a[:, x, y] = torch.zeros_like(a[:, x, y])
            elif version == 2:
                a[:, x, y, :] = torch.zeros_like(a[:, x, y, :])
            elif version == 3:
                a[x, :, y] = torch.zeros_like(a[x, :, y])
            elif version == 4:
                a[:, x, :, y, :] = torch.zeros_like(a[:, x, :, y, :])
            elif version == 5:
                a[xx, yy] = torch.zeros_like(a[xx, yy])
            elif version == 6:
                a[:, xx, yy] = torch.zeros_like(a[:, xx, yy])
            elif version == 7:
                a[xx, :, yy] = torch.zeros_like(a[xx, :, yy])
            elif version == 8:
                a[xx, yy, :] = torch.zeros_like(a[xx, yy, :])
            elif version == 9:
                a[:, xx, :, yy] = torch.zeros_like(a[:, xx, :, yy])

            return a

        a = torch.arange(3 * 4 * 5 * 6 * 7, device=self.device, dtype=torch.int32).view(
            3, 4, 5, 6, 7
        )
        for i in range(10):
            ref = fn(torch.clone(a), i)
            test = torch.compile(fn)(torch.clone(a), i)
            torch.testing.assert_close(ref, test)

    def test_indirect_load_broadcast(self):
        def fn(in_ptr0, in_ptr1, in_ptr2):
            return torch.gather(in_ptr1, 0, in_ptr2) + in_ptr0

        arg190 = rand_strided((32, 21), (1, 32), device=self.device, dtype=torch.int64)
        arg190.fill_(0)
        arg111 = rand_strided(
            (9521, 512), (512, 1), device=self.device, dtype=torch.float32
        )
        self.common(
            fn,
            (
                torch.randn(32, 1),
                arg111,
                arg190,
            ),
        )

    def test_roi_align(self):
        if not has_torchvision_roi_align():
            raise unittest.SkipTest("requires torchvision")

        def fn(a, b):
            return torch.ops.torchvision.roi_align(a, b, 0.25, 7, 7, 2, False)

        self.common(fn, (torch.zeros([4, 256, 296, 304]), torch.zeros([2292, 5])))

    def test_nll_loss_forward(self):
        def fn(a, b):
            return aten.nll_loss_forward(a, b, None, 1, -100)

        labels = (
            torch.zeros([5], dtype=torch.int64),
            torch.tensor([-100, -100, 3, -100, -100], dtype=torch.int64),
        )
        inps = (torch.randn(5, 5), torch.randn(5, 5))
        for a, b in zip(inps, labels):
            self.common(
                fn,
                (a, b),
            )

    def test_nll_loss_backward(self):
        def fn(a, b, c):
            return aten.nll_loss_backward(
                a, b, c, None, 1, -100, torch.tensor(1.0, device=self.device)
            )

        labels = (
            torch.zeros([5], dtype=torch.int64),
            torch.tensor([-100, -100, 3, -100, -100], dtype=torch.int64),
        )
        inps = (torch.randn(5, 5), torch.randn(5, 5))
        grad_outs = (torch.randn(()), torch.randn(()))
        for a, b, c in zip(grad_outs, inps, labels):
            self.common(
                fn,
                (a, b, c),
            )

    def test_isinf(self):
        def fn(x):
            return x.isinf(), x.isnan()

        self.common(
            fn, [torch.tensor([1, float("inf"), 2, float("-inf"), float("nan")])]
        )
        self.common(
            fn,
            [
                torch.tensor(
                    [1, float("inf"), 2, float("-inf"), float("nan")],
                    dtype=torch.float64,
                )
            ],
        )

    def test_isinf2(self):
        def fn(x):
            y = torch.tensor(
                [1, float("inf"), 2, float("-inf"), float("nan")], device=self.device
            )
            return x == y

        self.common(
            fn, (torch.tensor([1, float("inf"), 2, float("-inf"), float("nan")]),)
        )

    def test_any(self):
        def fn(x):
            return (
                x.any(-1),
                x.isinf().any(),
                torch.all(x.isinf(), dim=0),
                torch.all(torch.logical_not(x.isinf())),
            )

        self.common(fn, [-torch.rand(64)])
        tmp = torch.randn(16, 8)
        tmp[1, 1] = float("inf")
        self.common(fn, [tmp])

    def test_multilayer_any(self):
        def fn(x):
            return (x.isinf().any(), x.isfinite().all())

        sample = torch.rand(9, 3, 353, 353)
        self.common(fn, [sample])

        sample.view(-1)[-1] = float("inf")
        self.common(fn, [sample])

    def test_inplace_activations(self):
        def fn(x):
            a = aten.hardswish_(x + 1)
            b = aten.hardtanh_(x + 1)
            c = aten.leaky_relu_(x + 1)
            d = aten.silu_(x + 1)
            e = aten.log1p(x + 1)
            f = aten.masked_fill_(x + 1, torch.zeros_like(x, dtype=torch.bool), 99.0)
            h = aten.masked_fill_(x + 1, torch.ones_like(x, dtype=torch.bool), 99.0)
            return (a, b, c, d, e, f, h)

        self.common(fn, [torch.randn(64) * 10])

    def test_baddbmm(self):
        def fn(a, b, c, beta):
            return aten.baddbmm(a, b, c, beta=beta)

        b = torch.randn(6, 128, 64)
        c = torch.randn(6, 64, 100)
        options = itertools.product(
            [torch.randn(6, 1, 100), torch.randn(6, 1, 100).fill_(torch.nan)],
            [0.0, 1.0],
        )
        for a, beta in options:
            self.common(
                fn,
                [a, b, c, beta],
                # Mismatched elements: 1212 / 76800 (1.6%)
                # Greatest absolute difference: 0.001953125 at index (0, 0, 93) (up to 1e-05 allowed)
                # Greatest relative difference: 1.0 at index (3, 19, 4) (up to 0.001 allowed)
                atol=0.002,
                rtol=0.001,
            )

    @config.patch({"triton.max_tiles": 2})
    def test_fuse_tiled(self):
        def fn(a, b, c):
            return a + b, c + 1

        self.common(
            fn, [torch.randn(128, 1), torch.randn(1, 128), torch.randn(128, 128)]
        )

    def test_expand_as(self):
        def fn(a, b):
            return aten.expand_as(a, b), aten.expand_as(a + 1, b + 1) + 1

        self.common(
            fn,
            [
                torch.randn(6, 1, 100),
                torch.randn(6, 128, 100),
            ],
        )

    def test_index_put1(self):
        def fn(a, b, c):
            return (
                torch.index_put(a, [b], c),
                torch.index_put_(a + 1, [b + 1], c + 1) + 1,
            )

        self.common(
            fn,
            [
                torch.randn([800, 256, 7, 7]),
                torch.randperm(601),
                torch.randn([601, 256, 7, 7]),
            ],
        )
        self.common(
            fn, [torch.randn(1024, 4, 2), torch.arange(4), torch.randn(4, 1, 1)]
        )

    def test_index_put2(self):
        def fn(a, b, c):
            return torch.index_put(a, [b], c, True)

        self.common(
            fn,
            [
                torch.randn([100, 256, 7, 7]),
                torch.randint(0, 100, size=[600], dtype=torch.int64),
                torch.randn([600, 256, 7, 7]),
            ],
            # workaround for https://github.com/openai/triton/issues/558
            check_lowp=False,
        )

    def test_index_put3(self):
        def fn(a, b, c):
            torch.ops.aten.index_put_(a, (None, b, None), c)
            a1 = a + 1
            torch.ops.aten.index_put_(a1, (None, b + 1, None), c + 1)
            return (a, a1)

        self.common(
            fn,
            [
                torch.randn([1024, 4, 2]),
                torch.arange(3),
                torch.randn([1024, 1, 2]),
            ],
        )

    def test_index_put4(self):
        # a, b[0] are not broadcastable
        # https://github.com/pytorch/pytorch/issues/97104
        def fn(a, b, c):
            return torch.index_put(a, [b], c)

        self.common(
            fn,
            [
                torch.rand([8, 2]),
                torch.rand([8]) > 0.5,
                torch.rand([]),
            ],
        )

    def test_index_put_as_masked_fill(self):
        def fn(a, b, c, d):
            a = a.clone()
            torch.ops.aten.index_put_(a, [b], c, d)
            return a

        self.common(
            fn,
            (
                torch.randn([1024, 4, 2]),
                torch.randn([1024, 4, 2]) > 0,
                torch.randn([]),
                False,
            ),
        )

        self.common(
            fn,
            (
                torch.randn([1024, 4, 2]),
                torch.randn([1024, 4, 2]) > 0,
                torch.randn([]),
                True,
            ),
        )

    def test_index_put_fallback1(self):
        def fn(a, b, c, d):
            a = a.clone()
            torch.ops.aten.index_put_(a, [b], c, d)
            return a

        self.common(
            fn,
            (
                torch.randn([3]),
                torch.as_tensor([True, True, False]),
                torch.randn([2]),
                False,
            ),
        )

        self.common(
            fn,
            (
                torch.randn([3]),
                torch.as_tensor([True, True, False]),
                torch.randn([2]),
                True,
            ),
        )

    def test_index_put_fallback2(self):
        def fn(a, b, c, d, e):
            a = a.clone()
            torch.ops.aten.index_put_(a, [None, b, c], d, e)
            return a

        self.common(
            fn,
            (
                torch.randn([1, 2, 3]),
                torch.as_tensor([0, 1]),
                torch.as_tensor([True, True, False]),
                torch.randn([]),
                False,
            ),
        )
        self.common(
            fn,
            (
                torch.randn([1, 2, 3]),
                torch.as_tensor([0, 1]),
                torch.as_tensor([True, True, False]),
                torch.randn([]),
                True,
            ),
        )

    def test_index_put_deterministic_fallback(self):
        with DeterministicGuard(True):

            def fn(a, b, c):
                return torch.index_put(a, [b], c, True)

            self.common(
                fn,
                [
                    torch.randn([100, 32]),
                    torch.randint(0, 100, size=[600], dtype=torch.int64),
                    torch.randn([600, 32]),
                ],
                check_lowp=False,
            )

    def test_index_put_index(self):
        def fn(ind, x, src):
            y = torch.ops.aten.index_put.default(x, [ind], src)
            return torch.ops.aten.index.Tensor(y, [ind])

        args = [torch.tensor([1], dtype=torch.int64), torch.randn(8, 4), torch.randn(4)]
        self.common(fn, args)

    def test_index_put_reinplace(self):
        def fn(x, idx):
            src = torch.ones(idx.size(0), device=x.device)
            x.index_put_((idx,), src)
            return x.expand((2, x.shape[0]))

        a = torch.randn(1024)
        idx = torch.arange(10)
        torch._inductor.metrics.generated_kernel_count = 0
        self.common(fn, (a, idx))
        assertGeneratedKernelCountEqual(self, 1)

    def test_index_put_failed_reinplace(self):
        def fn(x, idx):
            src = torch.ones(idx.size(0), device=x.device)
            y = x.index_put((idx,), src)
            return x, y

        a = torch.randn(1024)
        idx = torch.arange(10)
        torch._inductor.metrics.generated_kernel_count = 0
        self.common(fn, (a, idx))
        assertGeneratedKernelCountEqual(self, 2)

    def test_adding_tensor_offsets(self):
        @torch.compile(fullgraph=True)
        def fn(x):
            return x[16:32]

        with torch.no_grad():
            x = torch.randn(1024, device=self.device)
            self.assertEqual(fn(x[0:]), x[16:][:16])
            self.assertEqual(fn(x[128:]), x[128 + 16 :][:16])

    # from GPT2ForSequenceClassification
    def test_index_tensor(self):
        def fn(x, y):
            ne = torch.ops.aten.ne.Scalar(x, 0)
            sum = torch.ops.aten.sum.dim_IntList(ne, [-1])
            sub = torch.ops.aten.sub.Tensor(sum, 1)
            iota = torch.ops.prims.iota.default(
                1,
                start=0,
                step=1,
                dtype=torch.int64,
                device=x.device,
                requires_grad=False,
            )
            return torch.ops.aten.index.Tensor(y, [iota, sub])

        self.common(fn, [torch.randn(1, 1024), torch.randn(1, 1024, 2)])

    @config.patch(fallback_random=True)
    def test_bernoulli1(self):
        def fn(a):
            b = torch.empty_like(a)
            return aten.bernoulli_(b), b

        self.common(
            fn,
            [
                torch.randn([100]),
            ],
        )

    def test_bernoulli2(self):
        def fn(a):
            return aten.bernoulli(a)

        self.common(
            fn,
            [torch.tensor([1.0, 1.0, 0.0, 0.0, 1.0, 0.0, 1.0, 1.0])],
        )

    def test_narrow(self):
        def fn(x):
            return (
                aten.narrow(x, 1, 10, 16),
                aten.narrow(x + 2, 0, 10, 16) + 1,
                aten.narrow_copy(x, 1, 10, 16),
            )

        self.common(fn, [torch.randn(64, 64)])

    def test_as_strided(self):
        def fn(x):
            return (
                aten.as_strided(x, (8, 8, 64), (8 * 64, 64, 1), 0),
                aten.as_strided(x + 1, (8, 8, 64), (8 * 64, 64, 1), 0) + 2,
            )

        def fn_channels_last(x):
            return (
                aten.as_strided(
                    x, (8, 384, 2, 20, 12), (153600, 1, 61440, 384, 7680), 0
                ),
                aten.as_strided(
                    x + 1, (8, 384, 2, 20, 12), (153600, 1, 61440, 384, 7680), 0
                )
                + 2,
            )

        self.common(fn, [torch.randn(64, 64)])
        self.common(
            fn_channels_last,
            [torch.randn(8, 384, 20, 20).to(memory_format=torch.channels_last)],
        )

    def test_like_channels_last(self):
        def foo():
            randn = torch.randn((4, 3, 8, 8), device=self.device, dtype=torch.float32)
            xc = randn.contiguous(memory_format=torch.channels_last)
            clone = torch.zeros_like(xc, memory_format=torch.preserve_format)
            rand_like = torch.rand_like(randn)
            return (xc, clone, rand_like)

        out = foo()
        out_comp = torch.compile()(foo)()

        for t, t_comp in zip(out, out_comp):
            self.assertEqual(t.stride(), t_comp.stride())

    def test_as_strided_scatter(self):
        def fn(a, b):
            return aten.as_strided_scatter(
                a * 8 + 10,
                b * 2 - 4,
                size=(a.shape[0], a.shape[1] // 2),
                stride=(a.shape[1], 2),
                storage_offset=0,
            )

        self.common(fn, [torch.randn(10, 1024), torch.randn(10, 512)])

    def test_select_scatter(self):
        def fn(x, a, b):
            return (
                aten.select_scatter(x, a, 1, 0),
                aten.select_scatter(x, b, 0, 1),
            )

        self.common(
            fn,
            [
                torch.randn(8, 197, 38),
                torch.randn(8, 38),
                torch.randn(197, 38),
            ],
        )

    def test_slice_scatter(self):
        def fn(x, a):
            return (
                aten.slice_scatter(x, a, 2, 10, -10),
                aten.slice_scatter(x, a[:, :, :40], 2, 10, -10, 2),
            )

        self.common(
            fn,
            [
                torch.randn(4, 8, 100),
                torch.randn(4, 8, 80),
            ],
        )

    def test_slice_scatter2(self):
        def fn(a, b):
            return aten.slice_scatter(a, b, 0, 0, 9223372036854775807)

        self.common(
            fn,
            [
                torch.randn([8, 197, 384]),
                torch.randn([8, 197, 384]),
            ],
        )

    def test_slice_scatter3(self):
        def fn(a, b):
            return aten.slice_scatter.default(a, b, 1, 1, 9223372036854775807, 2)

        self.common(
            fn,
            [
                torch.randn([1, 4]),
                torch.randn([1, 2]),
            ],
        )

    def test_slice_scatter4(self):
        def fn(a, b):
            return aten.slice_scatter.default(a, b, 1, 2, 9223372036854775807, 3)

        self.common(
            fn,
            [
                torch.randn([1, 9]),
                torch.randn([1, 3]),
            ],
        )

    def test_slice_scatter5(self):
        # empty slices that require clamping the start or end
        def fn(a, b):
            return (
                aten.slice_scatter.default(a, b, 0, 2, 0, 1),
                aten.slice_scatter.default(a, b, 0, a.shape[0], a.shape[0] + 10, 1),
                aten.slice_scatter.default(a, b, 0, -20, 0, 1),
                aten.slice_scatter.default(a, b, 0, -20, -16, 1),
            )

        a = torch.arange(10, dtype=torch.float)
        b = torch.empty(0)
        self.common(fn, [a, b])

    def test_slice_scatter_reinplace(self):
        class M(nn.Module):
            def __init__(self, device):
                super().__init__()
                self.linear1 = nn.Linear(64, 64, bias=False)
                self.cache_k = torch.zeros((56, 384, 8, 64), device=device)

            def forward(self, x, start_pos):
                bsz, seqlen, _, _ = x.shape
                xk = self.linear1(x)
                with torch.no_grad():
                    self.cache_k[:bsz, start_pos : start_pos + seqlen] = xk
                keys = self.cache_k[:bsz, : start_pos + seqlen]
                scores = torch.matmul(
                    xk.transpose(1, 2), keys.transpose(1, 2).transpose(2, 3)
                )
                return scores

        kv_cache_module = M(self.device)
        inp = torch.randn(1, 32, 8, 64)

        # Test that the cache update is reinplaced such that the cache is updated inplace
        # rather than copy-scatter-copy-back.

        torch._inductor.metrics.generated_kernel_count = 0
        with torch.no_grad():
            self.common(kv_cache_module, (inp, 1), check_lowp=False)
        assertGeneratedKernelCountEqual(self, 1)

    def test_scatter1(self):
        def fn(a, dim, index, b):
            return aten.scatter(a, dim, index, b)

        self.common(
            fn,
            [
                torch.zeros(2, 3),
                -1,
                torch.tensor([[0]]),
                torch.ones(2, 3),
            ],
        )

    def test_scatter2(self):
        if self.device == "cuda":
            raise unittest.SkipTest("unstable on sm86")

        def fn(a, dim, index, b):
            return aten.scatter.reduce(a, dim, index, b, reduce="add")

        self.common(
            fn,
            [
                torch.zeros(64, 512),
                0,
                torch.zeros((64, 512), dtype=torch.int64),
                torch.ones(64, 512),
            ],
        )

    def test_scatter3(self):
        def fn(a, dim, index, b):
            return aten.scatter(a, dim, index, b, reduce="add")

        self.common(
            fn,
            [
                torch.randn(5, 29, 13),
                2,
                torch.tensor([[[3, 5, 7, 9]]]),
                0.8,  # src can be a scalar
            ],
            # Mismatched elements: 1 / 1885 (0.1%)
            # Greatest absolute difference: 0.00018310546875 at index (0, 0, 3) (up to 1e-05 allowed)
            # Greatest relative difference: 0.0022371364653243847 at index (0, 0, 3) (up to 0.001 allowed)
            atol=2e-4,
            rtol=1e-3,
        )

    def test_scatter4(self):
        def fn(x, ind, src):
            return torch.scatter(x, 0, ind, src)

        for deterministic in [False, True]:
            with DeterministicGuard(deterministic):
                self.common(
                    fn,
                    [
                        torch.randn(196, 992),
                        torch.randint(196, (1, 992)),
                        torch.randn(1, 992),
                    ],
                )

    def test_scatter5(self):
        def fn(a, dim, index, b, reduce):
            a = a.clone()
            a.scatter_(dim, index, b, reduce=reduce)
            a1 = a + 1.0
            a1.scatter_(dim, index, b, reduce=reduce)
            return (a, a1)

        for reduce in ["add", "multiply"]:
            self.common(
                fn,
                [
                    torch.ones((4, 5)),
                    0,
                    torch.tensor([[1], [2], [3]], dtype=torch.int64),
                    torch.randn(4, 5),
                    reduce,
                ],
            )

    def test_scatter6(self):
        def fn(a, dim, index, b):
            return aten.scatter(a, dim, index, b)

        for deterministic in [False, True]:
            with DeterministicGuard(deterministic):
                self.common(
                    fn,
                    [
                        torch.randn(5, 8, 13),
                        2,
                        torch.tensor([[[3, 5, 7, 9]]]),
                        0.8,  # src can be a scalar
                    ],
                )

    @unittest.skip("Flaky test, needs debugging")
    def test_scatter_add1(self):
        def fn(a, dim, index, b):
            return aten.scatter_add(a, dim, index, b)

        self.common(
            fn,
            [
                torch.randn(2, 3),
                0,
                torch.tensor([[0]]),
                torch.randn(2, 3),
            ],
        )

    def test_scatter_add2(self):
        def fn(a, dim, index, b):
            return aten.scatter_add(a, dim, index, b)

        self.common(
            fn,
            [
                torch.randn(2, 3),
                0,
                torch.tensor([[0, 0, 0], [1, 1, 1]]),
                torch.randn(2, 3),
            ],
        )

    def test_scatter_add3(self):
        def fn(a, dim, index, b):
            return aten.scatter_add(a, dim, index, b)

        for deterministic in [False, True]:
            with DeterministicGuard(deterministic):
                self.common(
                    fn,
                    [
                        torch.randn(5, 29, 13),
                        2,
                        torch.tensor([[[3, 5, 7, 9]]]),
                        torch.randn(1, 1, 10),
                    ],
                )

    def test_scatter_reduce1(self):
        def fn(a, dim, index, b):
            return aten.scatter_reduce(a, dim, index, b, "sum")

        self.common(
            fn,
            [
                torch.randn(5, 29, 13),
                2,
                torch.tensor([[[3, 5, 7, 9]]]),
                torch.randn(1, 1, 10),
            ],
        )

    def test_scatter_reduce2(self):
        def fn(a, dim, index, b, reduce):
            return aten.scatter_reduce(a, dim, index, b, reduce, include_self=False)

        for reduce in ["sum", "amax"]:
            self.common(
                fn,
                [
                    torch.randn(2, 3),
                    0,
                    torch.zeros((2, 3), dtype=torch.int64),
                    torch.randn(2, 3),
                    reduce,
                ],
            )

    def test_scatter_reduce3(self):
        def fn(a, dim, index, b, reduce):
            a = a.clone()
            a.scatter_reduce_(dim, index, b, reduce=reduce)
            a1 = a + 1.0
            a1.scatter_reduce_(dim, index, b, reduce=reduce)
            return (a, a1)

        for reduce in ["sum", "prod"]:
            self.common(
                fn,
                [
                    torch.ones((4, 5)),
                    0,
                    torch.tensor([[1], [2], [3]], dtype=torch.int64),
                    torch.randn(4, 5),
                    reduce,
                ],
            )

    # issue #1150
    def test_dense_mask_index(self):
        if self.device == "cpu":
            raise unittest.SkipTest(
                "https://github.com/pytorch/torchdynamo/issues/1697"
            )

        def fn(x, y):
            y = torch.ops.aten.select.int(y, 0, 2)
            z = x * y
            return z.sum()

        self.common(fn, [torch.randn(102400), torch.randn(3)])

    def test_empty1(self):
        def fn():
            return torch.empty((1, 128, 128))

        self.common(fn, [], assert_equal=False)

    def test_empty2(self):
        def fn():
            return aten.empty((1, 128, 128))

        self.common(fn, [], assert_equal=False)

    def test_new_empty(self):
        def fn(a):
            return aten.new_empty(a, [1, 128, 128])

        self.common(fn, [torch.randn(55)], assert_equal=False)

    def test_empty_strided(self):
        def fn():
            return aten.empty_strided([1, 128, 128], [16384, 128, 1])

        self.common(fn, [], assert_equal=False)

    def test_new_empty_strided(self):
        def fn(a):
            return aten.new_empty_strided(a, [1, 128, 128], [16384, 128, 1])

        self.common(fn, [torch.randn(55)], assert_equal=False)

    def test_dropout_trivial_0(self):
        def fn1(a):
            return torch.nn.functional.dropout(a, 0.0, True) + a

        self.common(fn1, [torch.randn(55)])

    def test_dropout_trivial_1(self):
        def fn2(a):
            return torch.nn.functional.dropout(a, 1.0, True) + a

        self.common(fn2, [torch.randn(55)])

    @config.patch({"triton.cudagraphs": True})
    @dynamo_config.patch(automatic_dynamic_shapes=True)
    def test_dropout(self):
        random.seed(1234)
        torch.manual_seed(1234)

        @torch._dynamo.optimize("inductor")
        def fn1(a):
            return torch.nn.functional.dropout(a)

        x = torch.ones(1000, device=self.device, dtype=torch.float32)
        result1 = fn1(x)
        self.assertTrue(400 < result1.nonzero().shape[0] < 600)
        self.assertTrue(0.9 < result1.mean().item() < 1.1)

        random.seed(1234)
        torch.manual_seed(1234)

        @torch._dynamo.optimize("inductor")
        def fn2(a):
            return torch.nn.functional.dropout(a, 0.5, True)

        result2 = fn2(x)
        self.assertTrue(400 < result2.nonzero().shape[0] < 600)
        self.assertTrue(0.9 < result2.mean().item() < 1.1)

    @dynamo_config.patch(automatic_dynamic_shapes=True)
    def test_dropout_deterministic(self):
        @torch._dynamo.optimize("inductor")
        def fn(a):
            return torch.nn.functional.dropout(a, 0.55, True)

        for cg in [False, True]:
            with patch.object(config.triton, "cudagraphs", cg):
                torch._dynamo.reset()

                x = torch.ones(1024, device=self.device, dtype=torch.float32)

                torch.manual_seed(1234)
                a0 = fn(x).clone()
                a1 = fn(x).clone()
                a2 = fn(x).clone()

                torch.manual_seed(1234)
                b0 = fn(x).clone()
                b1 = fn(x).clone()
                b2 = fn(x).clone()

                # same seed, same values
                self.assertTrue(torch.allclose(a0, b0))
                self.assertTrue(torch.allclose(a1, b1))
                self.assertTrue(torch.allclose(a2, b2))

                # different calls, different values
                self.assertFalse(torch.allclose(a0, a1))
                self.assertFalse(torch.allclose(a1, a2))

    def test_rand_like_deterministic(self):
        @torch._dynamo.optimize("inductor")
        def fn(a):
            return torch.rand_like(a), torch.rand_like(a)

        x = torch.ones(1024, device=self.device, dtype=torch.float32)

        torch.manual_seed(1234)
        a0 = fn(x)[0].clone()
        a1 = fn(x)[0].clone()
        a2 = fn(x)[0].clone()

        torch.manual_seed(1234)
        b0 = fn(x)[0].clone()
        b1 = fn(x)[0].clone()
        b2 = fn(x)[0].clone()

        # same seed, same values
        self.assertTrue(torch.allclose(a0, b0))
        self.assertTrue(torch.allclose(a1, b1))
        self.assertTrue(torch.allclose(a2, b2))

        # different calls, different values
        self.assertFalse(torch.allclose(a0, a1))
        self.assertFalse(torch.allclose(a1, a2))

        c, d = fn(x)
        self.assertFalse(torch.allclose(c, d))
        self.assertTrue((c >= 0).all())
        self.assertTrue((c < 1).all())
        self.assertTrue((d >= 0).all())
        self.assertTrue((d < 1).all())

    def test_functionalize_rng_wrappers(self):
        # Ideally, we would like to use torch.compile for these operators. But
        # currently the plan is to introduce these operators at the partitioner
        # level, obviating the need to support them fully through the
        # torch.compile stack. To ensure that we have good enough debugging with
        # minifiers, we have ensure that they work with make_fx. This test uses
        # make_fx to do the testing. In future, we can move on torch.compile.
        def fn():
            rng_state1, a1 = torch._prims.rng_prims.run_and_save_rng_state(
                torch.ops.aten.rand.default,
                [4, 4],
                dtype=torch.float32,
                device=self.device,
            )
            rng_state2, a2 = torch._prims.rng_prims.run_and_save_rng_state(
                torch.ops.aten.rand.default,
                [4, 4],
                dtype=torch.float32,
                device=self.device,
            )

            b1 = torch._prims.rng_prims.run_with_rng_state(
                rng_state1,
                torch.ops.aten.rand.default,
                [4, 4],
                dtype=torch.float32,
                device=self.device,
            )
            b2 = torch._prims.rng_prims.run_with_rng_state(
                rng_state2,
                torch.ops.aten.rand.default,
                [4, 4],
                dtype=torch.float32,
                device=self.device,
            )

            return (a1, a2, b1, b2)

        mod = make_fx(fn)()
        compiled_f = compile_fx_inner(mod, ())
        a1, a2, b1, b2 = compiled_f(())
        self.assertEqual(a1, b1)
        self.assertEqual(a2, b2)

    @patch.object(torch._functorch.config, "functionalize_rng_ops", True)
    def test_philox_rand(self):
        if self.device == "cpu":
            raise unittest.SkipTest(
                f"functionalization of rng ops supported only on {GPU_TYPE}"
            )

        @torch._dynamo.optimize("inductor")
        def fn(x):
            a = torch.rand_like(x) * x
            a = torch.rand_like(x) * a
            return a

        def check(x):
            torch.manual_seed(123)
            a = fn(x)

            torch.manual_seed(1234)
            b = fn(x)

            torch.manual_seed(123)
            c = fn(x)

            # same seed, same values
            self.assertTrue(torch.allclose(a, c))

            # different calls, different values
            self.assertFalse(torch.allclose(a, b))

        check(torch.ones(1024, device=self.device, dtype=torch.float32))
        # Need comment: should we add "_get_rng_state_offset" to common device interface?
        self.assertEqual(getattr(torch, self.device)._get_rng_state_offset(), 2048)
        # Check non-multiple of 4 numel
        check(torch.ones(3, device=self.device, dtype=torch.float32))
        self.assertEqual(getattr(torch, self.device)._get_rng_state_offset(), 8)

    def test_randn_like_empty(self):
        class Model(torch.nn.Module):
            def __init__(
                self,
            ):
                super().__init__()

            def forward(self, v1: torch.Tensor):
                vx = v1.min(dim=1).values
                v2 = torch.randn_like(vx)
                return v2

        model = Model()
        x = torch.rand(10, 3, 0)

        self.common(model, (x,))

    def test_randint(self):
        @torch.compile(fullgraph=True)
        def fn(x):
            return (
                torch.randint(10, [1024], device=x.device),
                torch.randint(-4, 7, [1024], dtype=torch.int32, device=x.device),
                torch.randint_like(x, 2**50),
            )

        torch.manual_seed(12345)
        a0, b0, c0 = fn(torch.zeros([40, 40], device=self.device))
        self.assertEqual(a0.shape, [1024])
        self.assertEqual(b0.shape, [1024])
        self.assertEqual(c0.shape, [40, 40])
        torch.manual_seed(12345)
        a1, b1, c1 = fn(torch.zeros([40, 40], device=self.device))
        self.assertEqual(a0, a1)
        self.assertEqual(b0, b1)
        self.assertEqual(c0, c1)

        self.assertEqual(a0.min(), 0)
        self.assertEqual(a0.max(), 9)

        self.assertEqual(b0.min(), -4)
        self.assertEqual(b0.max(), 6)

        self.assertGreaterEqual(c0.min(), 0)
        self.assertGreater(c0.max(), 2**40)
        self.assertLess(c0.max(), 2**50)

    @config.patch(fallback_random=True)
    def test_like_rands(self):
        def fn(x):
            return torch.rand_like(x), torch.randn_like(x)

        self.common(fn, [torch.zeros([20, 20])])

    def test_like_rands2(self):
        # rand_like with kwargs `device` of str type
        d = self.device
        assert isinstance(d, str)

        @torch.compile
        def fn(x):
            return torch.rand_like(x, device=d)

        x = torch.ones(10, device=self.device, dtype=torch.float32)
        a0 = fn(x).clone()
        a1 = fn(x).clone()
        self.assertFalse(torch.allclose(a0, a1))

    @requires_gpu()
    def test_like_rands3(self):
        # rand_like with `device` which is different from `x.device`
        def test_like_rands_on_different_device(device1, device2):
            @torch.compile
            def fn(x, device):
                return torch.rand_like(x, device=device)

            x = torch.ones(10, device=device1, dtype=torch.float32)
            return fn(x, device2).clone()

        a0 = test_like_rands_on_different_device("cpu", GPU_TYPE)
        a1 = test_like_rands_on_different_device(GPU_TYPE, "cpu")
        self.assertTrue(a0.device.type == GPU_TYPE)
        self.assertTrue(a1.device.type == "cpu")

    def test_max_pool2d_with_indices_backward(self):
        def fn(a, b, c):
            return aten.max_pool2d_with_indices_backward(
                a, b, [2, 2], [2, 2], [0, 0], [1, 1], False, c
            )

        x = torch.randn([2, 4, 18, 14])
        result, indices = aten.max_pool2d_with_indices(
            x,
            [2, 2],
            [2, 2],
            [0, 0],
            [1, 1],
            False,
        )

        self.common(
            fn,
            [
                torch.randn_like(result),
                x,
                indices,
            ],
        )

    def test_max_pool2d_with_indices_backward2(self):
        def fn(a, b, c):
            return aten.max_pool2d_with_indices_backward(
                a, b, [3, 3], [2, 2], [1, 1], [1, 1], True, c
            )

        x = torch.randn([2, 4, 40, 56])
        result, indices = aten.max_pool2d_with_indices(
            x,
            [3, 3],
            [2, 2],
            [1, 1],
            [1, 1],
            True,
        )

        self.common(
            fn,
            [
                torch.randn_like(result),
                x,
                indices,
            ],
        )

    # From https://github.com/pytorch/torchdynamo/issues/1200
    def test_max_pool2d_with_indices_backward3(self):
        def fn(a, b, c):
            return aten.max_pool2d_with_indices_backward(
                a, b, [1, 1], [2, 2], [0, 0], [1, 1], False, c
            )

        x = torch.randn([32, 256, 37, 38])
        result, indices = aten.max_pool2d_with_indices(
            x,
            [1, 1],
            [2, 2],
            0,
            1,
            False,
        )
        self.common(
            fn,
            [
                torch.randn_like(result),
                x,
                indices,
            ],
        )

    # From https://github.com/pytorch/torchdynamo/issues/1352
    def test_max_pool2d_with_indices_backward4(self):
        def fn(a, b, c):
            return aten.max_pool2d_with_indices_backward(
                a, b, [5, 5], [1, 1], [2, 2], [1, 1], False, c
            )

        torch._inductor.metrics.generated_kernel_count = 0
        x = torch.randn([2, 64, 3, 4])
        result, indices = aten.max_pool2d_with_indices(
            x,
            [5, 5],
            [1, 1],
            2,
            1,
            False,
        )
        self.common(
            fn,
            [
                torch.randn_like(result),
                x,
                indices,
            ],
        )
        assertGeneratedKernelCountEqual(self, 1)

    def test_max_pool2d_with_indices_backward5(self):
        # Window size is too big. Should fallback
        def fn(a, b, c):
            return aten.max_pool2d_with_indices_backward(
                a, b, [13, 13], [1, 1], [2, 2], [1, 1], False, c
            )

        torch._inductor.metrics.generated_kernel_count = 0
        x = torch.randn([2, 64, 20, 20])
        result, indices = aten.max_pool2d_with_indices(
            x,
            [13, 13],
            [1, 1],
            2,
            1,
            False,
        )
        self.common(
            fn,
            [
                torch.randn_like(result),
                x,
                indices,
            ],
        )
        assertGeneratedKernelCountEqual(self, 0)

    # From https://github.com/pytorch/pytorch/issues/93384
    def test_max_pool2d_with_indices_backward6(self):
        # dilation is not 1. Should fallback
        def fn(a, b, c):
            return aten.max_pool2d_with_indices_backward(
                a, b, [3, 2], [2, 1], [1, 1], [1, 2], False, c
            )

        torch._inductor.metrics.generated_kernel_count = 0
        x = torch.randn([2, 2, 3, 6])
        result, indices = aten.max_pool2d_with_indices(
            x,
            [3, 2],
            [2, 1],
            [1, 1],
            [1, 2],
            False,
        )
        self.common(
            fn,
            [
                torch.randn_like(result),
                x,
                indices,
            ],
        )
        assertGeneratedKernelCountEqual(self, 0)

    def test_issue102546(self):
        def fn(x):
            return x.mean(0)

        self.common(fn, [torch.rand(())])

    def test_avg_pool2d_backward(self):
        def fn(a, b):
            return aten.avg_pool2d_backward(
                a,
                b,
                [2, 2],
                [2, 2],
                [0, 0],
                True,
                False,
                None,
            )

        self.common(
            fn,
            [
                torch.randn([2, 4, 7, 7]),
                torch.randn([2, 4, 14, 14]),
            ],
        )

    def test_avg_pool2d_backward2(self):
        def fn(a, b):
            return aten.avg_pool2d_backward(
                a,
                b,
                [3, 3],
                [1, 1],
                [1, 1],
                True,
                False,
                None,
            )

        self.common(
            fn,
            [
                torch.randn([1, 1, 20, 15]),
                torch.randn([1, 1, 20, 15]),
            ],
        )

    def test_avg_pool2d_backward3(self):
        def fn(a, b):
            return aten.avg_pool2d_backward(
                a,
                b,
                [1, 1],
                [2, 2],
                [0, 0],
                False,
                False,
                None,
            )

        torch._inductor.metrics.generated_kernel_count = 0
        self.common(
            fn,
            [
                torch.randn([1, 2016, 11, 11]),
                torch.randn([1, 2016, 21, 21]),
            ],
        )
        assertGeneratedKernelCountEqual(self, 1)

    def test_avg_pool2d_backward4(self):
        def fn(a, b):
            return aten.avg_pool2d_backward(
                a,
                b,
                [13, 13],
                [1, 1],
                [0, 0],
                True,
                False,
                None,
            )

        torch._inductor.metrics.generated_kernel_count = 0
        self.common(
            fn,
            [
                torch.randn([1, 16, 12, 12]),
                torch.randn([1, 16, 24, 24]),
            ],
            check_lowp=False,
        )
        assertGeneratedKernelCountEqual(self, 0)

    @config.patch(search_autotune_cache=False)
    def test_mm_views(self):
        def fn(a, b):
            return torch.mm(a.view(32, 32), b.view(32, 32))

        self.common(
            fn,
            (
                torch.randn([32, 32]).transpose(0, 1),
                torch.randn([1, 32, 32]).transpose(0, 1),
            ),
            check_lowp=False,
        )
        expected_kernel = 0
        # codegen mm kernel from template
        self.assertEqual(
            torch._inductor.metrics.generated_kernel_count, expected_kernel
        )

    @torch._dynamo.config.patch(assume_static_by_default=False)
    def test_dtype_sympy_expr(self):
        torch._inductor.metrics.disable_cpp_wrapper = 0

        @torch._dynamo.optimize_assert("inductor")
        def fn(a):
            y = a[..., :-1, :].contiguous()
            return y

        result = fn(torch.randn([1, 2, 16, 4]).requires_grad_())
        result.sum().backward()

        expected_disable_cpp_wrapper = 0
        self.assertEqual(
            torch._inductor.metrics.disable_cpp_wrapper, expected_disable_cpp_wrapper
        )

    def test_dropout2(self):
        n = 100000
        weight = torch.ones(
            n, device=self.device, dtype=torch.float32, requires_grad=True
        )
        ones = torch.ones(n, device=self.device, dtype=torch.float32)

        @torch._dynamo.optimize_assert("inductor")
        def run(x, train=True):
            return F.dropout(x * weight, 0.33, train)

        def check(r, g):
            rmean = r.mean().item()
            gmean = g.mean().item()
            rcount = len(r.nonzero())
            gcount = len(g.nonzero())

            # dropped elements should match
            self.assertTrue(same(r.nonzero(), g.nonzero()))
            self.assertEqual(rcount, gcount)

            # dropped should be close to 0.33
            self.assertGreater(rcount, 0.64 * n)
            self.assertGreater(0.68 * n, rcount)

            self.assertAlmostEqual(rmean, gmean)
            self.assertAlmostEqual(rmean, 1.0, places=2)

        r1 = run(ones, train=False)
        r1.sum().backward()
        g1 = weight.grad.clone()
        # eval mode should be all ones
        self.assertTrue(same(r1, torch.ones_like(r1)))
        self.assertTrue(same(g1, torch.ones_like(g1)))

        torch.manual_seed(1234)
        weight.grad.zero_()
        r2, (fw_code, bw_code) = run_fw_bw_and_get_code(lambda: run(ones))
        if self.device == GPU_TYPE:
            self.assertEqual(fw_code.count("tl.rand"), 1)
            self.assertEqual(bw_code.count("tl.rand"), 0)
        g2 = weight.grad.clone()
        check(r2, g2)

        torch.manual_seed(1234)
        weight.grad.zero_()
        r3 = run(ones)
        r3.sum().backward()
        g3 = weight.grad.clone()
        check(r3, g3)

        # second run is same result as first
        self.assertTrue(same(r2, r3))
        self.assertTrue(same(g2, g3))

    @config.patch(search_autotune_cache=False)
    def test_dropout3(self):
        m = torch.nn.Sequential(
            torch.nn.Linear(32, 32, bias=False),
            torch.nn.Dropout(),
            torch.nn.Linear(32, 32, bias=False),
            torch.nn.Dropout(),
        ).to(self.device)

        @torch._dynamo.optimize_assert("inductor")
        def run(x):
            return m(x)

        torch._inductor.metrics.generated_kernel_count = 0

        result, (fw_code, bw_code) = run_fw_bw_and_get_code(
            lambda: run(torch.randn([8, 32], device=self.device))
        )

        if self.device == GPU_TYPE:
            self.assertEqual(fw_code.count("tl.rand"), 1)
            self.assertEqual(bw_code.count("tl.rand"), 0)
        expected_kernel = 4

        self.assertEqual(
            torch._inductor.metrics.generated_kernel_count, expected_kernel
        )

    def test_randint_kernel_count(self):
        @torch._dynamo.optimize_assert("inductor")
        def fn1():
            random_tensor1 = torch.randint(10, [32], device=self.device)
            random_tensor2 = torch.randint(10, [32], device=self.device)
            random_tensor3 = torch.randint(10, [32], device=self.device)
            return random_tensor1, random_tensor2, random_tensor3

        _, source_codes = run_and_get_code(fn1)
        if self.device == GPU_TYPE:
            self.assertEqual(len(source_codes), 1)
            self.assertEqual(source_codes[0].count("async_compile.triton"), 1)

    def test_roll(self):
        def fn(a):
            return (
                aten.roll(a, [-3, 10], [1, 2]),
                aten.roll(a, [5]),
            )

        self.common(
            fn,
            [
                torch.randn([2, 56, 56, 16]),
            ],
        )

    def test_argmax_min_int32(self):
        # https://github.com/pytorch/pytorch/issues/94055
        def fn(a, b):
            c = a.argmax(3)
            return torch.min(b, c)

        a = torch.rand(3, 4, 2, 1).int()
        b = torch.rand(2, 2, 1, 4, 1).int()
        self.common(fn, (a, b))

    def test_argmax_argmin1(self):
        def fn(x):
            return (aten.argmax(x), aten.argmin(x))

        self.common(
            fn,
            [
                torch.randn([8, 256, 256]),
            ],
        )

    def test_argmax_argmin2(self):
        def fn(x):
            return (
                aten.argmax(x, 0),
                aten.argmin(x, 0),
                aten.argmax(x, 1),
                aten.argmin(x, 1),
            )

        self.common(fn, (torch.randn([144, 144]),))

    def test_argmax_argmin_with_duplicates(self):
        def fn(x):
            return (
                aten.argmax(x, 0),
                aten.argmin(x, 0),
                aten.argmax(x, 1),
                aten.argmin(x, 1),
            )

        # Unrolled reduction
        t1 = torch.randint(2, size=(6, 6))
        self.common(fn, (t1,))

        # Persistent reduction
        t1 = torch.randint(8, size=(32, 32))
        self.common(fn, (t1,))

        # Non-persistent reduction
        t1 = torch.randint(8, size=(1028, 1028))
        self.common(fn, (t1,))

    def test_argmax_argmin_with_nan(self):
        def fn(x):
            return (
                aten.argmax(x, 0),
                aten.argmin(x, 0),
                aten.argmax(x, 1),
                aten.argmin(x, 1),
            )

        if self.device == "cpu":
            raise unittest.SkipTest("broken on CPU")

        # Unrolled reduction
        t1 = torch.randn((6, 6))
        t1[:, 1] = float("nan")
        t1[:, 3] = float("nan")
        self.common(fn, (t1,))

        # Persistent reduction
        t1 = torch.randn((32, 32))
        t1[:, 4] = float("nan")
        t1[:, 8] = float("nan")
        self.common(fn, (t1,))

        # Non-persistent reduction
        t1 = torch.randn((1028, 1028))
        t1[:, 40] = float("nan")
        t1[:, 100] = float("nan")
        self.common(fn, (t1,))

    def test_conv_backward(self):
        def fn(rank4_inps, rank3_inps, rank5_inps):
            out1 = aten.convolution_backward(
                *rank4_inps,
                [C],
                [1, 1],
                [0, 0],
                [1, 1],
                False,
                [0, 0],
                1,
                [True, True, True],
            )
            out2 = aten.convolution_backward(
                *rank4_inps,
                [C],
                [1, 1],
                [0, 0],
                [1, 1],
                False,
                [0, 0],
                1,
                [True, False, False],
            )
            out3 = aten.convolution_backward(
                *rank3_inps,
                [C],
                [1],
                [0],
                [1],
                False,
                [0],
                1,
                [True, True, True],
            )
            out4 = aten.convolution_backward(
                *rank5_inps,
                [C],
                [1, 1, 1],
                [0, 0, 0],
                [1, 1, 1],
                False,
                [0, 0, 0],
                1,
                [True, True, True],
            )
            return (out1, out2, out3, out4)

        B = 3
        C = 4
        H = 5
        grad_out = torch.randn(B, C, H - 2, H - 2, H - 2)
        inp = torch.randn(B, C, H, H, H)
        weight = torch.randn(C, C, 3, 3, 3)

        def shrink_rank(x, rank):
            res = x
            while res.dim() > rank:
                res = torch.select(res, -1, 0)
            return res.contiguous()

        rank4_inps = [shrink_rank(x, 4) for x in [grad_out, inp, weight]]
        rank3_inps = [shrink_rank(x, 4) for x in [grad_out, inp, weight]]
        rank5_inps = [shrink_rank(x, 5) for x in [grad_out, inp, weight]]

        with torch.backends.cudnn.flags(enabled=True, allow_tf32=False):
            self.common(
                fn,
                [rank4_inps, rank3_inps, rank5_inps],
            )

    @unittest.skip(
        """
        FIXME: In the case of having equally max/min elements, our implementation returns
        the last index instead of the first one
        """
    )
    def test_argmax_argmin3(self):
        def fn(x):
            return (
                aten.argmax(x, 0),
                aten.argmin(x, 0),
                aten.argmax(x, -1),
                aten.argmin(x, -1),
            )

        self.common(
            fn,
            [torch.randint(0, 5, [10, 10])],
        )

    def test_vdd_clamp(self):
        def fn(x):
            return torch.clamp_min(x, 3)

        self.common(
            fn,
            [
                torch.randn([16], requires_grad=True) * 10,
            ],
        )

    def test_tmp_not_defined_issue1(self):
        def forward(
            primals_3,
            primals_4,
            add_tensor,
            convert_element_type_default,
            div_default,
            reciprocal_default,
        ):
            var_default = torch.ops.aten.var(
                convert_element_type_default, [2], correction=0
            )
            sub_tensor = torch.ops.aten.sub.Tensor(add_tensor, div_default)
            mul_tensor_1 = torch.ops.aten.mul.Tensor(sub_tensor, reciprocal_default)
            mul_tensor_2 = torch.ops.aten.mul.Tensor(mul_tensor_1, primals_3)
            add_tensor_2 = torch.ops.aten.add.Tensor(mul_tensor_2, primals_4)
            convert_element_type_default_1 = add_tensor_2.to(dtype=torch.float32)
            convert_element_type_default_2 = convert_element_type_default_1.to(
                dtype=torch.float32
            )
            var_default_1 = torch.ops.aten.var(
                convert_element_type_default_2, [2], correction=0
            )
            broadcast_in_dim_default_2 = var_default_1.reshape(1, 512, 1)
            sum_default_1 = convert_element_type_default_2.sum(2)
            add_tensor_3 = torch.ops.aten.add.Tensor(broadcast_in_dim_default_2, 1e-05)
            return (var_default, sum_default_1, add_tensor_3)

        inps = [
            (torch.Size([1024]), torch.float32),
            (torch.Size([1024]), torch.float32),
            (torch.Size([1, 512, 1024]), torch.float32),
            (torch.Size([1, 512, 1024]), torch.float32),
            (torch.Size([1, 512, 1]), torch.float32),
            (torch.Size([1, 512, 1]), torch.float32),
        ]
        inps = [torch.randn(shape, dtype=dtype) for (shape, dtype) in inps]
        self.common(forward, inps, atol=1e-05, rtol=2e-05)

    @unittest.skipIf(
        os.environ.get("BUILD_ENVIRONMENT", "").startswith("parallelnative"),
        "TODO: debug this with asan",
    )
    def test_tmp_not_defined_issue2(self):
        def forward(arg38_1, arg81_1, getitem_17, new_zeros_default_4):
            div_tensor_7 = torch.ops.aten.div.Tensor(getitem_17, arg81_1)
            mul_tensor_24 = torch.ops.aten.mul.Tensor(div_tensor_7, arg38_1)
            sum_default_7 = torch.ops.aten.sum.default(mul_tensor_24)
            return (new_zeros_default_4, sum_default_7)

        # TODO: Remove once https://github.com/pytorch/pytorch/issues/94017 is resolved
        dtype = torch.float64 if self.device == "cpu" else torch.float32
        args = [
            ((1, 88, 40, 40), (140800, 1600, 40, 1), dtype),
            ((), (), dtype),
            ((1, 88, 40, 40), (140800, 1600, 40, 1), dtype),
            ((3,), (1,), dtype),
        ]
        args = [
            rand_strided(shape, stride, dtype).requires_grad_(True).add(1)
            for shape, stride, dtype in args
        ]
        self.common(forward, args)

    def test_misaligned_address_issue1(self):
        def forward(sub_tensor_1, unsqueeze_default):
            gather_default = torch.ops.aten.gather.default(
                sub_tensor_1, 1, unsqueeze_default
            )
            return gather_default

        args = [
            ((1, 1000), (1000, 1), torch.float32),
            ((1, 1), (1, 1), torch.int64),
        ]
        args = [rand_strided(shape, stride, dtype) for shape, stride, dtype in args]
        self.common(forward, args)

    def test_invalid_operand_issue1(self):
        def forward(arg0_1, arg1_1, arg3_1, squeeze, view_1, slice_1):
            slice_scatter = torch.ops.aten.slice_scatter.default(
                slice_1, arg3_1, 1, 1, 9223372036854775807
            )
            slice_scatter_1 = torch.ops.aten.slice_scatter.default(
                arg1_1, slice_scatter, 0, 0, 9223372036854775807
            )
            slice_2 = torch.ops.aten.slice.Tensor(
                slice_scatter_1, 0, 0, 9223372036854775807
            )
            select_scatter = torch.ops.aten.select_scatter.default(
                slice_2, squeeze, 1, 0
            )
            slice_scatter_2 = torch.ops.aten.slice_scatter.default(
                slice_scatter_1, select_scatter, 0, 0, 9223372036854775807
            )
            view = torch.ops.aten.view.default(slice_scatter_2, [-1, 128])
            embedding = torch.ops.aten.embedding.default(arg0_1, view, 1)
            return [embedding, view_1]

        args = [
            ((50005, 768), (768, 1), torch.float32),
            ((8, 128), (128, 1), torch.int64),
            ((8, 127), (127, 1), torch.int64),
            ((8,), (1,), torch.int64),
            ((1024,), (1,), torch.int64),
            ((8, 128), (128, 1), torch.int64),
        ]
        args = [rand_strided(shape, stride, dtype) for shape, stride, dtype in args]
        self.common(forward, args)

    def test_sizehint_issue1(self):
        def forward(x):
            return torch.nn.functional.unfold(
                x, kernel_size=[4, 4], dilation=1, padding=0, stride=[4, 4]
            )

        args = [((2, 24, 56, 56), (75264, 3136, 56, 1), torch.float32, False)]
        args = [
            rand_strided(sh, st, dt).requires_grad_(rg) for (sh, st, dt, rg) in args
        ]
        self.common(forward, args)

    def test_zero_dim_reductions(self):
        for kd in [True, False]:
            inps0 = (torch.zeros(2, 0, device=self.device, dtype=torch.float16), 1, kd)
            failed_ops = [aten.argmin, aten.argmax, aten.max, aten.min]
            for fo in failed_ops:
                with self.assertRaisesRegex(
                    IndexError, "Expected reduction dim 1 to have non-zero size"
                ):
                    mod = make_fx(fo)(*inps0)
                    _ = compile_fx_inner(mod, inps0)

            pass_ops = [
                lambda *x: fn(*x) for fn in [aten.sum, aten.prod, aten.any, aten.all]
            ]
            for po in pass_ops:
                compiled = torch._dynamo.optimize("inductor")(po)
                expected = po(*inps0)
                actual = compiled(*inps0)

            self.assertTrue(torch.allclose(actual, expected, atol=1e-3, rtol=1e-3))

    def test_unfold_zero_dimension_tensor(self):
        def forward(x):
            return torch.unfold_copy(dimension=1, input=x, size=0, step=7)

        x = torch.rand([1, 0], dtype=torch.float32)

        y = forward(x)
        compiled_y = torch.compile(forward, fullgraph=True)(x)

        self.assertEqual(y, compiled_y)

    def test_zero_element_mutation(self):
        class CustomModel(nn.Module):
            def __init__(self):
                super().__init__()
                self.layer1 = nn.LeakyReLU(negative_slope=5.2955089, inplace=True)

            def forward(self, inputs):
                return self.layer1(inputs)

        ip_size = [0]
        input_tensor = torch.randn(ip_size)

        mymodel = CustomModel()
        self.common(mymodel, (input_tensor,))

    def test_lerp(self):
        # non-contiguous inputs for lerp
        def fn0(i0, i1):
            x1 = i0.transpose(-2, -3)
            return torch.lerp(i1, x1, 70000)

        # contiguous inputs for lerp
        def fn1(i0, i1):
            return torch.lerp(i1, i0, 70000)

        self.common(fn0, [torch.rand(10, 3, 10), torch.rand(3, 10, 10)])
        self.common(fn1, [torch.rand(3, 10, 10), torch.rand(3, 10, 10)])

    def test_unspec_inputs(self):
        if self.device == "cpu":
            raise unittest.SkipTest("Testing mixed devices")

        def fn(x, y):
            return x + y, x * y, x / y

        opt = torch._dynamo.optimize("inductor")(fn)
        dtypes = [
            torch.float16,
            torch.bfloat16,
            torch.float32,
            torch.float64,
            torch.int32,
            torch.int64,
        ]

        for d in dtypes:
            inputs = (
                rand_strided((2, 3), (3, 1), dtype=torch.float32, device=GPU_TYPE),
                rand_strided((), (), dtype=d, device="cpu"),
            )
            self.assertTrue(same(opt(*inputs), fn(*inputs)))
            inputs = (inputs[1], inputs[0])
            self.assertTrue(same(opt(*inputs), fn(*inputs)))

    @dynamo_config.patch(automatic_dynamic_shapes=True)
    def test_list_clearing(self):
        if self.device == "cpu":
            contexts = [contextlib.nullcontext]
        else:
            contexts = [
                contextlib.nullcontext,
                lambda: config.patch({"triton.cudagraphs": True}),
            ]

        for context in contexts:
            with context():
                inps = [
                    torch.rand([5, 5]).to(self.device),
                    torch.rand([5, 5]).to(self.device),
                ]
                inp_refs = [weakref.ref(inp) for inp in inps]

                def fn(x, y):
                    a = x + y
                    return (a @ a,)

                fn_fx = make_fx(fn)(inps[0], inps[1])
                fn_compiled = compile_fx_inner(fn_fx, inps)

                test_self = self
                matmul_seen = False

                class TestRefMode(TorchDispatchMode):
                    def __torch_dispatch__(self, func, types, args=(), kwargs=None):
                        kwargs = kwargs if kwargs else {}

                        nonlocal inps
                        nonlocal inp_refs
                        nonlocal test_self
                        nonlocal matmul_seen

                        # by matmul, inputs should be deallocated
                        # TODO: should not be necessary, ref-cycle ?
                        gc.collect()
                        if func is aten.mm.out:
                            matmul_seen = True
                            test_self.assertEqual(len(inps), 0)
                            test_self.assertIsNone(inp_refs[0]())
                            test_self.assertIsNone(inp_refs[1]())

                        return func(*args, **kwargs)

                with TestRefMode():
                    fn_compiled(inps)

                # do an extra run to make sure we are deallocating on warmup and record
                if self.device == GPU_TYPE:
                    inps.extend(
                        [
                            torch.rand([5, 5]).to(self.device),
                            torch.rand([5, 5]).to(self.device),
                        ]
                    )
                    inp_refs.extend([weakref.ref(inp) for inp in inps])
                    matmul_seen = False

                    with TestRefMode():
                        fn_compiled(inps)

                # for some reason, TorchDispatch doesnt capture the
                # cuda mm call (even without cudagraphs)
                if self.device == "cpu":
                    self.assertTrue(matmul_seen)
                else:
                    self.assertEqual(len(inps), 0)

    def test_dtype_mismatch_issue(self):
        def fn(x):
            attn = torch.nn.functional.pad(x, [0, 1])
            return attn.softmax(dim=-1)

        x = torch.rand(128, 32, 63)
        self.common(fn, (x,))

    def test_kwargs(self):
        if self.device == GPU_TYPE:
            raise unittest.SkipTest("histogramdd only supports cpu")

        def fn(x, y):
            return torch.histogramdd(
                x,
                bins=[3, 3],
                weight=y,
            )

        self.common(
            fn,
            [torch.randn((4, 2)), torch.randn(4)],
        )

    # Shape padding causes the inputs to all get specialized, so the codegen
    # test fails
    @expectedFailureCodegenDynamic
    @requires_gpu()
    @torch._inductor.config.patch("shape_padding", True)
    def test_shape_padding(self):
        dtypes = [
            torch.float16,
            torch.float32,
        ]

        b, m, n, k = 7, 11, 13, 15

        def gen(*shape, dtype=torch.float32):
            return torch.randn(*shape, device=GPU_TYPE, dtype=dtype) / k + 1.0

        for dtype in dtypes:
            x = gen(m, k, dtype=dtype)
            y = gen(k, n, dtype=dtype)
            z = gen(n, dtype=dtype)
            self.common(lambda x, y: torch.mm(x, y), (x, y))
            self.common(lambda x, y: torch.matmul(x, y), (x, y))
            self.common(lambda x, y, z: torch.addmm(z, x, y), (x, y, z))

        for dtype in dtypes:
            x = gen(b, m, k, dtype=dtype)
            y = gen(b, k, n, dtype=dtype)
            z = gen(n, dtype=dtype)
            self.common(lambda x, y: torch.bmm(x, y), (x, y))
            self.common(lambda x, y: torch.matmul(x, y), (x, y))
            self.common(lambda x, y, z: torch.baddbmm(z, x, y), (x, y, z))

    @requires_gpu()
    @torch._inductor.config.patch("layout_optimization", True)
    def test_inductor_layout_optimization_input_mutations(self):
        # channel dim must be > 64 for inductor to do layout optimization and use NHWC
        mod = nn.Conv2d(3, 128, 1, stride=1, bias=False).to(GPU_TYPE)

        def f(x):
            x.mul_(2)
            out = mod(x)
            return out

        f_compiled = torch.compile(f)
        x_ref = torch.rand(2, 3, 128, 128, device=GPU_TYPE)
        x_test = x_ref.clone().detach()
        with torch.no_grad():
            out_ref = f(x_ref)
            out_test = f_compiled(x_test)
            self.assertEqual(out_ref, out_test)
            self.assertEqual(out_ref.shape, out_test.shape)
            # Importantly, since inductor._config.keep_output_stride is True,
            # the outputs should have matching strides here.
            self.assertEqual(out_ref.stride(), out_test.stride())
            self.assertEqual(x_ref, x_test)

    def test_int_input_dynamic_shapes(self):
        @torch.compile(dynamic=True)
        def fn(x, i):
            y = x * i
            return y

        # Constant must not get matched as constant
        self.common(fn, [torch.randn(3, 1, 1, 1, 1), 9132])

    def test_sqrt_dynamic_shapes(self):
        # TIMM convit_base model: https://github.com/pytorch/pytorch/issues/97877.
        # TODO: support cuda path.
        if self.device == GPU_TYPE:
            raise unittest.SkipTest("sqrt dynamic shapes only supports cpu")

        class Model(torch.nn.Module):
            def __init__(self):
                super().__init__()

            def forward(self, x):
                B, N, C = x.shape
                return self.get_rel_indices(N)

            def get_rel_indices(self, num_patches: int) -> torch.Tensor:
                img_size = int(num_patches**0.5)
                ind = torch.arange(img_size)
                return ind

        self.common(
            Model(),
            [
                torch.randn(8, 4, 4),
            ],
        )

    def test_rsqrt_dynamic_shapes(self):
        # From HF hf_BigBird model.
        @torch.compile(dynamic=True)
        def fn(a, b):
            r = 1 / math.sqrt(a.size(1))
            return torch.bmm(a, b) / r

        self.common(
            fn,
            [
                torch.randn(2, 4, 4),
                torch.randn(2, 4, 4),
            ],
        )

    def test_index_dynamic_shapes(self):
        # Repro from vision_maskrcnn
        def fn(arg0_1):
            unsqueeze = arg0_1.unsqueeze(0)
            sym_size = arg0_1.size(1)
            ceil = math.ceil(sym_size * 1.8735363483428955)
            iota = torch.ops.prims.iota.default(
                ceil,
                start=0,
                step=1,
                dtype=torch.int64,
                device=arg0_1.device,
                requires_grad=False,
            )
            convert_element_type_1 = iota.to(torch.float32)
            sym_size_1 = arg0_1.size(2)
            floor_1 = math.floor(sym_size_1 * 1.8735363483428955)
            ceil_1 = math.ceil(floor_1)
            iota_1 = torch.ops.prims.iota.default(
                ceil_1,
                start=0,
                step=1,
                dtype=torch.int64,
                device=arg0_1.device,
                requires_grad=False,
            )
            convert_element_type_3 = iota_1.to(torch.float32)
            sub_2 = (convert_element_type_1 + 0.5) * (sym_size / ceil) - 0.5
            clamp_min = sub_2.clamp_min(0.0)
            sub_3 = (convert_element_type_3 + 0.5) * (sym_size_1 / floor_1) - 0.5
            clamp_min_1 = sub_3.clamp_min(0.0)
            convert_element_type_4 = clamp_min.to(torch.int64)
            sub_4 = sym_size - 1
            clamp_max = clamp_min.ceil().clamp_max(sub_4)
            convert_element_type_5 = clamp_max.to(torch.int64)
            convert_element_type_6 = clamp_min_1.to(torch.int64)
            unsqueeze_2 = convert_element_type_4.unsqueeze(1)
            index = torch.ops.aten.index.Tensor(
                unsqueeze, [None, None, unsqueeze_2, convert_element_type_6]
            )
            index_1 = torch.ops.aten.index.Tensor(
                unsqueeze,
                [
                    None,
                    None,
                    convert_element_type_5.unsqueeze(1),
                    convert_element_type_6,
                ],
            )
            sub_6 = clamp_min.unsqueeze(1) - unsqueeze_2
            mul_10 = (index * (1.0 - sub_6) + index_1 * (sub_6)) * (
                1.0 - (clamp_min_1 - convert_element_type_6)
            )
            select = torch.ops.aten.select.int(mul_10, 0, 0)
            return (select,)

        x = torch.randn(15, 20, 3)
        self.common(
            fn,
            [x],
        )

    def test_setitem_with_int_parameter(self):
        x = torch.zeros(7)

        def fn(n, a):
            a[n] = -1
            return a

        cnts = CompileCounterWithBackend("inductor")
        opt_fn = torch._dynamo.optimize(cnts, nopython=True)(fn)

        for n in range(2, x.shape[0]):
            opt_fn(n, x)
            self.assertEqual(x[n], -1)

        # If assume_static_by_default is set, the calls above will trigger
        # 3 function compilation:
        #   1. assuming 'n' is static (equals 2)
        #   2. making 'n' dynamic, but with the guard 'end <= x.shape[0]'
        #      (from: torch._inductor.ir.SliceView.create)
        frame_count = 2 if torch._dynamo.config.assume_static_by_default else 1
        self.assertEqual(cnts.frame_count, frame_count)

        # Negative index triggers new compilation.
        opt_fn(-x.shape[0], x)
        self.assertEqual(x[0], -1)
        self.assertEqual(cnts.frame_count, frame_count + 1)

    @config.patch(profiler_mark_wrapper_call=True)
    def test_profiler_mark_wrapper_call(self):
        from torch.profiler import profile

        @torch._dynamo.optimize("inductor", nopython=True)
        def fn(a, b):
            return a + b

        a = torch.rand((100,))
        b = torch.rand((100,))
        with profile() as prof:
            fn(a, b)
        assert any(
            "inductor_wrapper_call" in e.name for e in prof.profiler.function_events
        )

    @unittest.skipIf(IS_X86 and not HAS_AVX2, "Requires AVX2")
    def test_pixel_shuffle_channels_last(self):
        def fn(x):
            x = torch.nn.functional.pixel_shuffle(x, 2)
            x = torch.nn.functional.relu(x)
            return x

        self.common(
            fn,
            (torch.randn(1, 16, 64, 72).to(memory_format=torch.channels_last),),
        )

    def test_where_broadcast(self):
        # https://github.com/pytorch/pytorch/issues/93374
        def fn(x, p1, p0):
            o = torch.where(x, p1, p0)
            return o

        # https://github.com/pytorch/pytorch/issues/94725
        class Repro(torch.nn.Module):
            def __init__(self):
                super().__init__()
                self.register_buffer(
                    "_tensor_constant0", torch.randn([], dtype=torch.float32)
                )

            def forward(self, arg0_1, arg1_1):
                convert_element_type = torch.ops.prims.convert_element_type.default(
                    arg1_1, torch.bool
                )
                bitwise_not = torch.ops.aten.bitwise_not.default(convert_element_type)
                _tensor_constant0 = self._tensor_constant0
                lift_fresh_copy = torch.ops.aten.lift_fresh_copy.default(
                    _tensor_constant0
                )
                where = torch.ops.aten.where.self(bitwise_not, lift_fresh_copy, arg0_1)
                return (where, bitwise_not)

        self.common(
            fn,
            (torch.tensor([[True]]), torch.rand(13, 7, 3), torch.rand(1, 1)),
        )

        args = [
            torch.randn(1, 4, 64, 64),
            torch.zeros(1, 1, 64, 64, dtype=torch.uint8),
        ]
        args[1][:, :, :32, :32] = 1
        eager_args = [x.clone() for x in args]
        eager_mod = Repro()
        mod = make_fx(eager_mod, tracing_mode="real")(*args)
        compiled = compile_fx_inner(mod, args)
        inductor_out = compiled(args)
        eager_out = eager_mod(*eager_args)
        self.assertEqual(inductor_out, eager_out)

    @skipIfRocm
    def test_require_stride_expanded(self):
        def forward(arg6, arg7, arg16):
            convolution = torch.ops.aten.convolution(
                arg16.unsqueeze(0), arg7, arg6, [4, 4], [2, 2], [1, 1], False, [0, 0], 1
            )
            return (convolution,)

        self.common(
            forward,
            (
                None,
                rand_strided(
                    (64, 3, 11, 11),
                    (363, 121, 11, 1),
                    torch.float32,
                    device=self.device,
                ).to(memory_format=torch.channels_last),
                rand_strided(
                    (1, 3, 224, 224),
                    (150528, 50176, 224, 1),
                    torch.float32,
                    device=self.device,
                )
                .to(memory_format=torch.channels_last)
                .squeeze(0),
            ),
            atol=1e-3,
            rtol=0.001,
        )

        # expanded dim should not cause copy in require_stride_order
        assertGeneratedKernelCountEqual(self, 0)

    @requires_gpu()
    @unittest.skipIf(
        not PLATFORM_SUPPORTS_FLASH_ATTENTION,
        "Does not support SDPA or pre-SM80 hardware",
    )
    @skipIfRocm
    def test_sdpa(self):
        def foo(arg0_1, arg1_1, arg2_1, arg3_1, arg4_1):
            view = torch.ops.aten.view.default(arg3_1, [23760, 128])
            arg3_1 = None
            mm = torch.ops.aten.mm.default(view, arg4_1)
            view = arg4_1 = None
            view_1 = torch.ops.aten.view.default(mm, [3, 99, 80, 8])
            mm = None
            view_2 = torch.ops.aten.view.default(view_1, [3, 99, 80, 8])
            view_1 = None
            permute = torch.ops.aten.permute.default(view_2, [0, 3, 1, 2])
            view_2 = None
            view_3 = torch.ops.aten.view.default(permute, [3, 8, 99, 80])
            permute = None

            clone = torch.ops.aten.clone.default(
                view_3, memory_format=torch.contiguous_format
            )
            view_3 = None

            expand = torch.ops.aten.expand.default(clone, [3, 8, 99, 80])
            clone = None
            _scaled_dot_product_efficient_attention = (
                torch.ops.aten._scaled_dot_product_efficient_attention.default(
                    arg0_1, arg1_1, arg2_1, expand, False
                )
            )
            arg0_1 = arg1_1 = arg2_1 = expand = None
            getitem = _scaled_dot_product_efficient_attention[0]
            _scaled_dot_product_efficient_attention = None
            return (getitem,)

        DEVICE = torch.device(f"{GPU_TYPE}:0")
        DTYPE = torch.float16
        B = 3
        H = 8
        Q = 99
        K = 80
        D = 32
        C_bias = 128

        # inputs
        query = torch.randn((B, H, Q, D), device=DEVICE, dtype=DTYPE)
        key = torch.randn((B, H, K, D), device=DEVICE, dtype=DTYPE)
        value = torch.randn((B, H, K, D), device=DEVICE, dtype=DTYPE)
        bias = torch.randn((B, Q, K, C_bias), device=DEVICE, dtype=DTYPE)
        weights = torch.randn((C_bias, H), device=DEVICE, dtype=DTYPE)

        self.common(
            foo,
            (query, key, value, bias, weights),
            atol=0.02,
            rtol=1e4,
        )

    @requires_gpu()
    @unittest.skipIf(
        not PLATFORM_SUPPORTS_MEM_EFF_ATTENTION,
        "Does not support mem_eff_attention",
    )
    @skipIfRocm
    def test_sdpa_unaligned_mask(self):
        def foo(
            arg0_1: "f32[8, 8, 16, 16]",
            arg1_1: "f32[8, 8, 15, 16]",
            arg2_1: "f32[8, 8, 15, 16]",
            arg3_1: "f32[1, 1, 16, 15]",
        ):
            constant_pad_nd: "f32[1, 1, 16, 16]" = (
                torch.ops.aten.constant_pad_nd.default(arg3_1, [0, 1], 0.0)
            )
            arg3_1 = None
            slice_1: "f32[1, 1, 16, 15]" = torch.ops.aten.slice.Tensor(
                constant_pad_nd, -1, 0, 15
            )
            constant_pad_nd = None
            expand: "f32[8, 8, 16, 15]" = torch.ops.aten.expand.default(
                slice_1, [8, 8, 16, 15]
            )
            slice_1 = None
            _scaled_dot_product_efficient_attention = (
                torch.ops.aten._scaled_dot_product_efficient_attention.default(
                    arg0_1, arg1_1, arg2_1, expand, False
                )
            )
            arg0_1 = arg1_1 = arg2_1 = expand = None
            getitem: "f32[8, 8, 16, 16]" = _scaled_dot_product_efficient_attention[0]
            _scaled_dot_product_efficient_attention = None
            return (getitem,)

        query = torch.rand(8, 8, 16, 16, device=GPU_TYPE)
        key = torch.rand(8, 8, 15, 16, device=GPU_TYPE)
        value = torch.rand(8, 8, 15, 16, device=GPU_TYPE)
        bias = torch.rand(1, 1, 16, 15, device=GPU_TYPE)
        self.common(
            foo,
            (query, key, value, bias),
            atol=0.02,
            rtol=1e4,
        )

    @requires_gpu()
    @unittest.skipIf(
        not PLATFORM_SUPPORTS_MEM_EFF_ATTENTION,
        "Does not support mem_eff_attention",
    )
    @skipIfRocm
    @config.patch(freezing=True)
    def test_sdpa_unaligned_mask_freezing(self):
        class Mod(torch.nn.Module):
            def __init__(self):
                super().__init__()
                self.arg3_1 = torch.rand(1, 1, 16, 15, device=GPU_TYPE)

            def forward(
                self,
                arg0_1: "f32[8, 8, 16, 16]",
                arg1_1: "f32[8, 8, 15, 16]",
                arg2_1: "f32[8, 8, 15, 16]",
            ):
                arg3_1 = self.arg3_1
                constant_pad_nd: "f32[1, 1, 16, 16]" = (
                    torch.ops.aten.constant_pad_nd.default(arg3_1, [0, 1], 0.0)
                )
                arg3_1 = None
                slice_1: "f32[1, 1, 16, 15]" = torch.ops.aten.slice.Tensor(
                    constant_pad_nd, -1, 0, 15
                )
                constant_pad_nd = None
                expand: "f32[8, 8, 16, 15]" = torch.ops.aten.expand.default(
                    slice_1, [8, 8, 16, 15]
                )
                slice_1 = None
                _scaled_dot_product_efficient_attention = (
                    torch.ops.aten._scaled_dot_product_efficient_attention.default(
                        arg0_1, arg1_1, arg2_1, expand, False
                    )
                )
                arg0_1 = arg1_1 = arg2_1 = expand = None
                getitem: "f32[8, 8, 16, 16]" = _scaled_dot_product_efficient_attention[
                    0
                ]
                _scaled_dot_product_efficient_attention = None
                return (getitem,)

        query = torch.rand(8, 8, 16, 16, device=GPU_TYPE)
        key = torch.rand(8, 8, 15, 16, device=GPU_TYPE)
        value = torch.rand(8, 8, 15, 16, device=GPU_TYPE)

        mod = Mod()
        out_eager = mod(query, key, value)

        with torch.no_grad():
            out_compiled = torch.compile(mod)(query, key, value)
            self.assertEqual(out_eager, out_compiled, atol=0.02, rtol=1e4)

    def test_where_with_logical_op(self):
        def fn_and(x, y):
            return torch.where(torch.logical_and(x, y), 1.0, 0.0)

        def fn_or(x, y):
            return torch.where(torch.logical_or(x, y), 1.0, 0.0)

        self.common(
            fn_and,
            (torch.randn(32), torch.randn(32)),
        )
        self.common(
            fn_or,
            (torch.randn(32), torch.randn(32)),
        )

    @skipIfRocm
    def test_conv_with_as_strided(self):
        class Model(nn.Module):
            def __init__(self):
                super().__init__()
                self.kv = torch.nn.Conv2d(
                    256, 384, kernel_size=(1, 1), stride=(1, 1), bias=False
                )

            def forward(self, x):
                convolution = self.kv(x)
                constant_pad_nd = torch.ops.aten.constant_pad_nd.default(
                    convolution, [2, 2, 2, 2], 0.0
                )
                # as_strided inputs are depend on input's size and stide.
                as_strided = torch.ops.aten.as_strided.default(
                    constant_pad_nd, [8, 384, 2, 20, 12], [153600, 400, 160, 1, 20]
                )
                as_strided_1 = torch.ops.aten.as_strided.default(
                    as_strided, [8, 384, 2, 2, 12, 12], [153600, 400, 160, 8, 20, 1]
                )
                clone = torch.ops.aten.clone.default(
                    as_strided_1, memory_format=torch.contiguous_format
                )
                return clone

        self.common(
            Model(),
            (torch.randn(8, 256, 16, 16),),
        )

    def test_inplace_where_pointwise(self):
        # https://github.com/pytorch/pytorch/issues/96446
        def fn(a, b):
            a[0] = 2
            return a * b

        self.common(fn, (torch.rand(1), torch.rand(2)))

    def test_view_on_aliased(self):
        # https://github.com/pytorch/pytorch/issues/96728
        def fn1(a, b):
            a = a.max(0).values
            c = torch.cat((a, b))
            c = c.round()
            b >= a[0]  # noqa: B015
            return c

        some_const = torch.tensor(6324)

        def fn2():
            a = torch.tensor([[0.6324]])
            ret = torch.cat((a, a), dim=0)
            some_const >= a[0]  # noqa: B015
            return ret

        self.common(fn1, (torch.tensor([[4.0]]), torch.tensor([5.0])))
        self.common(fn2, ())

    def test_argmax_to_float(self):
        # https://github.com/pytorch/pytorch/issues/97127
        def fn():
            a = torch.zeros([2, 2])
            b = a.argmax(0)
            return b.float().mean()

        self.common(fn, ())

    def test_const_int32_to_float(self):
        # https://github.com/pytorch/pytorch/issues/97124
        def fn():
            a = torch.zeros([1, 2], dtype=torch.int32)
            a = a + a
            b = a.to(dtype=torch.float32)
            return b * 0.8

        self.common(fn, ())

    def test_getitem(self):
        out_features = ["p3", "p4", "p5", "p6", "p7"]
        in_feature = "p5"

        def fn(a):
            return a[out_features.index(in_feature)]

        x = [
            torch.rand([1, 256, 100, 152], device=self.device),
            torch.rand([1, 256, 50, 76], device=self.device),
            torch.rand([1, 256, 25, 38], device=self.device),
        ]
        opt_fn = torch._dynamo.optimize("inductor")(fn)
        same(fn(x), opt_fn(x))

    def test_pad_view(self):
        def fn(a):
            y = torch.nn.functional.pad(a, (0, 0, 0, 1))
            y = y.view(*y.size()[:-2], y.size(-1), y.size(-2))
            return y

        x = torch.rand(48, 3, 512, 512)
        self.common(fn, (x,))

    @unittest.skipIf(not HAS_CPU or not RUN_CPU, "requires C++ compiler")
    def test_data_type_propogation(self):
        from torch._dynamo.utils import detect_fake_mode
        from torch._inductor.codegen.common import boolean_ops
        from torch._inductor.compile_fx import _shape_env_from_inputs
        from torch._inductor.debug import DebugContext
        from torch._inductor.graph import GraphLowering
        from torch._inductor.virtualized import V
        from torch.fx.passes.fake_tensor_prop import FakeTensorProp

        def get_data_type(node: torch.fx.Node):
            if OptimizationContext.key in node.meta:
                return node.meta[OptimizationContext.key].dtype
            else:
                return None

        def func(arg0_1):
            max_pool2d_with_indices = torch.ops.aten.max_pool2d_with_indices.default(
                arg0_1, [3, 3], [2, 2], [1, 1]
            )
            arg0_1 = None
            getitem = max_pool2d_with_indices[0]
            max_pool2d_with_indices = None
            return (getitem,)

        example_inputs = [
            torch.randn(10, 32, 20, 20, dtype=torch.bfloat16).to(
                memory_format=torch.channels_last
            )
        ]

        gm = torch.fx.symbolic_trace(func)

        shape_env = _shape_env_from_inputs(example_inputs)

        fake_mode = detect_fake_mode(example_inputs)
        if not fake_mode:
            fake_mode = torch._subclasses.FakeTensorMode(allow_non_fake_inputs=True)
            FakeTensorProp(gm, mode=fake_mode).propagate(*example_inputs)
        else:
            FakeTensorProp(gm, mode=fake_mode).propagate_dont_convert_inputs(
                *example_inputs
            )
        with V.set_fake_mode(fake_mode):
            graph = GraphLowering(
                gm,
                shape_env=shape_env,
                num_static_inputs=0,
            )
            with V.set_graph_handler(graph), V.set_debug_handler(DebugContext()):
                graph.run(*example_inputs)
                graph.compile_to_module()
                scheduler_node = graph.scheduler.nodes[0]
                DataTypePropagation.propagate_scheduler_node(scheduler_node)
                root_graph = scheduler_node._body.root_block.graph
                for node in root_graph.nodes:
                    if node.op == "placeholder":
                        self.assertEqual(get_data_type(node), None)
                    elif node.target in boolean_ops():
                        self.assertEqual(get_data_type(node), torch.bool)
                    elif node.target in (
                        "constant",
                        "to_dtype",
                        "index_expr",
                    ):
                        self.assertEqual(get_data_type(node), node.args[-1])
                    elif node.target in (
                        "get_index",
                        "index_expr",
                    ):
                        self.assertEqual(get_data_type(node), torch.int64)
                    elif node.target in (
                        "load",
                        "store",
                    ):
                        self.assertEqual(
                            get_data_type(node), V.graph.get_dtype(node.args[1])
                        )
                    elif node.target == "reduction":
                        _, _, dtype, _, _, _, _ = node.args
                        self.assertEqual(get_data_type(node), dtype)
                    elif node.target.startswith("masked_subblock"):
                        """
                        masked_subblocks:
                        opcode       name       target     args                        kwargs
                        -----------  ---------  ---------  --------------------------  --------
                        placeholder  ops        ops        ()                          {}
                        call_module  get_index  get_index  ('index2',)                 {}
                        call_method  load       load       (ops, 'arg0_1', get_index)  {}
                        call_method  to_dtype   to_dtype   (ops, load, torch.float32)  {}
                        output       output     output     (to_dtype,)                 {}
                        """
                        self.assertEqual(get_data_type(node), torch.float)
                    elif node.target == "and_":
                        """
                        and_'s input is boolean_ops:
                        -----------  ---------  ---------  --------------------------  --------
                        call_method  and__22           and_              (ops, ge_15, lt_15)
                        -----------  ---------  ---------  --------------------------  --------
                        """
                        self.assertEqual(get_data_type(node), torch.bool)
                    elif node.target == "maximum":
                        """
                        maximum's input is maximum or masked_subblock:
                        -----------  ---------  ---------  --------------------------  --------
                        call_method  maximum_6         maximum           (ops, masked_subblock8, maximum_5)
                        -----------  ---------  ---------  --------------------------  --------
                        """
                        self.assertEqual(get_data_type(node), torch.float)
                    elif node.target == "output":
                        self.assertEqual(get_data_type(node), torch.bfloat16)

    # Calling div only torch.SymInt arguments is not yet supported.
    # To support this behavior, we need to allow const-propping tensors that store symint data.
    # For now, dynamo will explicitly graph break when it encounters user code with this behavior.
    @expectedFailureCodegenDynamic
    def test_AllenaiLongformerBase_repro(self):
        def fn(query, scores, window_overlap):
            batch_size, seq_len, num_heads, _ = query.size()
            chunks_count = torch.div(seq_len, window_overlap, rounding_mode="trunc") - 1
            diagonal_attention_scores = scores.new_zeros(
                (
                    batch_size * num_heads,
                    chunks_count + 1,
                    window_overlap,
                    window_overlap * 2 + 1,
                )
            )
            diagonal_attention_scores[:, :-1, :, window_overlap:] = scores[
                :, :, :window_overlap, : window_overlap + 1
            ]
            input_tensor = diagonal_attention_scores.view(
                batch_size, num_heads, seq_len, 2 * window_overlap + 1
            ).transpose(2, 1)
            beginning_input = input_tensor[:, :window_overlap, :, : window_overlap + 1]
            input_tensor[:, :window_overlap, :, : window_overlap + 1] = torch.full_like(
                beginning_input, -float("inf")
            )
            return input_tensor

        args = [
            ((4, 1024, 12, 64), (768, 3072, 64, 1)),
            ((48, 3, 512, 513), (787968, 262656, 513, 1)),
        ]
        args = [rand_strided(sh, st) for (sh, st) in args]
        args.append(256)
        self.common(fn, args)

    def test_cumsum_pattern_matcher_issue(self):
        def fn(input_ids) -> torch.Tensor:
            input_shape = input_ids.size()
            input_ids = input_ids.view(-1, input_shape[-1])
            batch_size, seq_length = input_shape
            past_key_values_length = 0
            mask_seq_length = past_key_values_length + seq_length
            attention_mask = torch.ones(
                batch_size, mask_seq_length, device=input_ids.device
            )
            attention_mask = attention_mask.long()
            return torch.cumsum(attention_mask, dim=1)

        x = torch.randn(2, 2)
        self.common(fn, (x,), atol=0, rtol=0)

    def test_inplace_resize_as(self):
        def fn(x, y):
            x.resize_as_(y)
            return x

        x = torch.randn(2, 3)
        y = torch.randn(200, 300)
        x_clone = x.clone()
        opt_fn = torch._dynamo.optimize("inductor")(fn)
        same(fn(x, y), opt_fn(x_clone, y))

    def test_erfc(self):
        def fn(x):
            return torch.erfc(x)

        self.common(fn, (torch.randn(8, 8),))

    def test_erfinv(self):
        def fn(x):
            return torch.erfinv(x)

        # domain for erfinv is (-1, 1)
        x = torch.empty(8, 8).uniform_(-1, 1)
        self.common(fn, (x,))

    def test_uint(self):
        def fn(z):
            x = torch.tensor(5, device=z.device, dtype=torch.uint8)
            y = torch.neg(x)
            return x < y

        self.common(fn, (torch.randn(26),))

    def test_scaled_dot_product_attention(self):
        if self.device == "cuda" and not PLATFORM_SUPPORTS_FLASH_ATTENTION:
            raise unittest.SkipTest("Can't run flash attention on this platform")
        if self.device == "cuda" and TEST_WITH_ROCM:
            raise unittest.SkipTest(
                "Flash attention support is incomplete on this platform"
            )

        def fn(q, k, v):
            return torch.nn.functional.scaled_dot_product_attention(
                q.transpose(1, 2).contiguous(),
                k.transpose(1, 2),
                v.transpose(1, 2),
                scale=0.125,
            )[:2]

        self.common(
            fn,
            (
                torch.randn(4, 2, 4, 2),
                torch.randn(4, 2, 4, 2),
                torch.randn(4, 2, 4, 2),
            ),
            atol=2e-4,  # to pass lowp check on GPU
            rtol=1e-2,  # to pass lowp check on GPU
        )

    @skipIfRocm
    def test_scaled_dot_product_efficient_attention(self):
        if self.device == "cpu":
            raise unittest.SkipTest(f"requires {GPU_TYPE}")

        # The first two values should be the same, attention output
        # and logsumexp since dropout is not being set
        def fn(q, k, v, attn_bias, compute_log_sumexp):
            return aten._scaled_dot_product_efficient_attention(
                q, k, v, attn_bias, compute_log_sumexp
            )[:2]

        self.common(
            fn,
            (
                torch.randn(4, 4, 36, 36),
                torch.randn(4, 4, 36, 36),
                torch.randn(4, 4, 36, 36),
                torch.randn(4, 4, 36, 36),
                False,
            ),
            check_lowp=False,
        )

    def test_fft_real_input(self):
        def fn(x):
            return torch.fft.fftn(x)

        self.common(fn, (torch.randn((16, 16, 16)),), check_lowp=False)

    def test_fft_real_input_real_output(self):
        def fn(x):
            return torch.fft.fftn(x).real

        self.common(fn, (torch.randn((16, 16, 16)),), check_lowp=False)

    def test_bucketize(self):
        def fn(input, boundaries, out_int32, right):
            return torch.bucketize(input, boundaries, out_int32=out_int32, right=right)

        input = torch.rand((64, 64)) * 2 - 1
        boundaries = torch.tensor([-0.9, -0.8, 0.1, 0.2, 0.5, 0.9])

        for out_int32 in [True, False]:
            for right in [True, False]:
                out_int32 = True
                right = False
                self.common(fn, (input, boundaries, out_int32, right), check_lowp=False)

    def test_bucketize_default_kwargs(self):
        def fn(input, offsets):
            return torch.bucketize(input, offsets)

        input = torch.tensor(
            [-1.0, -0.9, -0.8, -0.5, 0.0, 0.1, 0.2, 0.4, 0.5, 0.6, 0.9, 0.91]
        )
        offsets = torch.tensor([-0.9, -0.8, 0.1, 0.2, 0.5, 0.9])

        self.common(fn, (input, offsets), check_lowp=False)

    def test_bucketize_int(self):
        def fn(input, offsets, out_int32, right):
            return torch.bucketize(input, offsets, out_int32=out_int32, right=right)

        input = torch.randint(0, 102, (64, 64))
        offsets = torch.arange(10, dtype=torch.int32) ** 2 + 1

        for out_int32 in [True, False]:
            for right in [True, False]:
                self.common(fn, (input, offsets, out_int32, right), check_lowp=False)

    @patch.object(config.triton, "autotune_pointwise", True)
    def test_bucketize_add_autotune(self):
        # Causes a @pointwise(size_hints) where size_hints is 2D

        def fn(input, offsets, add_value):
            return torch.bucketize(input, offsets) + add_value

        input = torch.rand((16, 16, 64, 64))
        boundaries = torch.tensor([-0.9, -0.8, 0.1, 0.2, 0.5, 0.9])
        add_value = torch.randint(0, 1024, (16, 16, 64, 64)).to(
            memory_format=torch.channels_last
        )

        self.common(fn, (input, boundaries, add_value), check_lowp=False)

        assertGeneratedKernelCountEqual(self, 1)

    def test_bucketize_computed_offsets(self):
        def fn(inp, offsets):
            return torch.bucketize(inp, offsets + 0.01)

        inp = torch.tensor(
            [-1.0, -0.9, -0.8, -0.5, 0.0, 0.1, 0.2, 0.4, 0.5, 0.6, 0.9, 0.91]
        )
        offsets = torch.tensor([-0.9, -0.8, 0.1, 0.2, 0.5, 0.9]) - 0.01

        self.common(fn, (inp, offsets), check_lowp=False)

    @config.patch(implicit_fallbacks=True)
    def test_custom_op(self):
        import torch.library

        def foo_cpu(x):
            return 3 * x

        def foo_cuda(x):
            return 3 * x

        def foo_meta(x):
            return torch.empty_like(x)

        define_custom_op_for_test("foo", foo_cpu, foo_cuda, foo_meta)

        def fn(x):
            a = torch.nn.functional.relu(x)
            b = torch.ops.test.foo(a)
            c = torch.cos(b)
            return c

        self.common(fn, (torch.randn((16, 32)),), check_lowp=False)

    @requires_gpu()
    @torch._inductor.config.patch("layout_optimization", True)
    @torch._inductor.config.patch("keep_output_stride", False)
    @config.patch(implicit_fallbacks=True)
    def test_custom_op_fixed_layout_sequential(self):
        import torch.library

        mod = nn.Conv2d(3, 128, 1, stride=1, bias=False).cuda()
        inp = torch.rand(2, 3, 128, 128, device="cuda")
        expected_stride = mod(inp).stride()

        def bar_cpu(x):
            self.assertEqual(x.stride(), expected_stride)
            return x.clone()

        def bar_cuda(x):
            self.assertEqual(x.stride(), expected_stride)
            return x.clone()

        def bar_meta(x):
            return torch.empty_like(x)

        define_custom_op_for_test(
            "bar",
            bar_cpu,
            bar_cuda,
            bar_meta,
            tags=[torch._C.Tag.needs_fixed_stride_order],
        )

        def fn(x):
            z = mod(x)
            output = torch.ops.test.bar(z)
            return output

        with torch.no_grad():
            # With keep_output_stride False, inductor would normally have different layout from eager execution
            # But because our custom op needs fixed layout, the assertions in the custom op will pass
            self.common(fn, (inp,), check_lowp=False)

    @requires_gpu()
    @config.patch(implicit_fallbacks=True)
    def test_custom_op_fixed_layout_channels_last(self):
        class Block(nn.Module):
            def __init__(
                self,
            ):
                super().__init__()

                self.in_layers = nn.Sequential(
                    nn.Dropout(p=0.1),
                )

            def helper(self, x):
                out = F.gelu(x)
                out = self.in_layers(out)
                return out

            def forward(self, x):
                out = self.helper(x)
                out = torch.ops.test.baz(out)
                return out

        model = Block()
        model = model.to("cuda").to(memory_format=torch.channels_last)
        input_t = torch.randn([1, 320, 128, 128], dtype=torch.float32, device="cuda")
        input_t = input_t.to(memory_format=torch.channels_last)
        expected_strides = model.helper(input_t).stride()

        def baz_cpu(x):
            self.assertEqual(expected_strides, x.stride())
            return x.clone()

        def baz_cuda(x):
            self.assertEqual(expected_strides, x.stride())
            return x.clone()

        def baz_meta(x):
            return torch.empty_like(x)

        define_custom_op_for_test(
            "baz",
            baz_cpu,
            baz_cuda,
            baz_meta,
            tags=[torch._C.Tag.needs_fixed_stride_order],
        )

        with torch.no_grad():
            net = torch.compile(model)
            out = net(input_t)

    def test_buffer_use_after_remove(self):
        # https://github.com/pytorch/pytorch/issues/102857

        def rotvec_to_rotmat(rotvec) -> torch.Tensor:
            """Simplified rotvec to rotmat code from RoMa
            (https://github.com/naver/roma/blob/06e4b0cdc1c802a60a012bb19c581d6600c63358/roma/mappings.py#L371)
            """
            theta = torch.norm(rotvec, dim=-1)
            axis = rotvec / theta[..., None]
            kx, ky, kz = axis[:, 0], axis[:, 1], axis[:, 2]
            sin_theta = torch.sin(theta)
            cos_theta = torch.cos(theta)
            one_minus_cos_theta = 1 - cos_theta
            xs = kx * sin_theta
            ys = ky * sin_theta
            zs = kz * sin_theta
            xyc = kx * ky * one_minus_cos_theta
            xzc = kx * kz * one_minus_cos_theta
            yzc = ky * kz * one_minus_cos_theta
            xxc = kx**2 * one_minus_cos_theta
            yyc = ky**2 * one_minus_cos_theta
            zzc = kz**2 * one_minus_cos_theta
            R_rodrigues = torch.stack(
                [
                    1 - yyc - zzc,
                    xyc - zs,
                    xzc + ys,
                    xyc + zs,
                    1 - xxc - zzc,
                    -xs + yzc,
                    xzc - ys,
                    xs + yzc,
                    1 - xxc - yyc,
                ],
                dim=-1,
            ).reshape(-1, 3, 3)
            R = R_rodrigues
            return R

        def f(coord, rot, trans):
            rot_mat = rotvec_to_rotmat(rot)
            coord = torch.einsum("...ij,...bj->...bi", rot_mat, coord) + trans
            return coord.sum()

        foo_c = torch.compile(f, dynamic=True)

        def run(fn):
            coord = torch.ones((2, 3), device=self.device)
            rot = nn.Parameter(torch.ones((2, 3), device=self.device))
            trans = nn.Parameter(torch.ones((2, 3), device=self.device))

            U = fn(coord, rot, trans)
            U.backward()

            return U, rot, trans

        U_e, rot_e, trans_e = run(f)
        U, rot, trans = run(foo_c)

        self.assertEqual(U, U_e)
        self.assertEqual(rot.grad, rot_e.grad)
        self.assertEqual(trans.grad, trans_e.grad)

    def test_inner_fn_str_and_stride(self):
        def f(x):
            x = x + 1
            x = test_operators.realize(x)
            x = x * 2
            x = test_operators.realize(x)
            return x

        x = torch.rand(3, 2, device=self.device).t()
        ref = f(x)
        called = False

        def hook_fn(scheduler, nodes):
            nonlocal called
            called = True

            if self.device != "cpu":
                self.assertEqual(len(nodes), 3)
                _, mul_buf, _ = nodes
                self.assertTrue(
                    all(
                        V.graph.sizevars.size_hints(buf.get_stride()) == (1, 2)
                        for buf in nodes
                    )
                )
                # before the fix, the wrong index expression
                # 'i1 + 3 * i0' is cached.
                self.assertTrue(
                    "i0 + 2 * i1" in mul_buf.data.inner_fn_str()
                    or "i0 + i1 * s0" in mul_buf.data.inner_fn_str()
                )

        with add_scheduler_init_hook(hook_fn):
            actual = torch.compile(f, fullgraph=True)(x)
        self.assertEqual(ref, actual)
        self.assertTrue(called)

    def test_mutations_loop_fusion(self):
        def fn(tensor, index, source):
            out = tensor.index_add(0, index, source, alpha=2.0) / 2
            return out

        device = "cpu"
        tensor = torch.rand((1,), dtype=torch.double, device=device)
        index = torch.tensor([0], dtype=torch.long, device=device)
        source = torch.rand((1,), dtype=torch.double, device=device)
        self.common(
            fn,
            (
                tensor,
                index,
                source,
            ),
        )

    @config.patch(
        "triton.autotune_pointwise", True
    )  # needed to introduce config that exceed max shared memory usage
    def test_large_block_sizes(self):
        """
        Inductor will try triton configs like x = 64 and y = 1024 which will
        result in out of shared memory if dtype is fp32.

        Currently inductor will skip such bad configs and pick the best one
        from the remaining configs.
        """
        if not _has_sufficient_memory(self.device, 3 * 2**24 * 65 * 4):
            raise unittest.SkipTest("insufficient memory")

        @torch.compile
        def fn(x, y):
            return x.t() + y

        # Use shape (2**24, 65) rather than (2**24, 128) potentially avoid OOM in
        # CI while still keep the same up-rounded size-hints.
        a = torch.randn(2**24, 65, device=self.device)
        b = torch.randn(65, 2**24, device=self.device)
        fn(a, b)

    def test_fuse_large_params(self):
        def pt2_optimizer_step(optimizer):
            @torch.compile()
            def f():
                optimizer.step()

            f()

        params = [
            torch.rand(10, 10, dtype=torch.float32, device=self.device)
            for _ in range(194)
        ]
        for p in params:
            p.grad = torch.rand_like(p)

        o = torch.optim.AdamW(params)
        pt2_optimizer_step(o)

    def test_adaptive_avg_pool1d_argmax(self):
        # https://github.com/pytorch/pytorch/issues/113013
        def fn(x):
            x = torch.adaptive_avg_pool1d(input=x, output_size=2)
            x = torch.argmax(input=x)
            return x

        x = torch.rand([4, 4, 3], dtype=torch.float64)
        self.common(fn, (x,))

    def test_float16_to_int16(self):
        def fn(x):
            x_view = x.view(dtype=torch.int16)
            return x_view.mul(2)

        x = torch.ones(4, dtype=torch.float16, device=self.device)
        ref = fn(x)
        actual = torch.compile(fn)(x)
        self.assertEqual(ref, actual)

    def test_bfloat16_to_int16(self):
        def fn(a, b):
            x = a + b
            x_view = x.view(dtype=torch.int16)
            return x_view.mul(2)

        a = torch.ones(4, dtype=torch.bfloat16, device=self.device)
        b = torch.ones(4, dtype=torch.bfloat16, device=self.device)
        ref = fn(a, b)
        actual = torch.compile(fn)(a, b)
        self.assertEqual(ref, actual)

    def test_float32_to_int32(self):
        def fn(a, b):
            x = a + b
            x_view = x.view(dtype=torch.int32)
            return x_view.mul(2)

        a = torch.ones(4, dtype=torch.float32, device=self.device)
        b = torch.ones(4, dtype=torch.float32, device=self.device)
        ref = fn(a, b)
        actual = torch.compile(fn)(a, b)
        self.assertEqual(ref, actual)

    def test_randint_int64_mod(self):
        # This used to not compile due to a wrong return type of randint64_cpu
        # See https://github.com/pytorch/pytorch/issues/117435
        def fn(n):
            return torch.randint(low=-5, high=5, size=(n,), dtype=torch.int64) % 10

        res = torch.compile(fn)(20)
        self.assertTrue(torch.all((0 <= res) & (res < 10)).item())

    def test_should_pad_bench_for_bmm(self):
        B = 2
        M = 1024
        N = 1024
        K = 1024 + 1  # a size that requires padding

        mat1 = torch.rand(B, M, K, device=self.device)
        mat2 = torch.rand(B, K, N, device=self.device)

        def return_true(*args, **kwargs):
            return True

        # return value of is_mm_compute_bound depends on flops and membw of
        # the GPU. Mock it so the test does not becomes flaky when running
        # on different GPUs.
        patch1 = patch.object(pad_mm, "is_mm_compute_bound", return_true)
        # mock get_cached_should_pad so the test does not rely on benchmarking
        # result.
        patch2 = patch.object(pad_mm, "get_cached_should_pad", return_true)

        with patch1, patch2:
            should_pad = pad_mm.should_pad_bench(mat1, mat2, torch.ops.aten.bmm)

        if has_triton():
            self.assertTrue(should_pad)
        else:
            # should_pad_bench always returns False if has_triton returns False
            self.assertFalse(should_pad)

    def test_bessel_j0(self):
        def fn(x):
            return torch.special.bessel_j0(x)

        self.common(fn, (torch.randn(8, 8),))

    def test_bessel_j1(self):
        def fn(x):
            return torch.special.bessel_j1(x)

        self.common(fn, (torch.randn(8, 8),))


@dataclasses.dataclass
class TestFailure:
    suffixes: Tuple[str]
    is_skip: bool = False
    __test__: bool = False


def copy_tests(
    my_cls, other_cls, suffix, test_failures=None, xfail_prop=None
):  # noqa: B902
    for name, value in my_cls.__dict__.items():
        if name.startswith("test_"):
            # You cannot copy functions in Python, so we use closures here to
            # create objects with different ids. Otherwise, unittest.skip
            # would modify all methods sharing the same object id. Also, by
            # using a default argument, we create a copy instead of a
            # reference. Otherwise, we would lose access to the value.

            @functools.wraps(value)
            def new_test(self, value=value):
                return value(self)

            # Copy __dict__ which may contain test metadata
            new_test.__dict__ = copy.deepcopy(value.__dict__)

            if xfail_prop is not None and hasattr(value, xfail_prop):
                new_test = unittest.expectedFailure(new_test)

            tf = test_failures and test_failures.get(name)
            if tf is not None and suffix in tf.suffixes:
                skip_func = (
                    unittest.skip("Skipped!")
                    if tf.is_skip
                    else unittest.expectedFailure
                )
                new_test = skip_func(new_test)

            setattr(other_cls, f"{name}_{suffix}", new_test)


if HAS_CPU and RUN_CPU and not torch.backends.mps.is_available():

    class SweepInputsCpuTest(SweepInputs2, TestCase):
        gen = InputGen(10, "cpu")

    SweepInputsCpuTest.populate()

    class CpuTests(TestCase):
        common = check_model
        device = "cpu"

    copy_tests(CommonTemplate, CpuTests, "cpu")

if HAS_GPU and RUN_GPU and not TEST_WITH_ASAN:

    class SweepInputsGPUTest(SweepInputs2, TestCase):
        gen = InputGen(10, GPU_TYPE)

    SweepInputsGPUTest.populate()

    class GPUTests(TestCase):
        common = check_model_gpu
        device = GPU_TYPE

    copy_tests(CommonTemplate, GPUTests, GPU_TYPE)

    class TritonCodeGenTests(TestCase):
        from torch._inductor.triton_heuristics import CachingAutotuner

        class NoOpCompilerBackend:
            def __init__(self):
                self.example_args = None
                self.model = None

            def noop_backend(
                self,
                model_: torch.fx.GraphModule,
                example_inputs_: typing.List[torch.Tensor],
            ):
                """
                The Noop backend does not compile the fx graph it is given.
                Instead, it transforms the fx graph so that its functions are
                aten operations. It then saves this graph.
                """
                from torch._inductor.decomposition import select_decomp_table
                from torch._subclasses import FakeTensorMode
                from torch.fx import Interpreter

                fake_mode = FakeTensorMode()

                def interpret(*args, **kwargs):
                    return Interpreter(model_).run(*args[0:], **kwargs)

                fake_flat_tensor_args = [
                    fake_mode.from_tensor(x) for x in example_inputs_
                ]
                fw_module = make_fx(interpret, select_decomp_table())(
                    *fake_flat_tensor_args
                )
                self.model = fw_module
                self.example_args = fake_flat_tensor_args
                return lambda x: example_inputs_

        def get_kernels(self, fn, args) -> typing.List[CachingAutotuner]:
            from torch._inductor.debug import DebugContext
            from torch._inductor.graph import GraphLowering
            from torch._inductor.virtualized import V

            cxt = TritonCodeGenTests.NoOpCompilerBackend()
            torch._dynamo.optimize(backend=cxt.noop_backend)(fn)(*args)
            graph = GraphLowering(cxt.model)
            graph.num_static_inputs = 0
            kernels = []
            with V.set_graph_handler(graph), V.set_debug_handler(DebugContext()):
                graph.run(*(cxt.example_args))
                mod = graph.compile_to_module()

                for val in mod.__dict__.values():
                    if isinstance(
                        val, torch._inductor.triton_heuristics.CachingAutotuner
                    ):
                        kernels.append(val)

            return kernels

        def test_divisible_by_16_covers_numel_args(self):
            torch._dynamo.reset()

            def fn(a: torch.Tensor) -> torch.Tensor:
                return torch.sum(a)

            kernels = self.get_kernels(fn, [torch.randn([256, 256], device=GPU_TYPE)])
            if config.triton.multi_kernel:
                self.assertTrue(
                    len(kernels) == 4,
                    "SUM should result in four kernels when multi-kernel is enabled",
                )
            else:
                self.assertTrue(len(kernels) == 2, "SUM should result in two kernels")

            # kernel0 reduces from 256 to (xnumel=8, rnumel=8192), which means it reduces 256 by 256 into an array of
            # size 8 by accumulating 8192 elements at once note that rnumel is equal to 512 * 16, so rnumel which is
            # at slot 3 should be in the divisible by 16 descriptor
            arguments_that_are_divisible_by_16_in_kernel0 = (
                kernels[0].triton_meta["configs"][0].divisible_by_16
            )
            self.assertEqual(arguments_that_are_divisible_by_16_in_kernel0, (0, 1, 3))

            # kernel1 reduces from 8 elements to a single scalar.
            # Since multi-kernel generate 2 variants for each kernel. The second
            # persistent-reduction has index 2.
            kernel1_index = 2 if config.triton.multi_kernel else 1
            arguments_that_are_divisible_by_16_in_kernel1 = (
                kernels[kernel1_index].triton_meta["configs"][0].divisible_by_16
            )
            self.assertEqual(arguments_that_are_divisible_by_16_in_kernel1, (0, 1))
            torch._dynamo.reset()

        def test_optimize_indexing_dtype(self):
            def fn(x: torch.Tensor) -> torch.Tensor:
                return aten.upsample_bilinear2d.vec(x, None, True, [2.0, 2.0])

            fn_opt = torch._dynamo.optimize("inductor")(fn)
            inps = [torch.randn(2, 4, 16, 16, device=GPU_TYPE)]
            code = run_and_get_triton_code(fn_opt, *inps)
            self.assertTrue("to(tl.int32)" in code)
            self.assertFalse("to(tl.int64)" in code)

            self.assertEqual(fn_opt(*inps), fn(*inps))

        def test_optimize_indexing_dtype_with_constraint(self):
            def fn1(a: torch.Tensor, b: torch.Tensor) -> torch.Tensor:
                x = torch.arange(0, b.shape[0], device=GPU_TYPE)
                y = ((x + x) / 3).int()
                return a[y.to(torch.int64)]

            def fn2(a: torch.Tensor, b: torch.Tensor) -> torch.Tensor:
                torch._constrain_as_size(b.shape[0], 2, 100)
                return fn1(a, b)

            fn1_opt = torch._dynamo.optimize("inductor")(fn1)
            fn2_opt = torch._dynamo.optimize("inductor")(fn2)

            a = torch.rand([100, 100], device=GPU_TYPE)
            b = torch.rand([100], device=GPU_TYPE)
            torch._dynamo.mark_dynamic(b, 0)
            inps = [a, b]

            code1 = run_and_get_triton_code(fn1_opt, *inps)
            code2 = run_and_get_triton_code(fn2_opt, *inps)

            # The function with the constrained tensor should be optimized, but
            # the other should not:
            self.assertTrue("to(tl.int64)" in code1)
            self.assertTrue("to(tl.int32)" in code2)
            self.assertFalse("to(tl.int64)" in code2)

            self.assertEqual(fn1_opt(*inps), fn1(*inps))
            self.assertEqual(fn2_opt(*inps), fn1(*inps))

        def test_constant_folding_deallocation(self):
            import torch._inductor

            def fn():
                li = []
                for i in range(10):
                    x = torch.full([100], i)
                    x = x + 1
                    li.append(x)

                return li

            mod = make_fx(fn)()

            live_tensors = WeakTensorKeyDictionary()
            max_live_tensors = 0

            class LiveTensors(TorchDispatchMode):
                def __torch_dispatch__(self, func, types, args=(), kwargs=None):
                    nonlocal live_tensors
                    nonlocal max_live_tensors

                    kwargs = kwargs if kwargs else {}
                    for arg in pytree.arg_tree_leaves(*args, **kwargs):
                        if isinstance(arg, torch.Tensor):
                            live_tensors[arg] = True

                    out = func(*args, **kwargs)
                    if not isinstance(out, torch.Tensor):
                        return out

                    live_tensors[out] = True
                    max_live_tensors = max(max_live_tensors, len(live_tensors))
                    return out

            mode = LiveTensors()
            from torch._inductor.fx_passes.joint_graph import UniformValueConstantFolder

            with mode:
                UniformValueConstantFolder(mod).run()

            # there are a couple extra tensors created in `insertable_tensor_check`
            self.assertTrue(max_live_tensors == 4)

        # See https://github.com/pytorch/pytorch/issues/100348
        def test_inductor_detach_view(self):
            def fn(x: torch.Tensor) -> torch.Tensor:
                a = x * 2
                return a, a.detach()

            fn_opt = torch._dynamo.optimize("inductor")(fn)
            inp = torch.ones(2, 2, requires_grad=True, device=GPU_TYPE)
            inp_ref = inp.clone().detach().requires_grad_(True)
            out_ref = fn(inp_ref)
            out = fn_opt(inp)
            out_ref[0].sum().backward()
            out[0].sum().backward()
            self.assertEqual(inp.grad, inp_ref.grad)

        @skipIfRocm  # asserts not implemented in Rocm yet
        def test_optimize_indexing_assert(self):
            def has_indirect(code, tl_fn: str):
                self.assertTrue(
                    tl_fn in code,
                    msg=f"{tl_fn} not present:\n{code}",
                )
                for line in code.split("\n"):
                    if tl_fn in line:
                        stmt = line.split(tl_fn)[-1]
                        # indirect indexing involves a `tmp` variable
                        self.assertTrue(
                            "tmp" in stmt,
                            msg=f"Indirect indexing not present in code:\n{line}",
                        )

            def has_assert(code, lower: bool, upper: bool):
                self.assertIn(
                    "device_assert", code, msg=f"No device asert found:\n{code}"
                )
                for line in code.split("\n"):
                    if "device_assert" in line:
                        self.assertTrue(
                            ("0 <= " in line) is lower,
                            msg=f"Lower bound {'' if lower else 'not '}elided:{line}",
                        )
                        self.assertTrue(
                            (" < " in line) is upper,
                            msg=f"Upper bound {'' if upper else 'not '}elided:{line}",
                        )

            def fn(x: torch.Tensor) -> torch.Tensor:
                s = 1.0 * torch.arange(x.shape[0], device=x.device)
                return x[s.long()]

            # aten.index
            for dynamic in (False, True):
                fn_opt = torch.compile(fn, dynamic=dynamic)

                x = torch.randn(8, device=GPU_TYPE)
                code = run_and_get_triton_code(fn_opt, x)
                self.assertEqual(fn_opt(x), fn(x), msg=f"{dynamic=}")

                # Check that there's indirect indexing...
                has_indirect(code, tl_fn="tl.load")
                if not dynamic:
                    # We elide the assert for static shapes
                    self.assertNotIn("device_assert", code)
                else:
                    # ...but we generate an upper bound for dynamic shapes
                    has_assert(code, lower=False, upper=True)

            def fn(a, z, b, idx0, idx1):
                idx2 = torch.arange(a.shape[-1], device=a.device)
                a.index_put_((z, idx0, idx1, idx2), b, accumulate=True)
                return a

            # aten.index_put
            for dynamic in (False, True):
                fn_opt = torch.compile(fn, dynamic=dynamic)
                a = torch.randn(1, 32, 32, 4, device=GPU_TYPE)
                z = torch.zeros((), dtype=torch.int64, device=GPU_TYPE)
                b = torch.randn(33, 1, device=GPU_TYPE)
                idx0 = torch.randint(32, (33,), device=GPU_TYPE).view(33, 1, 1)
                idx1 = torch.randint(32, (33,), device=GPU_TYPE).view(33, 1)
                inps = (a.clone(), z, b, idx0, idx1)
                code = run_and_get_triton_code(fn_opt, *inps)

                # Correctness
                out_opt = fn_opt(a.clone(), z, b, idx0, idx1)
                out = fn(a.clone(), z, b, idx0, idx1)
                self.assertEqual(out_opt, out, msg=f"{dynamic=}")

                # We have an indirect store via atomic_add
                has_indirect(code, tl_fn="tl.atomic_add")
                # We cannot elide he assert in this case
                has_assert(code, lower=True, upper=True)

        def test_not_materialize_pointwise_reduction(self):
            def fn(a, b):
                return (a - b).sum(dim=-1).amax(dim=-1)

            N = 16
            K = 7
            fn_opt = torch._dynamo.optimize("inductor")(fn)
            inps = [
                torch.randn(N, 1, K, device=GPU_TYPE),
                torch.randn(1, N, K, device=GPU_TYPE),
            ]
            code = run_and_get_triton_code(fn_opt, *inps)
            self.assertEqual(
                code.count("tl.store"), 2 if config.triton.multi_kernel else 1
            )
            self.assertTrue("out_ptr1" in code)
            self.assertFalse("out_ptr0" in code)
            self.assertEqual(fn_opt(*inps), fn(*inps))

        def test_numpy_on_gpu(self):
            x = np.arange(10, dtype=np.float32)

            @torch.compile
            def fn(x):
                return np.sin(x)

            def fn_gpu(x):
                with torch.device(GPU_TYPE):
                    return fn(x)

            r = fn_gpu(x)
            code = run_and_get_triton_code(fn_gpu, x)
            self.assertIn("tl.sin", code)
            self.assertEqual(type(r), np.ndarray)
            self.assertEqual(r, np.sin(x))

        def test_numpy_autograd(self):
            def my_torch(x):
                y = torch.cat([torch.sin(x) ** 2, torch.max(x)[None]])
                return y.sum()

            def my_np(x):
                y = np.concatenate([np.sin(x) ** 2, np.max(x)[None]])
                return np.sum(y)

            @torch.compile
            def wrapper(x):
                return torch.compiler.wrap_numpy(my_np)(x)

            @torch.compile
            def wrapper2(x):
                x = x.numpy()
                y = my_np(x)
                return torch.from_numpy(y)

            x_np = torch.arange(8, dtype=torch.float32, requires_grad=True)
            x = torch.arange(8, dtype=torch.float32, requires_grad=True)
            out_np = wrapper(x_np)
            out = my_torch(x)
            self.assertEqual(out, out_np)

            x2_np = torch.arange(8, dtype=torch.float32, requires_grad=True)
            out2_np = wrapper2(x2_np)
            self.assertEqual(out, out2_np)

            out_np.backward()
            out.backward()
            self.assertEqual(x.grad, x_np.grad)

            out2_np.backward()
            self.assertEqual(x.grad, x2_np.grad)

        # Disable constant propagation, so we isolate value range analysis
        @patch.object(config, "constant_and_index_propagation", False)
        @patch.object(config, "joint_graph_constant_folding", False)
        def test_cant_optimize_compute(self):
            def ones():
                return torch.ones([4], device=GPU_TYPE)

            def suffix(inp):
                return (inp.to(torch.int64) + 1).to(torch.float64)

            ten = torch.rand([4], device=GPU_TYPE)

            for foo in (
                lambda x: x + 2147483657,
                lambda x: torch.where(x < 0, ones(), ones() - 2) * (-(2 ** (40))),
                lambda x: x + ten,
                lambda x: x + ten.sum(),
            ):

                def fn():
                    return suffix(foo(ones()))

                fn_opt = torch._dynamo.optimize("inductor")(fn)
                code = run_and_get_triton_code(fn_opt)

                # this cannot be optimized away, value too large
                self.assertTrue("to(tl.int64)" in code)
                self.assertEqual(fn_opt(), fn())

        # Disable constant propagation, so we isolate value range analysis
        @patch.object(config, "constant_and_index_propagation", False)
        @patch.object(config, "joint_graph_constant_folding", False)
        def test_optimize_compute(self):
            def ones():
                return torch.ones([4], device=GPU_TYPE)

            def suffix(inp):
                return (inp.to(torch.int64) + 1).to(torch.float64)

            for foo in (
                lambda x: x + 500,
                lambda x: torch.where(x < 0, ones(), ones() - 2) * (-(2 ** (20))),
                lambda x: x / 30,
            ):

                def fn():
                    return suffix(foo(ones()))

                fn_opt = torch._dynamo.optimize("inductor")(fn)
                code = run_and_get_triton_code(fn_opt)

                # this can be optimized away, value too large
                self.assertTrue("to(tl.int64)" not in code)
                self.assertTrue("to(tl.int32)" in code)

                self.assertEqual(fn_opt(), fn())

        @config.patch("triton.use_block_ptr", False)
        def test_evict_last_non_coalesced_loads(self):
            @torch.compile
            def f(a, b):
                return (a * b).sum(dim=-1)

            N = 512
            inps = (
                torch.randn(N, N, N, device=GPU_TYPE).permute(2, 1, 0),
                torch.randn(N, N, N, device=GPU_TYPE).permute(1, 2, 0),
            )
            code = run_and_get_triton_code(f, *inps)
            lines = [line for line in code.split("\n") if "tl.load" in line]
            if config.triton.multi_kernel:
                # the first 2 lines are generated for the persistent reduction
                # variant.
                self.assertExpectedInline(
                    "\n".join(lines),
                    """\
    tmp0 = tl.load(in_ptr0 + (x1 + (512*x0) + (262144*r2)), rmask, eviction_policy='evict_last', other=0.0)
    tmp1 = tl.load(in_ptr1 + (x3 + (262144*r2)), rmask, other=0.0)
        tmp0 = tl.load(in_ptr0 + (x1 + (512*x0) + (262144*r2)), rmask, eviction_policy='evict_last', other=0.0)
        tmp1 = tl.load(in_ptr1 + (x3 + (262144*r2)), rmask, eviction_policy='evict_first', other=0.0)""",
                )
            else:
                self.assertExpectedInline(
                    "\n".join(lines),
                    """\
        tmp0 = tl.load(in_ptr0 + (x1 + (512*x0) + (262144*r2)), rmask, eviction_policy='evict_last', other=0.0)
        tmp1 = tl.load(in_ptr1 + (x3 + (262144*r2)), rmask, eviction_policy='evict_first', other=0.0)""",
                )

        @skipIfRocm
        @config.patch("triton.use_block_ptr", True)
        def test_evict_last_non_coalesced_loads_block_ptr(self):
            @torch.compile
            def f(a, b):
                return (a * b).sum(dim=-1)

            N = 512
            inps = (
                torch.randn(N, N, N, device=GPU_TYPE).permute(2, 1, 0),
                torch.randn(N, N, N, device=GPU_TYPE).permute(1, 2, 0),
            )
            code = run_and_get_triton_code(f, *inps)
            lines = [line for line in code.split("\n") if "tl.load" in line]

            if config.triton.multi_kernel:
                # the first 2 lines are generated for the persistent reduction
                # variant.
                self.assertExpectedInline(
                    "\n".join(lines),
                    """\
    tmp0 = tl.load(in_ptr0 + (x1 + (512*x0) + (262144*r2)), rmask, eviction_policy='evict_last', other=0.0)
    tmp1 = tl.load(tl.make_block_ptr(in_ptr1, shape=[262144, 512], strides=[1, 262144], block_shape=[XBLOCK, RBLOCK], order=[0, 1], offsets=[xoffset, roffset]), boundary_check=[1], padding_option='zero')
        tmp0 = tl.load(in_ptr0 + (x1 + (512*x0) + (262144*r2)), rmask, eviction_policy='evict_last', other=0.0)
        tmp1 = tl.load(block_ptr0, boundary_check=[1], padding_option='zero', eviction_policy='evict_first')""",  # noqa: B950 line too long
                )
            else:
                self.assertExpectedInline(
                    "\n".join(lines),
                    """\
        tmp0 = tl.load(in_ptr0 + (x1 + (512*x0) + (262144*r2)), rmask, eviction_policy='evict_last', other=0.0)
        tmp1 = tl.load(block_ptr0, boundary_check=[1], padding_option='zero', eviction_policy='evict_first')""",
                )

        # Disable index propagation, so the indirect indexing isn't optimized away
        @patch.object(config, "constant_and_index_propagation", False)
        def test_computed_indirect_mask(self):
            def fn(x, n):
                tmp = torch.arange(n, device=x.device)
                return x[tmp] + 1

            x = torch.randn(8, device=GPU_TYPE)
            fn_opt = torch.compile(fn)
            code = run_and_get_triton_code(fn_opt, x, 8)
            # load should be masked
            self.assertTrue("tl.load(in_ptr0 + (tmp0), xmask" in code)
            self.assertEqual(fn(x, 8), fn_opt(x, 8))

        def test_kernel_names_descriptive(self):
            @torch._dynamo.optimize("inductor")
            def fn1(x):
                return x.cos().sin()

            @torch._dynamo.optimize("inductor")
            def fn2(x):
                x = torch.mm(x, x)
                x = torch.softmax(x, dim=1)
                return x

            mod = nn.Sequential(
                nn.Linear(4, 4),
                nn.LayerNorm(4),
                nn.ReLU(),
            ).to(device=GPU_TYPE)

            @torch._dynamo.optimize("inductor")
            def fn3(x):
                return mod(x)

            func_and_kernel_aten = [
                (fn1, "triton_poi_fused_cos_sin", (torch.randn(8, device=GPU_TYPE),)),
                (
                    fn2,
                    "triton_poi_fused__softmax",
                    (torch.randn(4, 4, device=GPU_TYPE),),
                ),
                (
                    fn3,
                    "triton_poi_fused_native_layer_norm_relu",
                    (torch.randn(4, 4, device=GPU_TYPE),),
                ),
            ]
            func_and_kernel_torch = [
                (fn1, "triton_poi_fused_cos_sin", (torch.randn(8, device=GPU_TYPE),)),
                (
                    fn2,
                    "triton_poi_fused_softmax",
                    (torch.randn(4, 4, device=GPU_TYPE),),
                ),
                (
                    fn3,
                    "triton_poi_fused_LayerNorm_ReLU",
                    (torch.randn(4, 4, device=GPU_TYPE),),
                ),
            ]

            def test_funcs(func_and_kernel):
                with torch.no_grad():
                    for fn, kernel_name, inps in func_and_kernel:
                        code = run_and_get_triton_code(fn, *inps)
                        if kernel_name not in code:
                            print(code)
                        self.assertTrue(kernel_name in code)

            test_funcs(func_and_kernel_aten)
            patch.object(config.triton, "descriptive_names", "torch")(test_funcs)(
                func_and_kernel_torch
            )

        @patch.object(config, "profile_bandwidth", True)
        def test_bandwidth_profiler(self):
            @torch._dynamo.optimize("inductor")
            def fn(x):
                x = x.cos()
                x = x.cos()
                x = torch.mm(x, x)
                x = x.sin()
                x = x.relu()
                return x

            inp = torch.randn(4, 4, device=GPU_TYPE)
            code = run_and_get_triton_code(fn, inp)
            fn(inp)
            self.assertTrue("start_graph" in code)
            self.assertTrue("end_graph" in code)

        def test_split_op_with_sym(self):
            def fn(x: torch.Tensor) -> torch.Tensor:
                # split(tensor, sympy.Integer), split(tensor, sympy.Expr)
                return torch.split(x, x.shape[0]), torch.split(x, x.shape[0] // 2)

            for dynamic_shapes in [True, False]:
                with torch._dynamo.config.patch(dynamic_shapes=dynamic_shapes):
                    torch._dynamo.reset()
                    fn_opt = torch._dynamo.optimize("inductor", dynamic=dynamic_shapes)(
                        fn
                    )
                    inps = torch.randn([5, 5])
                    fn_opt(inps)

        @skipIfRocm
        @unittest.skipIf(IS_FBCODE, "fbcode system python does not provide torch")
        def test_indirect_device_assert(self):
            dir_path = os.path.dirname(os.path.realpath(__file__))
            test_path = os.path.join(dir_path, "indirect_assert_helper.py")
            fns = ("first_arg", "store", "second_arg", "same_pm_one", "same_pp_one")

            for fn, ndims, dyn_shape in itertools.product(fns, (2, 3), (True, False)):
                proc = subprocess.Popen(
                    [
                        sys.executable,
                        test_path,
                        fn,
                        str(ndims),
                        str(dyn_shape),
                        "False",
                    ],
                    stdout=subprocess.PIPE,
                    stderr=subprocess.PIPE,
                    env={**os.environ, "MKL_THREADING_LAYER": "GNU"},
                )
                stderr = proc.communicate()[1]
                self.assertTrue(
                    any(
                        "index out of bounds" in err.decode("utf-8")
                        for err in stderr.splitlines()
                    ),
                    f"{fn}, {ndims}, {dyn_shape}, False",
                )
            proc = subprocess.Popen(
                [sys.executable, test_path, "first_arg", "2", "False", "True"],
                stdout=subprocess.PIPE,
                stderr=subprocess.PIPE,
                env={**os.environ, "MKL_THREADING_LAYER": "GNU"},
            )
            stderr = proc.communicate()[1]

            self.assertTrue(
                any(
                    "index out of bounds" in err.decode("utf-8")
                    for err in stderr.splitlines()
                ),
                "first_arg 2 False True",
            )

        @patch("torch._inductor.config.comment_origin", True)
        def test_inductor_sequence_nr(self):
            class Model(torch.nn.Module):
                def __init__(self):
                    super().__init__()
                    self.conv1 = torch.nn.Conv2d(
                        in_channels=16,
                        out_channels=16,
                        kernel_size=(1, 1),
                        stride=1,
                        padding="same",
                        bias=True,
                    )
                    self.bn1 = torch.nn.BatchNorm2d(num_features=16)
                    self.relu1 = torch.nn.ReLU()
                    self.loss_fn = torch.nn.L1Loss()

                def forward(self, x, target):
                    y = x
                    x = self.conv1(x)
                    x = self.bn1(x)
                    x = self.relu1(x)
                    x = x + y
                    x = torch.flatten(x)
                    output = self.loss_fn(x, target)
                    return (output,)

            def get_triton_codegen(optimized_module, args):
                def run_with_backward():
                    result = optimized_module(*args)
                    result[0].backward()
                    return result

                res, (fwd_code, bwd_code) = run_and_get_code(run_with_backward)
                return fwd_code, bwd_code

            x = torch.rand(100, 16, 32, 32, requires_grad=True, device=GPU_TYPE)
            target = torch.rand(1, device=GPU_TYPE)
            args = [x, target]
            model = Model().to(device=GPU_TYPE)
            opt_model = torch.compile(model)
            fwd_code, bwd_code = get_triton_codegen(opt_model, args)

            bwd_seq_nr_set = set()
            fwd_seq_nr_set = set()
            for idx, code in enumerate([fwd_code, bwd_code]):
                seq_nr_set = bwd_seq_nr_set if idx > 0 else fwd_seq_nr_set
                prefix = "BWD" if idx > 0 else "FWD"
                for line in code.split("\n"):
                    if "seq_nr" in line:
                        res = re.search(r"seq_nr:(\d+)", line)
                        if res:
                            seq_nr_set.add(int(res.group(1)))

            self.assertTrue(bwd_seq_nr_set.issubset(fwd_seq_nr_set))

    class RNNTest(TestCase):
        class Model(torch.nn.Module):
            def __init__(self):
                super().__init__()
                self.gru = torch.nn.GRU(16, 16, batch_first=True)

            def forward(self, x):
                return self.gru(x)

        def test_rnn_compile_safe(self):
            device = torch.device(GPU_TYPE)
            model = RNNTest.Model().to(device)
            model = torch._dynamo.optimize("inductor")(model)
            x = torch.rand(1024, 20, 16).to(device)
            model(x)

    class NanCheckerTest(TestCase):
        @config.patch("nan_asserts", True)
        def test_nan_checker_pass(self):
            def f(x):
                return torch.softmax(x, dim=-1)

            x = torch.randn(2, 1024, device=GPU_TYPE)
            ref = f(x)
            actual, (code,) = run_and_get_code(torch.compile(f), x)
            self.assertTrue(torch.allclose(ref, actual))
            self.assertTrue("# make sure graph inputs are not nan/inf" in code)
            self.assertTrue(
                re.search(r"assert not .*\.isnan\(\)\.any\(\).item\(\)", code)
                is not None
            )
            self.assertTrue(
                re.search(r"assert not .*\.isinf\(\)\.any\(\).item\(\)", code)
                is not None
            )

        @config.patch("nan_asserts", True)
        def test_nan_checker_fail(self):
            def f(x):
                return torch.softmax(x, dim=-1)

            x = torch.randn(2, 1024, device=GPU_TYPE)
            x[0, 0] = float("nan")
            with self.assertRaises(AssertionError):
                torch.compile(f)(x)


if HAS_CPU and RUN_CPU:

    class TestFull(TestCase):
        def test_full_dtype(self):
            pytypes = (
                bool,
                int,
                float,
                # TODO: Triton's JITFunction._type_of has no support for complex
                # complex,
            )

            dtypes = (
                torch.bool,
                torch.int32,
                torch.int64,
                torch.float32,
                torch.float64,
                None,
                # torch.complex64,
                # torch.complex128,
            )

            def fn(pytype, dtype):
                if pytype is bool:
                    fill_value = True
                elif pytype is int:
                    fill_value = 42
                elif pytype is float:
                    fill_value = 42.0
                else:
                    raise AssertionError(f"Unexpected Python type: {pytype}")

                return torch.full(
                    (4, 6), fill_value, dtype=dtype, device=torch.device("cpu")
                )

            fn_opt = torch._dynamo.optimize("inductor")(fn)

            for pytype, dtype in itertools.product(pytypes, dtypes):
                with enable_python_dispatcher():
                    with torch.no_grad():
                        ret_opt = fn_opt(pytype, dtype)

                self.assertEqual(ret_opt, fn(pytype, dtype))


if __name__ == "__main__":
    from torch._dynamo.test_case import run_tests

    if HAS_CPU or HAS_GPU:
        run_tests(needs="filelock")<|MERGE_RESOLUTION|>--- conflicted
+++ resolved
@@ -3361,10 +3361,6 @@
             fn,
             (-torch.arange(1 * 24 * 24, dtype=torch.float32).view(1, 1, 24, 24),),
         )
-<<<<<<< HEAD
-=======
-        assertGeneratedKernelCountEqual(self, 0)
->>>>>>> f011f493
 
     def test_avg_pool2d8(self):
         # https://github.com/pytorch/pytorch/issues/100987
