# Owner(s): ["module: cuda"]

from itertools import product
import collections
import contextlib
from copy import deepcopy
import gc
import os
import pickle
import sys
import tempfile
import threading
import unittest
import warnings
import subprocess
import random
from random import randint
import json

import torch
import torch.cuda
from torch.cuda._memory_viz import profile_plot, _profile_to_snapshot
from torch.cuda._memory_viz import trace_plot
from torch.cuda._memory_viz import segment_plot

from torch import inf, nan
from torch.utils.checkpoint import checkpoint_sequential
from torch.testing._internal.common_utils import TestCase, freeze_rng_state, run_tests, \
    NO_MULTIPROCESSING_SPAWN, skipIfRocm, load_tests, IS_WINDOWS, \
    slowTest, skipCUDANonDefaultStreamIf, skipCUDAMemoryLeakCheckIf, TEST_CUDA, TEST_CUDA_GRAPH, TEST_WITH_ROCM, TEST_NUMPY, \
    get_cycles_per_ms, parametrize, instantiate_parametrized_tests, subtest, IS_JETSON, gcIfJetson, NoTest, IS_LINUX
from torch.testing._internal.common_cuda import TEST_CUDNN, TEST_MULTIGPU, \
    _create_scaling_case, _get_torch_cuda_version
from torch.testing._internal.autocast_test_lists import AutocastTestLists
from torch.utils.viz._cycles import observe_tensor_cycles

# load_tests from common_utils is used to automatically filter tests for
# sharding on sandcastle. This line silences flake warnings
load_tests = load_tests

if not TEST_CUDA:
    print('CUDA not available, skipping tests', file=sys.stderr)
    TestCase = NoTest  # noqa: F811

try:
    import torchvision.models  # noqa: F401
    from torchvision.models import resnet18  # noqa: F401

    HAS_TORCHVISION = True
except ImportError:
    HAS_TORCHVISION = False
skipIfNoTorchVision = unittest.skipIf(not HAS_TORCHVISION, "no torchvision")

TEST_CUDAMALLOCASYNC = TEST_CUDA and (torch.cuda.get_allocator_backend() == "cudaMallocAsync")
TEST_LARGE_TENSOR = TEST_CUDA
TEST_MEDIUM_TENSOR = TEST_CUDA
TEST_BF16 = False
TEST_PYNVML = not torch.cuda._HAS_PYNVML
if TEST_CUDA:
    TEST_LARGE_TENSOR = torch.cuda.get_device_properties(0).total_memory >= 12e9
    TEST_MEDIUM_TENSOR = torch.cuda.get_device_properties(0).total_memory >= 6e9
    TEST_BF16 = torch.cuda.is_bf16_supported()

_cycles_per_ms = None


@torch.testing._internal.common_utils.markDynamoStrictTest
class TestCuda(TestCase):
    _do_cuda_memory_leak_check = True
    _do_cuda_non_default_stream = True
    FIFTY_MIL_CYCLES = 50000000

    def setUp(self):
        super().setUp()
        self.autocast_lists = AutocastTestLists(torch.device('cuda:0'))

    def tearDown(self):
        del self.autocast_lists
        super().tearDown()

    def test_pinned_memory_with_cudaregister(self):
        torch.cuda.memory._set_allocator_settings("pinned_use_cuda_host_register:True,pinned_num_register_threads:8")
        t = torch.ones(20)
        self.assertFalse(t.is_pinned())
        try:
            pinned_t = torch.ones(1 << 21).pin_memory()
            self.assertTrue(pinned_t.is_pinned())
            pinned_t = torch.ones(1 << 24).pin_memory()
            self.assertTrue(pinned_t.is_pinned())
        except RuntimeError as e:
            # Some GPUs don't support same address space on host and device side
            pass

    def test_pinned_memory_with_cudaregister_multithread(self):
        num_threads = 4
        threads = [threading.Thread(target=self.test_pinned_memory_with_cudaregister)
                   for t in range(num_threads)]
        for thread in threads:
            thread.start()
        for thread in threads:
            thread.join()

    def test_cudart_register(self):
        t = torch.ones(20)
        self.assertFalse(t.is_pinned())
        cudart = torch.cuda.cudart()
        r = cudart.cudaHostRegister(t.data_ptr(), t.numel() * t.element_size(), 0)
        self.assertEqual(r, 0)
        self.assertTrue(t.is_pinned())
        r = cudart.cudaHostUnregister(t.data_ptr())
        self.assertEqual(r, 0)
        self.assertFalse(t.is_pinned())

    def test_memory_allocation(self):
        gc.collect()
        torch.cuda.empty_cache()
        mem = None
        size = 1
        prev = 0
        try:
            prev = torch.cuda.memory_allocated()
            mem = torch.cuda.caching_allocator_alloc(size)
            self.assertGreater(torch.cuda.memory_allocated(), prev)
        finally:
            if mem is not None:
                torch.cuda.caching_allocator_delete(mem)
                self.assertEqual(torch.cuda.memory_allocated(), prev)

    def test_check_error(self):
        # Assert this call doesn't raise.
        torch.cuda.check_error(0)

        with self.assertRaisesRegex(torch.cuda.CudaError,
                                    "out of memory|hipErrorOutOfMemory"):
            torch.cuda.check_error(2)

    def test_cuda_get_device_name(self):
        # Testing the behaviour with None as an argument
        current_device = torch.cuda.current_device()
        current_device_name = torch.cuda.get_device_name(current_device)
        device_name_None = torch.cuda.get_device_name(None)
        self.assertEqual(current_device_name, device_name_None)

        # Testing the behaviour for No argument
        device_name_no_argument = torch.cuda.get_device_name()
        self.assertEqual(current_device_name, device_name_no_argument)

    def test_cuda_get_device_capability(self):
        # Testing the behaviour with None as an argument
        current_device = torch.cuda.current_device()
        current_device_capability = torch.cuda.get_device_capability(current_device)
        device_capability_None = torch.cuda.get_device_capability(None)
        self.assertEqual(current_device_capability, device_capability_None)

        # Testing the behaviour for No argument
        device_capability_no_argument = torch.cuda.get_device_capability()
        self.assertEqual(current_device_capability, device_capability_no_argument)

    def test_out_of_memory(self):
        tensor = torch.zeros(1024, device='cuda')

        oom_regex = "would exceed allowed memory" if TEST_CUDAMALLOCASYNC else \
                    "Tried to allocate 800000000.00 GiB"
        with self.assertRaisesRegex(RuntimeError, oom_regex):
            torch.empty(1024 * 1024 * 1024 * 800000000, dtype=torch.int8, device='cuda')

        with self.assertRaisesRegex(RuntimeError, "Tried to allocate more than 1EB memory"):
            torch.empty(1024 * 1024 * 1024 * 8000000000, dtype=torch.int8, device='cuda')

        # ensure out of memory error doesn't disturb subsequent kernel
        tensor.fill_(1)
        self.assertTrue((tensor == 1).all())


    @unittest.skipIf(TEST_CUDAMALLOCASYNC or IS_JETSON, "Segmentation fault (core dumped)")
    def test_out_of_memory_retry(self):
        torch.cuda.empty_cache()
        total_memory = torch.cuda.get_device_properties(0).total_memory
        oom_regex = "would exceed allowed memory" if TEST_CUDAMALLOCASYNC else \
                    "Tried to allocate"
        size = int(total_memory * 0.5)
        a = torch.empty(size , dtype=torch.int8, device='cuda')
        with self.assertRaisesRegex(RuntimeError, oom_regex):
            b = torch.empty(size, dtype=torch.int8, device='cuda')
        del a
        b = torch.empty(size, dtype=torch.int8, device='cuda')
        del b
        # We used a lot of memory here, clean up so we don't affect other tests too much
        torch.cuda.empty_cache()
        torch.cuda.reset_peak_memory_stats()

    def test_set_per_process_memory_fraction(self):
        # test invalid fraction value.
        with self.assertRaisesRegex(TypeError, "Invalid type"):
            torch.cuda.set_per_process_memory_fraction(1)
        with self.assertRaisesRegex(ValueError, "Invalid fraction value"):
            torch.cuda.set_per_process_memory_fraction(-0.1)
        with self.assertRaisesRegex(ValueError, "Invalid fraction value"):
            torch.cuda.set_per_process_memory_fraction(2.0)

        tensor = torch.zeros(1024, device='cuda')
        torch.cuda.empty_cache()
        total_memory = torch.cuda.get_device_properties(0).total_memory
        torch.cuda.set_per_process_memory_fraction(0.5, 0)

        # test 0.499 allocation is ok.
        application = int(total_memory * 0.499) - torch.cuda.max_memory_reserved()
        tmp_tensor = torch.empty(application, dtype=torch.int8, device='cuda')
        del tmp_tensor
        torch.cuda.empty_cache()

        application = int(total_memory * 0.5)
        # it will get OOM when try to allocate more than half memory.
        oom_regex = "would exceed allowed memory" if TEST_CUDAMALLOCASYNC else \
                    "out of memory"
        with self.assertRaisesRegex(RuntimeError, oom_regex):
            torch.empty(application, dtype=torch.int8, device='cuda')

        # ensure out of memory error doesn't disturb subsequent kernel
        tensor.fill_(1)
        self.assertTrue((tensor == 1).all())

    def test_copy_non_blocking(self):
        def _test_copy_non_blocking(a, b):
            event = torch.cuda.Event()
            a.copy_(b, non_blocking=True)
            event.record()
            event.synchronize()
            self.assertEqual(a, b)

        # 10MB copies
        x = torch.ones(10000000, dtype=torch.uint8).cuda()
        y = torch.zeros(10000000, dtype=torch.uint8).pin_memory()
        _test_copy_non_blocking(x, y)

        x = torch.zeros(10000000, dtype=torch.uint8).pin_memory()
        y = torch.ones(10000000, dtype=torch.uint8).cuda()
        _test_copy_non_blocking(x, y)

        # Test the case where the pinned data_ptr is not equal to the storage data_ptr.
        x_base = torch.zeros(10000000, dtype=torch.uint8).pin_memory()
        x = x_base[1:]
        self.assertTrue(x.is_pinned())
        self.assertTrue(x_base.is_pinned())
        self.assertNotEqual(x_base.data_ptr(), x.data_ptr())
        self.assertEqual(x_base.storage().data_ptr(), x.storage().data_ptr())
        y = torch.ones(10000000 - 1, dtype=torch.uint8).cuda()
        _test_copy_non_blocking(x, y)


    def test_to_non_blocking(self):
        stream = torch.cuda.current_stream()

        def _test_to_non_blocking(a, non_blocking, dst):
            torch.cuda.synchronize()
            # Pushes an 0.1 second spin to stream so if the copy is non blocking,
            # stream will almost surely be active when we query().
            torch.cuda._sleep(int(100 * get_cycles_per_ms()))
            b = a.to(device=dst, non_blocking=non_blocking)
            self.assertEqual(stream.query(), not non_blocking)
            stream.synchronize()
            self.assertEqual(a, b)
            self.assertTrue(b.is_pinned() == (non_blocking and dst == "cpu"))

        for dst, try_non_blocking in product(("cuda", "cpu"), (True, False)):
            # Creates source on the opposite device from destination.
            src = torch.randn(1000000,
                              device="cuda" if dst == "cpu" else "cpu",
                              pin_memory=True if dst == "cuda" else False)
            _test_to_non_blocking(src, try_non_blocking, dst)

    def test_to_cpu_blocking_by_default(self):
        src = torch.randn(1000000, device="cuda")
        torch.cuda.synchronize()
        torch.cuda._sleep(int(100 * get_cycles_per_ms()))
        dst = src.to(device="cpu")
        self.assertEqual(torch.cuda.current_stream().query(), True)
        self.assertEqual(src, dst)
        self.assertFalse(dst.is_pinned())

    def test_serialization_array_with_storage(self):
        x = torch.randn(5, 5).cuda()
        y = torch.IntTensor(2, 5).fill_(0).cuda()
        q = [x, y, x, y.storage()]
        with tempfile.NamedTemporaryFile() as f:
            torch.save(q, f)
            f.seek(0)
            q_copy = torch.load(f)
        self.assertEqual(q_copy, q, atol=0, rtol=0)
        q_copy[0].fill_(5)
        self.assertEqual(q_copy[0], q_copy[2], atol=0, rtol=0)
        self.assertTrue(isinstance(q_copy[0], torch.cuda.FloatTensor))
        self.assertTrue(isinstance(q_copy[1], torch.cuda.IntTensor))
        self.assertTrue(isinstance(q_copy[2], torch.cuda.FloatTensor))
        self.assertTrue(isinstance(q_copy[3], torch.storage.TypedStorage))
        self.assertTrue(isinstance(q_copy[3]._untyped_storage, torch.UntypedStorage))
        q_copy[1].fill_(10)
        self.assertEqual(q_copy[3], torch.cuda.IntStorage(10).fill_(10))

    @unittest.skipIf(TEST_CUDAMALLOCASYNC or TEST_WITH_ROCM, "temporarily disabled for async")
    @unittest.skipIf(_get_torch_cuda_version() >= (12, 2), "skipped as explicit workspace allocation is removed")
    def test_cublas_workspace_explicit_allocation(self):
        a = torch.randn(7, 7, device='cuda', requires_grad=False)
        default_workspace_size = 4096 * 2 * 1024 + 16 * 8 * 1024  # :4096:2:16:8
        # different size (32 MiB) expected on Hopper GPU
        if torch.cuda.get_device_capability() == (9, 0):
            default_workspace_size = 4096 * 8 * 1024

        def check_workspace_size(inp):
            torch._C._cuda_clearCublasWorkspaces()
            start = torch.torch.cuda.memory_stats()['active_bytes.all.allocated']
            with torch.no_grad():
                torch.matmul(inp, inp)
            finish = torch.torch.cuda.memory_stats()['active_bytes.all.allocated']
            return finish - start

        # check default
        os.environ['CUBLAS_WORKSPACE_CONFIG'] = ''
        self.assertTrue(abs(check_workspace_size(a) - default_workspace_size) < 524288)

        # check default with bad user config
        os.environ['CUBLAS_WORKSPACE_CONFIG'] = '-1'
        self.assertTrue(abs(check_workspace_size(a) - default_workspace_size) < 524288)

        # check valid config
        os.environ['CUBLAS_WORKSPACE_CONFIG'] = ':128:8:64:16:32:32'
        self.assertTrue(abs(check_workspace_size(a) - (3072 * 1024)) < 524288)

        torch._C._cuda_clearCublasWorkspaces()

    def test_cublas_allow_tf32_get_set(self):
        skip_tf32_cublas = 'TORCH_ALLOW_TF32_CUBLAS_OVERRIDE' in os.environ and\
            int(os.environ['TORCH_ALLOW_TF32_CUBLAS_OVERRIDE'])
        if skip_tf32_cublas:
            self.assertTrue(torch.backends.cuda.matmul.allow_tf32)
            return

        orig = torch.backends.cuda.matmul.allow_tf32
        self.assertEqual(torch._C._get_cublas_allow_tf32(), orig)
        torch.backends.cuda.matmul.allow_tf32 = not orig
        self.assertEqual(torch._C._get_cublas_allow_tf32(), not orig)
        torch.backends.cuda.matmul.allow_tf32 = orig

    def test_float32_matmul_precision_get_set(self):
        orig = torch.get_float32_matmul_precision()
        skip_tf32_cublas = 'TORCH_ALLOW_TF32_CUBLAS_OVERRIDE' in os.environ and\
            int(os.environ['TORCH_ALLOW_TF32_CUBLAS_OVERRIDE'])
        # this is really just checking that the environment variable is respected during testing
        # and not overwritten by another function that doesn't revert it to the intitial value
        if not skip_tf32_cublas:
            self.assertFalse(torch.backends.cuda.matmul.allow_tf32)
            self.assertEqual(torch.get_float32_matmul_precision(), 'highest')
        else:
            self.assertTrue(torch.backends.cuda.matmul.allow_tf32)
        for p in ('medium', 'high'):
            torch.set_float32_matmul_precision(p)
            self.assertEqual(torch.get_float32_matmul_precision(), p)
            self.assertTrue(torch.backends.cuda.matmul.allow_tf32)
        torch.set_float32_matmul_precision('highest')
        self.assertEqual(torch.get_float32_matmul_precision(), 'highest')
        self.assertFalse(torch.backends.cuda.matmul.allow_tf32)
        torch.set_float32_matmul_precision(orig)

    def test_cublas_allow_fp16_reduced_precision_reduction_get_set(self):
        orig = torch.backends.cuda.matmul.allow_fp16_reduced_precision_reduction
        self.assertEqual(torch._C._get_cublas_allow_fp16_reduced_precision_reduction(), orig)
        torch.backends.cuda.matmul.allow_fp16_reduced_precision_reduction = not orig
        self.assertEqual(torch._C._get_cublas_allow_fp16_reduced_precision_reduction(), not orig)
        torch.backends.cuda.matmul.allow_fp16_reduced_precision_reduction = orig

    def test_cublas_allow_bf16_reduced_precision_reduction_get_set(self):
        orig = torch.backends.cuda.matmul.allow_bf16_reduced_precision_reduction
        self.assertEqual(torch._C._get_cublas_allow_bf16_reduced_precision_reduction(), orig)
        torch.backends.cuda.matmul.allow_bf16_reduced_precision_reduction = not orig
        self.assertEqual(torch._C._get_cublas_allow_bf16_reduced_precision_reduction(), not orig)
        torch.backends.cuda.matmul.allow_bf16_reduced_precision_reduction = orig


    def test_cudnn_allow_tf32_get_set(self):
        with torch.backends.cudnn.flags(enabled=None, benchmark=None, deterministic=None, allow_tf32=False):
            self.assertFalse(torch.backends.cudnn.allow_tf32)
        with torch.backends.cudnn.flags(enabled=None, benchmark=None, deterministic=None, allow_tf32=True):
            self.assertTrue(torch.backends.cudnn.allow_tf32)

    def test_type_conversions(self):
        x = torch.randn(5, 5)
        self.assertIsInstance(x.float(), torch.FloatTensor)
        self.assertIsInstance(x.cuda().double(), torch.cuda.DoubleTensor)
        self.assertIsInstance(x.cuda().float(), torch.cuda.FloatTensor)
        self.assertIsInstance(x.cuda().float().cpu(), torch.FloatTensor)
        self.assertIsInstance(x.cuda().float().cpu().int(), torch.IntTensor)

        y = x.storage()
        self.assertIsInstance(y.float(), torch.FloatStorage)
        self.assertIsInstance(y.cuda().double(), torch.cuda.DoubleStorage)
        self.assertIsInstance(y.cuda().float(), torch.cuda.FloatStorage)
        self.assertIsInstance(y.cuda().float().cpu(), torch.FloatStorage)
        self.assertIsInstance(y.cuda().float().cpu().int(), torch.IntStorage)

    @unittest.skip("was disabled due to not enough memory, but actually it always fail")
    def test_arithmetic_large_tensor(self):
        x = torch.empty(2**30, device='cuda')

        x.fill_(1)
        self.assertEqual(x.sum(), 2**30)

        x += 1
        self.assertEqual(x.sum(), 2**31)

        x.fill_(1)
        x -= 0.5
        self.assertEqual(x.sum(), 2**29)

        x.fill_(1)
        x *= 2
        self.assertEqual(x.sum(), 2**31)

        x.fill_(1)
        x /= 2
        self.assertEqual(x.sum(), 2**29)

    def test_gather_bool(self):
        t = torch.tensor([[False, True], [True, True]], device='cuda')
        self.assertEqual(torch.gather(t, 1, torch.tensor([[0, 0], [1, 0]], device='cuda')),
                         torch.tensor([[False, False], [True, True]], device='cuda'))

    def test_torch_manual_seed_seeds_cuda_devices(self):
        with freeze_rng_state():
            x = torch.zeros(4, 4).float().cuda()
            torch.manual_seed(2)
            self.assertEqual(torch.cuda.initial_seed(), 2)
            x.uniform_()
            torch.manual_seed(2)
            y = x.clone().uniform_()
            self.assertEqual(x, y)
            self.assertEqual(torch.cuda.initial_seed(), 2)

    def test_manual_seed(self):
        with freeze_rng_state():
            x = torch.zeros(4, 4).float().cuda()
            torch.cuda.manual_seed(2)
            self.assertEqual(torch.cuda.initial_seed(), 2)
            x.uniform_()
            a = torch.bernoulli(torch.full_like(x, 0.5))
            torch.cuda.manual_seed(2)
            y = x.clone().uniform_()
            b = torch.bernoulli(torch.full_like(x, 0.5))
            self.assertEqual(x, y)
            self.assertEqual(a, b)
            self.assertEqual(torch.cuda.initial_seed(), 2)

    def test_specify_improper_device_name(self):
        import os
        fname = "tempfile.pt"
        try:
            with self.assertRaisesRegex(RuntimeError, "Invalid device string"):
                torch.save([torch.nn.Parameter(torch.randn(10, 10))], fname,
                           _use_new_zipfile_serialization=True)
                torch.load(fname, 'cuda0')
        finally:
            if os.path.exists(fname):
                os.remove(fname)

    def test_get_device_index(self):
        from torch.cuda._utils import _get_device_index
        with self.assertRaisesRegex(RuntimeError, "Invalid device string"):
            _get_device_index('cuda0', optional=True)

        with self.assertRaisesRegex(ValueError, "Expected a cuda device"):
            cpu_device = torch.device('cpu')
            _get_device_index(cpu_device, optional=True)

    def test_serialization_array_with_empty(self):
        x = [torch.randn(4, 4).cuda(), torch.cuda.FloatTensor()]
        with tempfile.NamedTemporaryFile() as f:
            torch.save(x, f)
            f.seek(0)
            x_copy = torch.load(f)
        for original, copy in zip(x, x_copy):
            self.assertEqual(copy, original)
            self.assertIs(type(copy), type(original))
            self.assertEqual(copy.get_device(), original.get_device())

    @skipCUDANonDefaultStreamIf(True)
    def test_streams(self):
        default_stream = torch.cuda.current_stream()
        user_stream = torch.cuda.Stream()
        self.assertEqual(torch.cuda.current_stream(), default_stream)
        self.assertNotEqual(default_stream, user_stream)
        self.assertEqual(default_stream.cuda_stream, 0)
        self.assertNotEqual(user_stream.cuda_stream, 0)
        with torch.cuda.stream(user_stream):
            self.assertEqual(torch.cuda.current_stream(), user_stream)
        self.assertTrue(user_stream.query())
        tensor1 = torch.ByteTensor(5).pin_memory()
        tensor2 = tensor1.cuda(non_blocking=True) + 1
        default_stream.synchronize()
        self.assertTrue(default_stream.query())

    def test_stream_event_repr(self):
        s = torch.cuda.current_stream()
        self.assertTrue("torch.cuda.Stream" in s.__repr__())
        e = torch.cuda.Event()
        self.assertTrue("torch.cuda.Event" in e.__repr__())
        s.record_event(e)
        self.assertTrue("torch.cuda.Event" in e.__repr__())

    def test_events(self):
        stream = torch.cuda.current_stream()
        event = torch.cuda.Event(enable_timing=True)
        self.assertTrue(event.query())
        start_event = torch.cuda.Event(enable_timing=True)
        stream.record_event(start_event)
        torch.cuda._sleep(int(50 * get_cycles_per_ms()))
        stream.record_event(event)
        self.assertFalse(event.query())
        event.synchronize()
        self.assertTrue(event.query())
        self.assertGreater(start_event.elapsed_time(event), 0)

    def test_record_stream(self):
        cycles_per_ms = get_cycles_per_ms()

        t = torch.FloatTensor([1, 2, 3, 4]).pin_memory()
        result = torch.cuda.FloatTensor(t.size())
        stream = torch.cuda.Stream()
        ptr = [None]

        # Performs the CPU->GPU copy in a background stream
        def perform_copy():
            with torch.cuda.stream(stream):
                tmp = t.cuda(non_blocking=True)
                ptr[0] = tmp.data_ptr()
            torch.cuda.current_stream().wait_stream(stream)
            tmp.record_stream(torch.cuda.current_stream())
            torch.cuda._sleep(int(50 * cycles_per_ms))  # delay the copy
            result.copy_(tmp)

        perform_copy()
        with torch.cuda.stream(stream):
            tmp2 = torch.cuda.FloatTensor(t.size())
            tmp2.zero_()
            self.assertNotEqual(tmp2.data_ptr(), ptr[0], msg='allocation re-used to soon')

        self.assertEqual(result.tolist(), [1, 2, 3, 4])

        if not TEST_CUDAMALLOCASYNC:
            # In the native allocator, we expect "tmp"'s side-stream-tagged block will be reused
            # in that side stream after result.copy_(tmp) in the main stream finishes.
            torch.cuda.current_stream().synchronize()
            with torch.cuda.stream(stream):
                tmp3 = torch.cuda.FloatTensor(t.size())
                self.assertEqual(tmp3.data_ptr(), ptr[0], msg='allocation not re-used')

    def test_record_stream_on_shifted_view(self):
        # See issue #27366

        # This test detects unexpected block reallocation. For reliable test,
        # the stream to allocate tensors is isolated. The allocator will not
        # reuse free blocks which were allocated from another stream.
        stream_alloc = torch.cuda.Stream()
        with torch.cuda.stream(stream_alloc):
            base = torch.cuda.FloatTensor([10, 10])

        # Record another stream on a shifted view tensor.
        view = base[5:]
        assert view.storage_offset() > 0

        stream_record = torch.cuda.Stream()
        with torch.cuda.stream(stream_record):
            torch.cuda._sleep(int(50 * get_cycles_per_ms()))

        view.record_stream(stream_record)

        # Delete those tensors to make the block free soon.
        data_ptr = base.data_ptr()
        del base, view

        # A new tensor should not be allocated to the block above.
        stream_alloc.synchronize()

        with torch.cuda.stream(stream_alloc):
            try_realloc = torch.cuda.FloatTensor([10, 10])

        self.assertNotEqual(try_realloc.data_ptr(), data_ptr)

    def test_noncontiguous_pinned_memory(self):
        # See issue #3266
        x = torch.arange(0, 10).view((2, 5))
        self.assertEqual(x.t(), x.t().pin_memory())

    def test_caching_pinned_memory(self):
        cycles_per_ms = get_cycles_per_ms()

        # check that allocations are re-used after deletion
        t = torch.FloatTensor([1]).pin_memory()
        ptr = t.data_ptr()
        del t
        t = torch.FloatTensor([1]).pin_memory()
        self.assertEqual(t.data_ptr(), ptr, msg='allocation not reused')

        # check that the allocation is not re-used if it's in-use by a copy
        gpu_tensor = torch.cuda.FloatTensor([0])
        torch.cuda._sleep(int(1000 * cycles_per_ms))  # delay the copy by 1s
        gpu_tensor.copy_(t, non_blocking=True)
        del t
        t = torch.FloatTensor([1]).pin_memory()
        self.assertNotEqual(t.data_ptr(), ptr, msg='allocation re-used too soon')
        self.assertEqual(list(gpu_tensor), [1])

    def test_caching_allocator_record_stream_oom(self):
        """allocations delayed by a record_stream call should still be freed on
        an out-of-memory in cuda_malloc_retry. see issue #19219"""
        stream = torch.cuda.Stream()

        with torch.cuda.stream(stream):
            y = torch.zeros(40 * 1024 * 1024, device='cuda')

        for _ in range(100):
            x = torch.empty(40 * 1024 * 1024, device='cuda')
            with torch.cuda.stream(stream):
                y += x
            # delays re-use of `x` until after all operations in `stream`
            x.record_stream(stream)
            del x

        # we've made a mess by allocating up to the device capacity. free any
        # cached blocks in case it affects future tests.
        torch.cuda.empty_cache()

    # Tests for historic illegal memory access, see #17040.
    def test_reduction_gpu_memory_accessing(self):
        x = torch.ones(512, 8, dtype=torch.float32, device='cuda')
        torch.sum(x, 0)

    def test_sum_fp16(self):
        x = torch.zeros(10, device='cuda', dtype=torch.float16)
        self.assertEqual(x.sum(), 0)

        x = torch.ones(65504, device='cuda', dtype=torch.float16)
        self.assertEqual(x.sum(), 65504)
        self.assertEqual(x.sum(dtype=torch.float32), 65504)

        x = torch.ones(65536, device='cuda', dtype=torch.float16)
        self.assertEqual(x.sum(dtype=torch.float32), 65536)

        a = torch.zeros(1203611).bernoulli_(0.0005)
        x = a.to(device='cuda', dtype=torch.float16)
        self.assertEqual(x.sum().item(), a.sum().item())

        a = torch.zeros(100, 121, 80).bernoulli_(0.0005)
        x = a.to(device='cuda', dtype=torch.float16)
        self.assertEqual(x.sum((0, 2)).float().cpu(), a.sum((0, 2)))

    def test_mean_fp16(self):
        x = torch.ones(65536, device='cuda', dtype=torch.float16)
        self.assertEqual(x.mean(), 1)

        x = torch.ones(65536, device='cuda', dtype=torch.float16)
        self.assertEqual(x.mean(dtype=torch.float32), 1)

    def test_prod_large(self):
        # tests global reduction (should_global_reduce = true) in case of non-zero identity element
        x = torch.ones(240000, device='cuda', dtype=torch.float32)
        self.assertEqual(x.prod(), 1)

        # test for complex types. Note 240k is divisible by 4
        for dtype in [torch.cfloat, torch.cdouble]:
            x = torch.ones(240000, device='cuda', dtype=dtype) * (0 + 1j)
            self.assertEqual(x.prod(), 1)

    def test_multinomial_ext(self):
        # Test two corner cases from older PyTorch (Issue #4858)
        freqs = torch.cuda.FloatTensor([
            0.0, 0.0, 0.0, 0.0, 0.0, 0.0, 0.0, 0.0, 0.0,
            0.03178183361887932, 0.027680952101945877, 0.033176131546497345,
            0.046052902936935425, 0.07742464542388916, 0.11543981730937958,
            0.14148041605949402, 0.15784293413162231, 0.13180233538150787,
            0.08271478116512299, 0.049702685326337814, 0.027557924389839172,
            0.018125897273421288, 0.011851548217236996, 0.010252203792333603,
            0.007422595750540495, 0.005372154992073774, 0.0045109698548913,
            0.0036087757907807827, 0.0035267581697553396, 0.0018864056328311563,
            0.0024605290964245796, 0.0022964938543736935, 0.0018453967059031129,
            0.0010662291897460818, 0.0009842115687206388, 0.00045109697384759784,
            0.0007791675161570311, 0.00020504408166743815, 0.00020504408166743815,
            0.00020504408166743815, 0.00012302644609007984, 0.0,
            0.00012302644609007984, 4.100881778867915e-05, 0.0, 0.0, 0.0, 0.0,
            0.0, 0.0])

        torch.cuda.manual_seed(11042)
        sample = torch.multinomial(freqs, 1000, True)
        self.assertNotEqual(freqs[sample].min(), 0)

        p = torch.zeros(3421, 2, device="cuda", dtype=torch.float)
        p[:, 1] = 1
        torch.cuda.manual_seed(5214)
        r = torch.multinomial(p, 1)
        self.assertNotEqual(r.min().item(), 0)

        # test corner case from Issue #13867
        torch.cuda.manual_seed(33)
        probs = torch.randn(1000000, device='cuda').clamp(min=0) * 3e-5
        samples = probs.multinomial(1000000, replacement=True)
        self.assertGreater(probs[samples].min().item(), 0)

    def _spawn_test_multinomial_invalid_probs_cuda(self, probs):
        import subprocess
        try:
            p = subprocess.Popen([sys.executable, '-c', f"""\
import sys
import torch
from torch import inf, nan
try:
    with torch.random.fork_rng(devices=[0]):
        torch.multinomial(torch.tensor({probs}).to('cuda'), 2, replacement=True)
        torch.cuda.synchronize()
    sys.exit(-1) # Should not be reached
except RuntimeError as e:
    sys.exit(-2)
"""], stdout=subprocess.PIPE, stderr=subprocess.PIPE, universal_newlines=True)
            out, err = p.communicate(timeout=10)
            p.wait(timeout=10)
        except subprocess.TimeoutExpired as e:
            p.kill()
            out, err = p.communicate()
        expected_messages = [
            'device-side assert triggered',  # CUDA
            'Assertion',  # CUDA
            'HSA_STATUS_ERROR_EXCEPTION',  # ROCm
            'Device-side assertion'  # ROCm
        ]
        self.assertTrue(any(msg in out or msg in err for msg in expected_messages))

    @slowTest
    @unittest.skipIf(TEST_WITH_ROCM, "ROCm doesn't support device side asserts")
    @unittest.skipIf(NO_MULTIPROCESSING_SPAWN, "Disabled for environments that \
                     don't support multiprocessing with spawn start method")
    def test_multinomial_invalid_probs_cuda(self):
        self._spawn_test_multinomial_invalid_probs_cuda([1., -1., 1.])
        self._spawn_test_multinomial_invalid_probs_cuda([1., inf, 1.])
        self._spawn_test_multinomial_invalid_probs_cuda([1., -inf, 1.])
        self._spawn_test_multinomial_invalid_probs_cuda([1., 1., nan])

    @staticmethod
    def _mute_init():
        os.dup2(os.open(os.devnull, os.O_WRONLY), sys.stderr.fileno())

    def _spawn_method(self, method, arg):
        ctx = torch.multiprocessing.get_context("spawn")
        with ctx.Pool(1, initializer=self._mute_init) as pool:
            errors = pool.map(method, [arg])
            for e in errors:
                if 'device-side assert triggered' not in str(e):
                    self.fail(e)

    @staticmethod
    def _test_index_bounds_cuda(idx):
        x = torch.arange(10, device="cuda")
        try:
            y = x[torch.tensor([idx])]
            return f"x[torch.tensor([{idx})]={y}"
        except RuntimeError as err:
            return err

    @slowTest
    @unittest.skipIf(NO_MULTIPROCESSING_SPAWN, "Disabled for environments that \
                     don't support multiprocessing with spawn start method")
    @skipIfRocm
    def test_index_out_of_bounds_exception_cuda(self):
        test_method = TestCuda._test_index_bounds_cuda
        # Test in-bound access works fine
        self.assertEqual(test_method(1), "x[torch.tensor([1)]=tensor([1], device='cuda:0')")
        # Test that indexing out of bounds causes assert
        self._spawn_method(test_method, 11)

    @slowTest
    @unittest.skipIf(not TEST_LARGE_TENSOR, "not enough memory")
    def test_huge_index(self):
        src = torch.empty(15000000, 45, device='cuda', dtype=torch.long).random_(0, 2**22)
        idx = torch.randperm(src.shape[0], device='cuda')
        res = src[idx]
        res_cpu = src.cpu()[idx.cpu()]
        self.assertEqual(res.cpu(), res_cpu)

    def test_min_max_inits(self):
        # Testing if THC_reduceAll received the correct index initialization.
        # This affects the result of THC_reduceAll operations at extreme values
        x = torch.cuda.ByteTensor([0])
        y = torch.cuda.ByteTensor([255])
        expected = torch.cuda.LongTensor([0])[0]

        _, v = x.max(dim=0)
        self.assertEqual(v, expected)

        _, v = y.min(dim=0)
        self.assertEqual(v, expected)

    def test_nvtx(self):
        # Just making sure we can see the symbols
        torch.cuda.nvtx.range_push("foo")
        torch.cuda.nvtx.mark("bar")
        torch.cuda.nvtx.range_pop()
        range_handle = torch.cuda.nvtx.range_start("range_start")
        torch.cuda.nvtx.range_end(range_handle)

    def test_bincount_ext(self):
        # ensure CUDA code coverage
        input_size = (100000,)
        w = torch.randn(input_size, dtype=torch.double, device='cuda')
        w_cpu = w.cpu()
        # test shared memory impl
        t = torch.randint(50, input_size, dtype=torch.int8, device='cuda')
        self.assertEqual(t.cpu().bincount(), t.bincount())
        self.assertEqual(t.cpu().bincount(w_cpu), t.bincount(w))
        # test global memory impl
        #   see `CUDAHistogramMemoryType` in SummaryOps.cu
        #   50000 * sizeof(int64_t) == 390 KiB, which should exceed smem of any known GPU
        t = torch.randint(50000, input_size, dtype=torch.int64, device='cuda')
        self.assertEqual(t.cpu().bincount(), t.bincount())
        self.assertEqual(t.cpu().bincount(w_cpu), t.bincount(w))

        t = torch.zeros([10], dtype=torch.int32, device='cuda')
        # 35488 * 65536 as int32 would cause overflow to negative value
        # giving negative bin offset
        t[0] = 35488
        counted = t.bincount(minlength=65536)
        self.assertEqual(torch.sum(counted), 10)

    def test_tiny_half_norm_(self):
        a = torch.arange(25).cuda().float()
        a /= 100000000
        b = a.half()
        self.assertGreater(b.norm().item(), 0)

    def test_norm_type_conversion(self):
        a = torch.ones(65536).cuda().half()
        self.assertEqual(a.norm(p=0, dtype=torch.float32), 65536)

    def test_cuda_memory_leak_detection_propagates_errors(self):
        with self.assertRaisesRegex(RuntimeError, r"The size of tensor a \(3\) must match"):
            with self.assertLeaksNoCudaTensors():
                x = torch.randn(3, 1, device='cuda')
                y = torch.randn(2, 1, device='cuda')
                z = x + y

    @unittest.skipIf(not TEST_MEDIUM_TENSOR, "not enough memory")
    def test_cuda_kernel_loop_overflow(self):
        # Issue #24309: In extreme cases, the loop variable could overflow and continue
        # the kernel loop with a negative index, causing a RuntimeError (invalid write):
        x = torch.randn(1, 1, 1, 2**30 + 1, dtype=torch.float16, device="cuda")
        expected = x[0, 0, 0, 2**30]
        y = torch.nn.functional.avg_pool2d(x, kernel_size=1)
        torch.cuda.synchronize()
        self.assertEqual(y[0, 0, 0, 2**30], expected)

    @unittest.skipIf(not TEST_LARGE_TENSOR, "not enough memory")
    @gcIfJetson
    def test_cuda_kernel_loop_overflow_large(self):
        # Make sure input.numel() > INT_MAX is handled:
        x = torch.randn(1, 1, 1, 2**31, dtype=torch.float16, device="cuda")
        with self.assertRaisesRegex(RuntimeError, "integer out of range"):
            y = torch.nn.functional.avg_pool2d(x, kernel_size=1)

        # Issue #24309: In extreme cases, the loop variable could overflow and continue
        # the kernel loop with a negative index, causing a RuntimeError (invalid write):
        x = torch.randn(1, 1, 1, 2**31 - 1, dtype=torch.float16, device="cuda")
        expected = x[0, 0, 0, 2**31 - 2]
        y = torch.nn.functional.avg_pool2d(x, kernel_size=1)
        torch.cuda.synchronize()
        self.assertEqual(y[0, 0, 0, 2**31 - 2], expected)

    # this might create a reference cycle on self...
    def _make_multiply_in_stream(self):
        class MultiplyInStream(torch.autograd.Function):
            @staticmethod
            def forward(ctx, x, val):
                ctx.val = val
                ctx.stream = torch.cuda.current_stream()
                return x * val

            @staticmethod
            def backward(ctx, grad):
                self.assertEqual(torch.cuda.current_stream(), ctx.stream)
                # delays the operation in the background stream
                torch.cuda._sleep(1000 * 5000)
                return grad * ctx.val, None

        return MultiplyInStream

    @skipCUDANonDefaultStreamIf(True)
    def test_streaming_backwards_sync(self):
        default_stream = torch.cuda.current_stream()
        stream = torch.cuda.Stream()

        MultiplyInStream = self._make_multiply_in_stream()

        # Tests using grads outside the backward() stream context
        # See "Stream semantics of backward passes" on https://pytorch.org/docs/stable/notes/cuda.html
        x = torch.randn(5, 5, device='cuda', requires_grad=True)
        with torch.cuda.stream(stream):
            stream.wait_stream(default_stream)
            output = MultiplyInStream.apply(x, 2)
            output.sum().backward()
        # sync needed
        default_stream.wait_stream(stream)
        self.assertEqual(x.grad, torch.ones_like(x) * 2)
        self.assertEqual(torch.cuda.current_stream(), default_stream)

        # Tests that using grads in the same stream context as backward()
        # is safe regardless what streams bwd ops ran on
        bwd_ambient_stream = torch.cuda.Stream()
        x = torch.randn(5, 5, device='cuda', requires_grad=True)
        with torch.cuda.stream(stream):
            stream.wait_stream(default_stream)
            output = MultiplyInStream.apply(x, 3)
        with torch.cuda.stream(bwd_ambient_stream):
            bwd_ambient_stream.wait_stream(stream)
            output.sum().backward()
            # x was first used on "stream" so its AccumulateGrad leaf should run on "stream".
            # The end of backward() should have synced "bwd_ambient_stream" with "stream"
            # so it should be safe to use x.grad here without any syncs.
            self.assertEqual(x.grad, torch.ones_like(x) * 3)
            self.assertEqual(torch.cuda.current_stream(), bwd_ambient_stream)

    # Skip the test for ROCm as per https://github.com/pytorch/pytorch/issues/53190
    @skipIfRocm(msg="flakey on ROCm https://github.com/pytorch/pytorch/issues/53190")
    def test_streaming_backwards_multiple_streams(self):
        MultiplyInStream = self._make_multiply_in_stream()

        class StreamModel(torch.nn.Module):
            def __init__(self):
                super().__init__()
                self.event = torch.cuda.Event()
                self.stream0 = torch.cuda.Stream()
                self.stream1 = torch.cuda.Stream()

            def forward(self, x, x_first_use_on_ambient):
                if x_first_use_on_ambient:
                    x0 = x.clone()
                self.stream0.wait_stream(torch.cuda.current_stream())
                self.stream1.wait_stream(torch.cuda.current_stream())
                with torch.cuda.stream(self.stream0):
                    if not x_first_use_on_ambient:
                        x0 = x.clone()
                    y0 = MultiplyInStream.apply(x0, 2)
                    self.event.record(stream=torch.cuda.current_stream())

                with torch.cuda.stream(self.stream1):
                    y1 = MultiplyInStream.apply(x, 3)
                    self.stream1.wait_event(self.event)
                    return y0 + y1

        stream = torch.cuda.Stream()

        for x_first_use_on_ambient in (True, False):
            # the out_of_place=False, iters=1 case stresses if proper syncs are inserted
            # when grads are initially None and stolen by backward ops.
            for out_of_place, iters in ((True, 1),
                                        (False, 1),
                                        (False, 5)):
                with torch.cuda.stream(stream):
                    x = torch.randn(5, 5, device='cuda', requires_grad=True)
                    model = StreamModel().cuda()
                    x.register_hook(lambda grad: self.assertEqual(torch.cuda.current_stream(),
                                                                  stream if x_first_use_on_ambient else model.stream0))
                    for p in model.parameters():
                        self.assertTrue(p.grad is None)
                    for i in range(iters):
                        loss = model(x, x_first_use_on_ambient).sum()
                        if out_of_place:
                            x_grad = torch.autograd.grad((loss,), (x,))[0]
                        else:
                            loss.backward()
                # See "Stream semantics of backward passes" on https://pytorch.org/docs/stable/notes/cuda.html
                torch.cuda.current_stream().wait_stream(stream)

                if out_of_place:
                    self.assertEqual(x_grad, torch.ones_like(x) * 5 * iters)
                else:
                    self.assertEqual(x.grad, torch.ones_like(x) * 5 * iters)

    def test_streaming_backwards_sync_graph_root(self):
        # This function tests if bwd ops running on a side stream properly sync with the GraphRoot.
        # The potential bug it targets is a race condition. The test uses multiple trials and
        # torch.cuda._sleep such that if the race condition exists, the test will almost certainly fail,
        # but there's a chance it may spuriously pass. Passing does not guarantee the backend is bug-free,
        # but failure does guarantee there is a bug.
        fwd_bwd_op_stream = torch.cuda.Stream()
        bwd_ambient_stream = torch.cuda.Stream()
        # We need these streams to be different otherwise the test is meaningless.
        self.assertTrue(fwd_bwd_op_stream != bwd_ambient_stream)

        size = int(1e3)

        a = torch.full((size,), 2.0, device="cuda", requires_grad=True)
        b = torch.full((size,), 3.0, device="cuda", requires_grad=True)

        # I don't think we need any manual record_streams below.
        # a and b remain in scope for the entire test.
        # c and grad remain in scope for each iteration, and there's a full sync between iterations.
        for trial in range(5):
            torch.cuda.synchronize()
            a.grad = b.grad = None
            with torch.cuda.stream(fwd_bwd_op_stream):
                c = a * b

            with torch.cuda.stream(bwd_ambient_stream):
                torch.cuda.synchronize()
                # Long-running dummy kernel on bwd_ambient_stream delays filling of grad
                torch.cuda._sleep(int(50 * get_cycles_per_ms()))
                # Fills grad on bwd_ambient_stream
                grad = torch.full((size,), float(trial + 1), device="cuda")

                # Bwd ops still run on fwd_bwd_ops_stream, so the following will likely fail if
                # bwd ops don't sync with bwd_ambient_stream before consuming grad.
                torch.autograd.backward(tensors=c, grad_tensors=grad)

                # See https://github.com/pytorch/pytorch/issues/47028
                # assertEquals below run on bwd_ambient_stream, so this test may also fail
                # if backward() fails to sync with bwd_ambient_stream at the end.
                # Synchronizing here works around the issue until a proper fix can be made.
                torch.cuda.synchronize()
                with torch.no_grad():
                    self.assertEqual(a.grad, grad * b)
                    self.assertEqual(b.grad, grad * a)

    def test_streaming_backwards_callback(self):
        # Tests if autograd callbacks sync properly with respect to leaf streams and
        # the user-facing stream surrounding backward(). If it fails, first suspect is
        # sync logic where  "final_callbacks_" are called in torch/csrc/autograd/engine.cpp
        MultiplyInStream = self._make_multiply_in_stream()

        size = int(1e3)
        a = torch.full((size,), 1, device="cuda", dtype=torch.float, requires_grad=True)
        b = torch.full((size,), 1, device="cuda", dtype=torch.float, requires_grad=True)

        s0 = torch.cuda.Stream()
        s1 = torch.cuda.Stream()
        s2 = torch.cuda.Stream()

        stash = []

        # sets up a nontrivial structure of leaf streams
        s0.wait_stream(torch.cuda.current_stream())
        with torch.cuda.stream(s0):
            c = MultiplyInStream.apply(a, 2)

        s1.wait_stream(torch.cuda.current_stream())
        with torch.cuda.stream(s1):
            d = MultiplyInStream.apply(b, 3)
            s1.wait_stream(s0)
            e = c * d

            def clone_leaf_grads():
                stash.append(a.grad.clone())
                stash.append(b.grad.clone())

            # Use a hook on e to install the callback
            e.register_hook(lambda grad: torch.autograd.Variable._execution_engine.queue_callback(clone_leaf_grads))

        s2.wait_stream(s1)
        with torch.cuda.stream(s2):
            e.sum().backward()
            # The autograd engine should sync s2 with all leaf streams then run the callback clone_leaf_grads on s2.
            # If those things happened properly, checking the values of the cloned grads on s2 should be safe:
            self.assertEqual(stash[0], torch.full_like(a, 6))
            self.assertEqual(stash[1], torch.full_like(a, 6))

    @unittest.skipIf(TEST_WITH_ROCM, "In ROCm, kernel asserts are disabled due to performance overhead")
    def test_fixed_cuda_assert_async(self):
        with self.assertRaisesRegex(RuntimeError, "Boolean value of Tensor with no values is ambiguous"):
            torch._assert_async(torch.tensor([], device="cuda"))
        with self.assertRaisesRegex(RuntimeError, "Boolean value of Tensor with more than one value is ambiguous"):
            torch._assert_async(torch.tensor([0, 0], device="cuda"))

        torch._assert_async(torch.tensor(1, device="cuda"))
        torch._assert_async(torch.tensor(0.1, device="cuda"))
        torch._assert_async(torch.tensor(-0.1, device="cuda"))
        torch._assert_async(torch.tensor(True, device="cuda"))
        torch._assert_async(torch.tensor(0 + 0.1j, device="cuda"))

        fail_stmts = [
            "torch._assert_async(torch.tensor(0, device='cuda'))",
            "torch._assert_async(torch.tensor(0.0, device='cuda'))",
            "torch._assert_async(torch.tensor(False, device='cuda'))",
            "torch._assert_async(torch.tensor(0 + 0j, device='cuda'))",
        ]

        import subprocess
        for stmt in fail_stmts:
            with self.subTest(stmt=stmt):
                r = subprocess.call([sys.executable, '-c', f"""\
import torch

{stmt}
torch.cuda.synchronize()
"""])
                self.assertTrue(r != 0)

    # Compare non-fused optimizer vs fused one as the fused one unscales gradients
    # inside its cuda kernel unlike the other.
    def test_grad_scaling_autocast_fused_optimizers(self):
        for optimizer_ctor, optimizer_kwargs, separate_unscale in product(
            (torch.optim.Adam, torch.optim.AdamW),
            ({"fused": True, "amsgrad": False}, {"fused": True, "amsgrad": True}),
            (False, True),
        ):
            with self.subTest(optim=optimizer_ctor, kwargs=optimizer_kwargs, separate_unscale=separate_unscale):
                self._grad_scaling_autocast_fused_optimizers(
                    optimizer_ctor=optimizer_ctor, optimizer_kwargs=optimizer_kwargs, separate_unscale=separate_unscale)

    def _grad_scaling_autocast_fused_optimizers(self, optimizer_ctor, optimizer_kwargs, separate_unscale):
        (
            mod_control, mod_scaling, opt_control, opt_scaling, data, loss_fn, _,
        ) = _create_scaling_case(optimizer_ctor=optimizer_ctor, optimizer_kwargs=optimizer_kwargs)
        kwargs = deepcopy(optimizer_kwargs)
        kwargs["fused"] = False
        opt_control = optimizer_ctor(mod_control.parameters(), lr=1.0, **kwargs)

        scaler = torch.cuda.amp.GradScaler(init_scale=128.0)

        for input, target in data:
            opt_control.zero_grad()
            with torch.autocast('cuda'):
                output_control = mod_control(input)
                loss_control = loss_fn(output_control, target)
            scaler.scale(loss_control).backward()
            scaler.step(opt_control)
            scaler.update()

            opt_scaling.zero_grad()
            with torch.autocast('cuda'):
                output_scaling = mod_scaling(input)
                loss_scaling = loss_fn(output_scaling, target)
            scaler.scale(loss_scaling).backward()
            if separate_unscale:
                scaler.unscale_(opt_scaling)
            scaler.step(opt_scaling)
            scaler.update()

            self.assertEqual(loss_control, loss_scaling)
            for param_control, param_scaling in zip(mod_control.parameters(), mod_scaling.parameters()):
                self.assertEqual(param_control.grad, param_scaling.grad)
                self.assertEqual(param_control, param_scaling)

                state_control, state_scaling = opt_control.state[param_control], opt_scaling.state[param_scaling]

                for k in state_control:
                    actual = state_scaling[k]
                    if k == "step":
                        actual = actual.squeeze()
                    self.assertEqual(state_control[k], actual)

<<<<<<< HEAD
=======
    # Make sure that the parameters become nonsense when scaled gradients are finite
    # but they get invalidated before `optimizer.step`, after `GradScaler.unscale_`
    def test_params_invalidated_with_grads_invalidated_between_unscale_and_step(self):
        for optimizer_ctor, optimizer_kwargs in product(
            (torch.optim.Adam, torch.optim.AdamW),
            (
                {"foreach": False, "fused": False},
                {"foreach": True, "fused": False},
                {"foreach": False, "fused": True},
            ),
        ):
            with self.subTest(optimizer=optimizer_ctor, optimizer_kwargs=optimizer_kwargs):
                self._test_grads_invalidated_between_unscale_and_step(optimizer_ctor, optimizer_kwargs)

    def _test_grads_invalidated_between_unscale_and_step(self, optimizer_ctor, optimizer_kwargs):
        model, _, optimizer, _, data, loss_fn, _ = _create_scaling_case(
            optimizer_ctor=optimizer_ctor, optimizer_kwargs=optimizer_kwargs,
        )
        scaler = torch.cuda.amp.GradScaler(init_scale=128.0)

        for input, target in data:
            optimizer.zero_grad()
            with torch.autocast('cuda', enabled=True):
                output = model(input)
                loss = loss_fn(output, target)
            scaler.scale(loss).backward()
            scaler.unscale_(optimizer)

            # deliberately break grads
            for j, param in enumerate(model.parameters()):
                param.grad.copy_(torch.inf if j % 2 else torch.nan)

            scaler.step(optimizer)
            scaler.update()

        self.assertTrue(all((p.isnan().any() or p.isinf().any()) for p in model.parameters()))

    def test_grad_scale_will_not_overflow(self):
        model = torch.nn.Linear(5, 1).cuda()
        optimizer = torch.optim.Adam(model.parameters())
        scaler = torch.cuda.amp.GradScaler(growth_interval=1, growth_factor=2**4, init_scale=1e38)
        optimizer.zero_grad()
        x = torch.randn(1, 5).cuda()
        y = 1e-30 * torch.randn(1, 1).cuda()
        l = ((model(x) - y)**2).mean()
        scaler.scale(l).backward()
        scaler.step(optimizer)
        scaler.update()
        assert scaler._scale != float('inf') and scaler._scale != float('nan')

    def test_grad_scaling_clipping(self):
        def run(data, model, optimizer, scaler, loss_fn, skip_iter, try_scaling_api):
            max_norm = 0.2  # A reasonable value that actually has an effect, based on printouts of grads
            for i, (input, target) in enumerate(data):
                optimizer.zero_grad()
                output = model(input)
                loss = loss_fn(output, target)
                if try_scaling_api:
                    scaler.scale(loss).backward()
                    torch.nn.utils.clip_grad_norm_(model.parameters(), max_norm * scaler.get_scale())
                    if i == skip_iter and scaler.is_enabled():
                        model[1].weight.grad.data.fill_(float('inf'))
                    scaler.step(optimizer)
                    scaler.update()
                else:
                    loss.backward()
                    torch.nn.utils.clip_grad_norm_(model.parameters(), max_norm)
                    if (not scaler.is_enabled()) or (i != skip_iter):
                        optimizer.step()

        self._run_scaling_case(run, unskipped=3, skipped=1, atol=1e-5)

    def test_grad_scaling_clipping_separate_unscale(self):
        def run(data, model, optimizer, scaler, loss_fn, skip_iter, try_scaling_api):
            max_norm = 0.2  # A reasonable value that actually has an effect, based on printouts of grads
            for i, (input, target) in enumerate(data):
                optimizer.zero_grad()
                output = model(input)
                loss = loss_fn(output, target)
                if try_scaling_api:
                    scaler.scale(loss).backward()
                    if i == skip_iter and scaler.is_enabled():
                        model[1].weight.grad.data.fill_(float('inf'))
                    scaler.unscale_(optimizer)
                    torch.nn.utils.clip_grad_norm_(model.parameters(), max_norm, error_if_nonfinite=False)
                    scaler.step(optimizer)
                    scaler.update()
                else:
                    loss.backward()
                    torch.nn.utils.clip_grad_norm_(model.parameters(), max_norm)
                    if (not scaler.is_enabled()) or (i != skip_iter):
                        optimizer.step()

        self._run_scaling_case(run, unskipped=3, skipped=1)

    @unittest.skipIf(IS_WINDOWS, 'FIXME: fix this test for Windows')
    def test_grad_scaling_penalty(self):
        def run(data, model, optimizer, scaler, loss_fn, skip_iter, try_scaling_api):
            for i, (input, target) in enumerate(data):
                optimizer.zero_grad()
                output = model(input)
                loss = loss_fn(output, target)

                if try_scaling_api:
                    grad_params = torch.autograd.grad(scaler.scale(loss),
                                                      model.parameters(), create_graph=True)
                    inv_scale = 1. / scaler.get_scale()
                    grad_params = [p * inv_scale for p in grad_params]
                else:
                    grad_params = torch.autograd.grad(loss, model.parameters(), create_graph=True)

                grad_norm = 0
                for grad in grad_params:
                    grad_norm += grad.pow(2).sum()
                grad_norm = grad_norm.sqrt()
                loss = loss + grad_norm

                if try_scaling_api:
                    scaler.scale(loss).backward()
                    if i == skip_iter and scaler.is_enabled():
                        model[1].weight.grad.data.fill_(float('inf'))
                    scaler.step(optimizer)
                    scaler.update()
                else:
                    loss.backward()
                    if (not scaler.is_enabled()) or (i != skip_iter):
                        optimizer.step()

        self._run_scaling_case(run, unskipped=3, skipped=1)

    def test_grad_scaling_accumulation(self):
        def run(data, model, optimizer, scaler, loss_fn, skip_iter, try_scaling_api):
            iters_to_accumulate = 2
            for i, (input, target) in enumerate(data):
                output = model(input)
                loss = loss_fn(output, target)
                loss = loss / iters_to_accumulate
                if try_scaling_api:
                    scaler.scale(loss).backward()
                else:
                    loss.backward()
                if (i + 1) % iters_to_accumulate == 0:
                    if try_scaling_api:
                        scaler.step(optimizer)
                        scaler.update()
                        optimizer.zero_grad()
                    else:
                        optimizer.step()
                        optimizer.zero_grad()

        self._run_scaling_case(run, unskipped=2, skipped=0)

    def test_grad_scaling_multiple(self):
        # Tests gradient scaling with 2 models and 2 optimizers that both receive gradients from 2 losses.
        # Some of the logic here cannot reuse the generic helper functions created for the 1-optimizer cases.
        for enabled in True, False:
            mod_control0, mod_scaling0, opt_control0, opt_scaling0, data, loss_fn, skip_iter = \
                _create_scaling_case()
            mod_control1, mod_scaling1, opt_control1, opt_scaling1 = \
                _create_scaling_models_optimizers()

            scaler = torch.cuda.amp.GradScaler(init_scale=128., growth_factor=2.0, enabled=enabled, growth_interval=1)

            def run(model0, model1, optimizer0, optimizer1, try_scaling_api):
                for i, (input, target) in enumerate(data):
                    optimizer0.zero_grad()
                    optimizer1.zero_grad()
                    output0 = model0(input)
                    output1 = model1(input)
                    loss0 = loss_fn(0.3 * output0 + 0.7 * output1, target)
                    loss1 = loss_fn(0.6 * output0 - 0.4 * output1, target)

                    if try_scaling_api:
                        scaler.scale(loss0).backward(retain_graph=True)
                        scaler.scale(loss1).backward()
                        if i == skip_iter and scaler.is_enabled():
                            model1[1].weight.grad.data.fill_(float('inf'))

                        # As an additional stress test, separately unscale for one of the optimizers.
                        scaler.unscale_(optimizer0)

                        scaler.step(optimizer0)
                        scaler.step(optimizer1)
                        scaler.update()
                    else:
                        loss0.backward(retain_graph=True)
                        loss1.backward()
                        optimizer0.step()
                        if (not scaler.is_enabled()) or (i != skip_iter):
                            optimizer1.step()

            run(mod_control0, mod_control1, opt_control0, opt_control1, False)
            run(mod_scaling0, mod_scaling1, opt_scaling0, opt_scaling1, True)

            # The loss scale should have been multiplied by the growth factor 3 times and the backoff factor once.
            self.assertTrue(scaler.get_scale() == (128. * scaler.get_growth_factor()**3 *
                                                   scaler.get_backoff_factor()**1) if enabled else 1.0)

            for c, s in zip(chain(mod_control0.parameters(), mod_control1.parameters()),
                            chain(mod_scaling0.parameters(), mod_scaling1.parameters())):
                self.assertEqual(c, s, rtol=1e-5, atol=1e-7)

    def test_grad_scaler_pass_itself(self):
        class _PlaceHolderOptimizer(torch.optim.Optimizer):
            tester = self

            def __init__(self, params, defaults=None):
                if defaults is None:
                    defaults = {}
                super().__init__(params, defaults)
                self._step_supports_amp_scaling = True

        class Optimizer1(_PlaceHolderOptimizer):
            def step(self, closure=None, *, grad_scaler=None):
                self.tester.assertTrue(isinstance(grad_scaler, torch.cuda.amp.GradScaler))
                self.tester.assertFalse(hasattr(self, "grad_scale"))
                self.tester.assertFalse(hasattr(self, "found_inf"))

        class Optimizer2(_PlaceHolderOptimizer):
            def step(self, closure=None):
                self.tester.assertTrue(isinstance(self.grad_scale, torch.Tensor))
                self.tester.assertTrue(isinstance(self.found_inf, torch.Tensor))

        x = torch.randn(4, 4).cuda()
        m = torch.nn.Linear(4, 1).cuda()
        o1 = Optimizer1(m.parameters())
        o2 = Optimizer2(m.parameters())
        scaler = torch.cuda.amp.GradScaler(init_scale=2.0)

        with torch.cuda.amp.autocast():
            y = m(x)
            loss = y.mean()
        scaler.scale(loss).backward()
        with self.assertWarns(FutureWarning):
            scaler.step(o1)
        scaler.step(o2)
        scaler.update()

>>>>>>> 5157be38
    @unittest.skipIf(TEST_CUDAMALLOCASYNC, "FAIL")
    def test_cublas_multiple_threads_same_device(self):
        # Note, these parameters should be very carefully tuned
        # Too small number makes it hard for the racing condition
        # to happen, while too large number sometimes cause hang
        size = 1024
        num_threads = 2
        trials = 3
        test_iters = 100

        weight = torch.ones((size, size), device='cuda')
        results = {}
        barrier = threading.Barrier(num_threads)

        def _worker(t):
            my_stream = torch.cuda.Stream()
            # Hard sync so we don't need to worry about creating and using tensors
            # across streams or the fact that default streams are thread-local.
            # Those issues are not the target of this test.
            torch.cuda.synchronize()
            # Line up threads to increase likelihood of race conditions.
            barrier.wait()
            with torch.cuda.stream(my_stream):
                for i in range(test_iters):
                    # If all threads are sharing the same cublas handle,
                    # the following sequence may occur:
                    # thread 0 calls cublasSetStream()
                    # thread 1 calls cublasSetStream()
                    # thread 0 launches its raw gemm, which it thinks is in
                    #          its own stream, but is actually in thread 1's stream.
                    # thread 0 enqueues its div_, which IS is its own stream,
                    #          but actually now races with its gemm.
                    results[t] = torch.mm(results[t], weight)
                    results[t].div_(float(size))
            torch.cuda.synchronize()

        for _ in range(trials):
            for t in range(num_threads):
                results[t] = torch.ones((size, size), device='cuda')

            threads = [threading.Thread(target=_worker,
                                        args=(t,)) for t in range(num_threads)]

            for thread in threads:
                thread.start()
            for thread in threads:
                thread.join()

            for t in range(num_threads):
                self.assertEqual(results[t].sum().item(), size * size)

    # Test is flaky on Windows (https://github.com/pytorch/pytorch/issues/57401)
    @unittest.skipIf(IS_WINDOWS, 'Test is flaky on Windows (see issue 57401)')
    @unittest.skipIf(not TEST_CUDNN, 'CUDNN not available')
    @skipIfRocm
    def test_cudnn_multiple_threads_same_device(self):
        # This function is intended to test the lazy creation and reuse of per-thread
        # cudnn handles on each device in aten/src/ATen/cudnn/Handles.cpp.
        # Failure here likely indicates something wrong with that logic.
        weight = torch.ones((1, 1, 2, 2), device='cuda')

        results = {}

        num_threads = 2
        trials = 3
        test_iters = 1000
        barrier = threading.Barrier(num_threads)

        with torch.backends.cudnn.flags(enabled=True):
            def _worker(t):
                my_stream = torch.cuda.Stream()
                # Hard sync so we don't need to worry about creating and using tensors
                # across streams or the fact that default streams are thread-local.
                # Those issues are not the target of this test.
                torch.cuda.synchronize()
                # Line up threads to increase likelihood of race conditions.
                barrier.wait()
                with torch.cuda.stream(my_stream):
                    for _ in range(test_iters):
                        # If all threads are sharing the same cudnn handle,
                        # the following sequence may occur:
                        # thread 0 calls setCuDNNStreamToCurrent()
                        # thread 1 calls setCuDNNStreamToCurrent()
                        # thread 0 launches its raw convolution, which it thinks is in
                        #          its own stream, but is actually in thread 1's stream.
                        # thread 0 enqueues its div_, which IS is its own stream,
                        #          but now races with its convolution.
                        results[t] = torch.nn.functional.conv2d(results[t], weight, padding=0)
                        results[t].div_(4.0)
                torch.cuda.synchronize()

            for _ in range(trials):
                for t in range(num_threads):
                    results[t] = torch.ones((1, 1, 2048, 2048), device='cuda')

                threads = [threading.Thread(target=_worker,
                                            args=(t,)) for t in range(num_threads)]

                for thread in threads:
                    thread.start()
                for thread in threads:
                    thread.join()

                for t in range(num_threads):
                    self.assertEqual(results[t].sum().item(),
                                     (2048 - test_iters) * (2048 - test_iters))

    def test_cusparse_multiple_threads_same_device(self):
        size = 1024
        num_threads = 2
        trials = 3
        test_iters = 500

        def ones_sparse(size):
            a = torch.arange(size, device='cuda')
            indices = torch.cartesian_prod(a, a).t()
            values = torch.ones(size * size, device='cuda')
            return torch.sparse_coo_tensor(indices, values)

        weight = ones_sparse(size)
        results = {}
        barrier = threading.Barrier(num_threads)

        def _worker(t):
            my_stream = torch.cuda.Stream()
            # Hard sync so we don't need to worry about creating and using tensors
            # across streams or the fact that default streams are thread-local.
            # Those issues are not the target of this test.
            torch.cuda.synchronize()
            # Line up threads to increase likelihood of race conditions.
            barrier.wait()
            with torch.cuda.stream(my_stream):
                for i in range(test_iters):
                    # If all threads are sharing the same cublas handle,
                    # the following sequence may occur:
                    # thread 0 calls cublasSetStream()
                    # thread 1 calls cublasSetStream()
                    # thread 0 launches its raw gemm, which it thinks is in
                    #          its own stream, but is actually in thread 1's stream.
                    # thread 0 enqueues its div_, which IS is its own stream,
                    #          but actually now races with its gemm.
                    results[t] = weight.mm(results[t])
                    results[t].div_(float(size))
            torch.cuda.synchronize()

        for _ in range(trials):
            for t in range(num_threads):
                results[t] = torch.ones((size, size), device='cuda')

            threads = [threading.Thread(target=_worker,
                                        args=(t,)) for t in range(num_threads)]

            for thread in threads:
                thread.start()
            for thread in threads:
                thread.join()

            for t in range(num_threads):
                self.assertEqual(results[t].sum().item(), size * size)

    def _run_autocast_outofplace(self, op, args, run_as_type, out_type=None, module=torch, add_kwargs=None):
        # helper to cast args
        def cast(val, to_type):
            if isinstance(val, torch.Tensor):
                return val.to(to_type) if val.is_floating_point() else val
            elif isinstance(val, collections.abc.Iterable):
                return type(val)(cast(v, to_type) for v in val)
            else:
                return val

        if add_kwargs is None:
            add_kwargs = {}
        fast_dtype = torch.bfloat16 if run_as_type == torch.bfloat16 else torch.float16
        self.assertFalse(torch.is_autocast_enabled())
        with torch.autocast('cuda', dtype=fast_dtype):
            self.assertTrue(torch.is_autocast_enabled())

            out_type = out_type if out_type is not None else run_as_type
            output = output_method = None

            # Try module.* variant, if requested:
            if module is not None and hasattr(module, op):
                output = getattr(module, op)(*args, **add_kwargs)
                if isinstance(output, torch.Tensor):
                    self.assertTrue(out_type == output.dtype,
                                    f"autocast for torch.{op} produced {output.dtype}, should produce {out_type}")

            # Try Tensor.* variant:
            if hasattr(torch.Tensor, op):
                output_method = getattr(args[0], op)(*args[1:], **add_kwargs)
                if isinstance(output_method, torch.Tensor):
                    self.assertTrue(out_type == output_method.dtype,
                                    "autocast for torch.{} produced {}, should produce torch.{}"
                                    .format(op, output_method.dtype, out_type))

            self.assertTrue((output is not None) or (output_method is not None),
                            f"{op} not found as an attribute on either Tensor or the requested module {module}")

            # Accounts for ops that return Tensors, iterables, and other non-Tensors.
            # For example, lstm_cell returns a tuple and equal returns bool.
            def compare(first, second):
                if isinstance(first, torch.Tensor):
                    return torch.equal(first, second)
                elif isinstance(first, collections.abc.Iterable):
                    return all(compare(f, s) for f, s in zip(first, second))
                else:
                    return first == second

            # If both torch.* and Tensor.* variants were found, check outputs are identical
            if (output is not None) and (output_method is not None):
                self.assertTrue(type(output) == type(output_method))
                comparison = compare(output, output_method)
                self.assertTrue(comparison, f"torch.{op} result did not match Tensor.{op} result")

            # Compare numerics to Python-side "autocasting" that (we expect) does the same thing
            # as the C++-side autocasting, and should be bitwise accurate.
            output_to_compare = output if output is not None else output_method
            with torch.autocast('cuda', enabled=False):
                self.assertFalse(torch.is_autocast_enabled())

                if module is not None and hasattr(module, op):
                    control = getattr(module, op)(*cast(args, run_as_type), **add_kwargs)
                else:
                    control = getattr(args[0].to(run_as_type), op)(*cast(args[1:], run_as_type), **add_kwargs)
                self.assertTrue(type(output_to_compare) == type(control))
                comparison = compare(output_to_compare, control)
                self.assertTrue(comparison, f"torch.{op} result did not match control")
            self.assertTrue(torch.is_autocast_enabled())
        self.assertFalse(torch.is_autocast_enabled())

    def args_maybe_kwargs(self, op_with_args):
        if len(op_with_args) == 2:
            return op_with_args[0], op_with_args[1], {}
        else:
            return op_with_args[0], op_with_args[1], op_with_args[2]

    @unittest.skipIf(not TEST_CUDNN, 'CUDNN not available')
    def test_autocast_torch_fp16(self):
        with torch.backends.cudnn.flags(enabled=True, deterministic=True):
            for op_with_args in self.autocast_lists.torch_fp16:
                skip_test = False
                op, args = op_with_args[0], op_with_args[1]
                if len(op_with_args) == 3:
                    skip_test = op_with_args[2]  # TEST_WITH_ROCM
                if not skip_test:
                    self._run_autocast_outofplace(op, args, torch.float16)

    @unittest.skipIf(not TEST_CUDNN, 'CUDNN not available')
    def test_autocast_torch_bf16(self):
        with torch.backends.cudnn.flags(enabled=True, deterministic=True):
            for op_with_args in self.autocast_lists.torch_fp16:
                skip_test = False
                op, args = op_with_args[0], op_with_args[1]
                if len(op_with_args) == 3:
                    skip_test = op_with_args[2]  # TEST_WITH_ROCM
                should_error_from_cudnn = 'cudnn' in op and \
                    ('TORCH_CUDNN_V8_API_DISABLED' in os.environ and
                     int(os.environ['TORCH_CUDNN_V8_API_DISABLED']) or
                     torch.cuda.get_device_capability() < (8, 0))
                should_error_from_not_implemented = should_error_from_cudnn
                if not skip_test:
                    if should_error_from_not_implemented:
                        with self.assertRaises(RuntimeError, msg=str(op) + ' should not be supported for bfloat16!'):
                            self._run_autocast_outofplace(op, args, torch.bfloat16)
                    else:
                        if torch.cuda.is_bf16_supported():
                            self._run_autocast_outofplace(op, args, torch.bfloat16)
                        else:
                            with self.assertRaisesRegex(RuntimeError, 'Device does not support bfloat16'):
                                self._run_autocast_outofplace(op, args, torch.bfloat16)

    @unittest.skipIf(not TEST_CUDNN, 'CUDNN not available')
    def test_autocast_torch_fp32(self):
        for op_with_args in self.autocast_lists.torch_fp32:
            op, args, maybe_kwargs = self.args_maybe_kwargs(op_with_args)
            self._run_autocast_outofplace(op, args, torch.float32, add_kwargs=maybe_kwargs)

    @unittest.skipIf(not TEST_CUDNN, 'CUDNN not available')
    def test_autocast_torch_need_autocast_promote(self):
        for op, args in self.autocast_lists.torch_need_autocast_promote:
            self._run_autocast_outofplace(op, args, torch.float32)

    @unittest.skipIf(not TEST_CUDNN, 'CUDNN not available')
    def test_autocast_torch_expect_builtin_promote(self):
        for op, args, out_type in self.autocast_lists.torch_expect_builtin_promote:
            self._run_autocast_outofplace(op, args, torch.float32, out_type=out_type)

    @unittest.skipIf(not TEST_CUDNN, 'CUDNN not available')
    def test_autocast_nn_fp16(self):
        with torch.backends.cudnn.flags(enabled=True, deterministic=True):
            for op, args in self.autocast_lists.nn_fp16:
                self._run_autocast_outofplace(op, args, torch.float16, module=torch._C._nn)



    @unittest.skipIf(not TEST_CUDNN, 'CUDNN not available')
    def test_autocast_nn_bf16(self):
        with torch.backends.cudnn.flags(enabled=True, deterministic=True):
            for op, args in self.autocast_lists.nn_fp16:
                if torch.cuda.is_bf16_supported():
                    self._run_autocast_outofplace(op, args, torch.bfloat16, module=torch._C._nn)
                else:
                    with self.assertRaisesRegex(RuntimeError, 'Device does not support bfloat16'):
                        self._run_autocast_outofplace(op, args, torch.bfloat16, module=torch._C._nn)

    @unittest.skipIf(not TEST_CUDNN, 'CUDNN not available')
    def test_autocast_nn_fp32(self):
        for op, args in self.autocast_lists.nn_fp32:
            self._run_autocast_outofplace(op, args, torch.float32, module=torch._C._nn)

    @unittest.skipIf(not TEST_CUDNN, 'CUDNN not available')
    def test_autocast_linalg_fp16(self):
        with torch.backends.cudnn.flags(enabled=True, deterministic=True):
            for op, args in self.autocast_lists.linalg_fp16:
                self._run_autocast_outofplace(op, args, torch.float16, module=torch._C._linalg)

    @unittest.skipIf(not TEST_CUDNN, 'CUDNN not available')
    def test_autocast_methods_fp16(self):
        with torch.backends.cudnn.flags(enabled=True, deterministic=True):
            for op, args in self.autocast_lists.methods_fp16:
                self._run_autocast_outofplace(op, args, torch.float16, module=None)

    @unittest.skipIf(not TEST_CUDNN, 'CUDNN not available')
    def test_autocast_methods_fp32(self):
        for op, args in self.autocast_lists.methods_fp32:
            self._run_autocast_outofplace(op, args, torch.float32, module=None)

    @unittest.skipIf(not TEST_CUDNN, 'CUDNN not available')
    def test_autocast_methods_expect_builtin_promote(self):
        for op, args, out_type in self.autocast_lists.methods_expect_builtin_promote:
            self._run_autocast_outofplace(op, args, torch.float32, module=None, out_type=out_type)

    def test_autocast_banned(self):
        with torch.autocast('cuda'):
            for op, args, module in self.autocast_lists.banned:
                with self.assertRaises(RuntimeError):
                    getattr(module, op)(*args)

    def test_autocast_ignored_types(self):
        with torch.autocast('cuda'):
            for ignore_type in (torch.double, torch.int32):
                a_ignore = torch.ones((8, 8), dtype=ignore_type, device="cuda:0")
                b_ignore = torch.ones((8, 8), dtype=ignore_type, device="cuda:0")
                c_16 = torch.ones((8, 8), dtype=torch.float16, device="cuda:0")

                # Tests if CastPolicy::fp16 ops ignore double and int
                # Currently, no ops belonging to this policy support integer inputs.
                if ignore_type is torch.double:
                    with self.assertRaises(RuntimeError):
                        torch.mm(a_ignore, c_16)
                    with torch.autocast('cuda', enabled=False):
                        type_no_autocast = torch.mm(a_ignore, b_ignore).dtype
                    self.assertTrue(torch.mm(a_ignore, b_ignore).dtype is type_no_autocast)

                # Tests if CastPolicy::fp32 ops ignore double and int
                with torch.autocast('cuda', enabled=False):
                    type_no_autocast = torch.pow(a_ignore, 2.0).dtype
                self.assertTrue(torch.pow(a_ignore, 2.0).dtype is type_no_autocast)

                # Tests if CastPolicy::fp32_set_opt_dtype ops ignore double and int
                with torch.autocast('cuda', enabled=False):
                    type_no_autocast = torch.sum(a_ignore).dtype
                self.assertTrue(torch.sum(a_ignore).dtype is type_no_autocast)

                # Tests if CastPolicy::fp32_append_dtype ops ignore double and int
                # Currently, no ops belonging to this policy support integer inputs.
                if ignore_type is torch.double:
                    with torch.autocast('cuda', enabled=False):
                        type_no_autocast = torch.norm(a_ignore).dtype
                    self.assertTrue(torch.norm(a_ignore).dtype is type_no_autocast)

    def test_autocast_custom_enabled(self):
        class MyMM(torch.autograd.Function):
            @staticmethod
            @torch.cuda.amp.custom_fwd
            def forward(ctx, a, b):
                self.assertTrue(a.dtype is torch.float32)
                self.assertTrue(b.dtype is torch.float32)
                self.assertTrue(torch.is_autocast_enabled())
                ctx.save_for_backward(a, b)
                return a.mm(b)

            @staticmethod
            @torch.cuda.amp.custom_bwd
            def backward(ctx, grad):
                self.assertTrue(torch.is_autocast_enabled())
                a, b = ctx.saved_tensors
                a_grad, b_grad = grad.mm(b.t()), a.t().mm(grad)
                self.assertTrue(a_grad.dtype is dtype and b_grad.dtype is dtype)
                return a_grad, b_grad

        mymm = MyMM.apply

        x = torch.randn((8, 8), device="cuda", dtype=torch.float32, requires_grad=True)
        y = torch.randn((8, 8), device="cuda", dtype=torch.float32, requires_grad=True)

        dtypes = (torch.float16, torch.bfloat16) if TEST_BF16 else (torch.float16,)
        for dtype in dtypes:
            with torch.cuda.amp.autocast(dtype=dtype):
                output = mymm(x, y)
                self.assertTrue(output.dtype is dtype)
                loss = output.sum()
            loss.backward()

    def test_autocast_custom_cast_inputs(self):
        class MyMM(torch.autograd.Function):
            @staticmethod
            @torch.cuda.amp.custom_fwd(cast_inputs=torch.float32)
            def forward(ctx, a, container, expect_type):
                b = container[1][0]
                self.assertTrue(a.dtype is expect_type)
                self.assertTrue(b.dtype is expect_type)
                self.assertFalse(torch.is_autocast_enabled())
                ctx.save_for_backward(a, b)
                return a.mm(b)

            @staticmethod
            @torch.cuda.amp.custom_bwd
            def backward(ctx, grad):
                self.assertFalse(torch.is_autocast_enabled())
                a, b = ctx.saved_tensors
                return grad.mm(b.t()), None, None

        mymm = MyMM.apply

        x = torch.randn((8, 8), device="cuda", dtype=torch.float16, requires_grad=True)
        # Puts one input tensor in a nested container.  y's contained Tensor won't receive a gradient,
        # because torch.autograd.Function can't hand gradients back to non-Tensor forward arguments.
        # Sets requires_grad=False explicitly so we don't lie about expecting a gradient.
        y = (0, {0: torch.randn((8, 8), device="cuda", dtype=torch.float16, requires_grad=False)})

        with torch.autocast('cuda', ):
            output = mymm(x, y, torch.float32)
            self.assertTrue(output.dtype is torch.float32)
            loss = output.sum()
        loss.backward()

        # Tests if custom_fwd becomes a no-op when mymm runs outside an autocast-enabled region.
        output = mymm(x, y, torch.float16)
        self.assertTrue(output.dtype is torch.float16)
        loss = output.sum()
        loss.backward()

    def test_autocast_cat_jit(self):
        # Reported at https://github.com/pytorch/pytorch/issues/38958

        class Model(torch.nn.Module):
            def forward(self):
                a = torch.randn(1)
                b = torch.randn(1)
                c = torch.cat((a, b), 0)
                d = torch.stack([c, c], 0)
                return d

        # The JIT here doesn't really matter, we just need to call
        # cat via the boxed API
        model = Model()
        model_jit_script = torch.jit.script(model)

        with torch.autocast('cuda', enabled=True):
            model()
            model_jit_script()

    # cudnn RNNs require special backend handling (weights are cast to FP16 and reflattened)
    # so they get a dedicated test.
    # Despite the large number of RNN cases it tries, the test takes < 15 seconds on a Titan V (similar to V100).
    @skipIfRocm
    @unittest.skipIf(not TEST_CUDNN, 'CUDNN not available')
    def test_autocast_rnn(self):
        with torch.backends.cudnn.flags(enabled=True, deterministic=True):
            # seq, batch, features, hidden size
            clses = ("RNN", "GRU", "LSTM")
            T, B, F, H = 3, 4, 5, 6
            dtypes = (torch.float16, torch.float32)
            input_layouts = ("seq_first", "batch_first", "packed")

            for (cls, num_layers, bias, input_layout, bidirectional, try_nonpreflattened_weights,
                 input_dtype, hidden_dtype, weight_dtype) in \
                    product(clses, (1, 2), (True, False), input_layouts, (True, False), (True, False),
                            dtypes, dtypes, dtypes):
                if input_layout == "seq_first":
                    batch_first = False
                    x = torch.randn((T, B, F), device="cuda", dtype=input_dtype)
                elif input_layout == "batch_first":
                    batch_first = True
                    x = torch.randn((B, T, F), device="cuda", dtype=input_dtype)
                elif input_layout == "packed":
                    batch_first = False
                    x = torch.nn.utils.rnn.pack_padded_sequence(torch.randn((T, B, F),
                                                                            device="cuda", dtype=input_dtype),
                                                                lengths=(3, 2, 1, 3),
                                                                enforce_sorted=False)

                rnn = getattr(torch.nn, cls)(F, H, num_layers=num_layers, bidirectional=bidirectional,
                                             bias=bias, batch_first=batch_first).cuda().to(dtype=weight_dtype)

                if try_nonpreflattened_weights:
                    for p in rnn.parameters():
                        with torch.no_grad():
                            p.set_(p.clone())

                h = torch.randn((num_layers * (2 if bidirectional else 1), B, H),
                                device="cuda", dtype=hidden_dtype)
                if cls == "LSTM":
                    c = torch.randn((num_layers * (2 if bidirectional else 1), B, H),
                                    device="cuda", dtype=hidden_dtype)
                    h = (h, c)

                with torch.autocast('cuda', ):
                    out, h_out = rnn(x, h)
                out = out.data if input_layout == "packed" else out
                self.assertEqual(out.dtype, torch.float16)
                # Autocast wrapper requires at::_cudnn_rnn is autograd-exposed.  This check can't guarantee
                # at::_cudnn_rnn is autograd-exposed, but if it fires, it indicates some funny business has
                # occurred and we should double check that at::_cudnn_rnn remains autograd-exposed.
                self.assertEqual(out.grad_fn.name(), "CudnnRnnBackward0")
                out.sum().backward()
                grads = [p.grad.clone() for p in rnn.parameters()]

                rnn.zero_grad()

                if cls == "LSTM":
                    out_control, h_out_control = rnn.to(dtype=torch.float16)(x.half(), (h[0].half(), h[1].half()))
                else:
                    out_control, h_out_control = rnn.to(dtype=torch.float16)(x.half(), h.half())
                out_control = out_control.data if input_layout == "packed" else out_control
                out_control.sum().backward()
                grads_control = [p.grad.clone() for p in rnn.parameters()]

                # Compares with default tolerances, even for FP16 execution.  Barring nondeterminism,
                # autocast and control results should be bitwise identical.
                self.assertEqual(out, out_control)

                if cls == "LSTM":
                    self.assertTrue(h_out[0].dtype is torch.float16 and h_out[1].dtype is torch.float16)
                    self.assertEqual(h_out[0], h_out_control[0])
                    self.assertEqual(h_out[1], h_out_control[1])
                else:
                    self.assertEqual(h_out.dtype, torch.float16)
                    self.assertEqual(h_out, h_out_control)
                for grad, grad_control in zip(grads, grads_control):
                    self.assertEqual(grad.half(), grad_control)

    def test_autocast_cache_leak(self):
        # Reported at https://github.com/pytorch/pytorch/issues/48049
        # Test is used to check, if autocast recaches the same parameters
        # when executed in a `torch.no_grad()` block.

        linear = torch.nn.Linear(10, 10).to('cuda')
        data = torch.randn(1, 10, device='cuda')

        with torch.autocast('cuda', ):
            with torch.no_grad():
                out = linear(data)
                first_iter_mem = torch.cuda.memory_allocated()
                for _ in range(3):
                    out = linear(data)
                self.assertTrue(first_iter_mem == torch.cuda.memory_allocated())

    def test_autocast_checkpointing(self):
        model = torch.nn.Sequential(torch.nn.Linear(8, 8),
                                    torch.nn.Linear(8, 8),
                                    torch.nn.Linear(8, 8)).cuda()
        input = torch.rand((8, 8), device="cuda", dtype=torch.float16, requires_grad=True)
        with torch.autocast('cuda', ):
            output = checkpoint_sequential(model, 2, input, use_reentrant=True)
        self.assertTrue(output.requires_grad)
        self.assertTrue(output.dtype is torch.float16)
        output.sum().backward()

    @slowTest
    @unittest.skipIf(not TEST_LARGE_TENSOR, "not enough memory")
    def test_max_large_axis(self):
        x = torch.zeros(2**32, device='cuda', dtype=torch.int8)
        x[-1] = 1
        val, idx = x.max(0)
        self.assertEqual(val, 1)
        self.assertEqual(idx, x.shape[0] - 1)

    @unittest.skipIf(not TEST_NUMPY, "Numpy not found")
    def test_to_numpy(self):
        self.assertRaises(TypeError, lambda: torch.empty(1, device="cuda").numpy())

    def test_graph_is_current_stream_capturing(self):
        self.assertFalse(torch.cuda.is_current_stream_capturing())

        if TEST_CUDA and (not TEST_WITH_ROCM):
            s = torch.cuda.Stream()
            with torch.cuda.stream(s):
                g = torch.cuda.CUDAGraph()
                self.assertFalse(torch.cuda.is_current_stream_capturing())
                g.capture_begin()
                self.assertTrue(torch.cuda.is_current_stream_capturing())
                g.capture_end()

    @unittest.skipIf(not TEST_CUDA_GRAPH, "CUDA >= 11.0 or ROCM >= 5.3 required for graphs")
    def test_graph_capture_simple(self):
        s = torch.cuda.Stream()

        with torch.cuda.stream(s):
            a = torch.full((1000,), 1, device="cuda")
            g = torch.cuda.CUDAGraph()
            torch.cuda.empty_cache()
            g.capture_begin()
            b = a
            for _ in range(10):
                b = b + 1
            g.capture_end()
        torch.cuda.current_stream().wait_stream(s)

        g.replay()

        self.assertTrue(b.sum().item() == 11000.)

    @unittest.skipIf(not TEST_CUDA_GRAPH, "CUDA >= 11.0 or ROCM >= 5.3 required for graphs")
    def test_graph_capture_reset_recapture(self):
        s = torch.cuda.Stream()

        with torch.cuda.stream(s):
            a = torch.full((1000,), 1, device="cuda")
            g = torch.cuda.CUDAGraph()
            torch.cuda.empty_cache()
            g.capture_begin()
            b = a
            for _ in range(10):
                b = b + 1
            g.capture_end()
        torch.cuda.current_stream().wait_stream(s)

        g.replay()

        self.assertTrue(b.sum().item() == 11000.)

        g.reset()

        with torch.cuda.stream(s):
            g.capture_begin()
            b.fill_(2.0)
            for _ in range(10):
                b = b + 2
            g.capture_end()
        torch.cuda.current_stream().wait_stream(s)

        g.replay()
        self.assertTrue(b.sum().item() == 22000.)

        g.reset()
        del g

    @unittest.skipIf(not TEST_CUDA_GRAPH, "CUDA >= 11.0 or ROCM >= 5.3 required for graphs")
    def test_graph_error(self):
        # We need to run this test in a separate thread as the error we trigger
        # puts the cuda context in a bad state
        script = """
import torch

g = torch.cuda.CUDAGraph()
try:
    g.capture_begin()
except RuntimeError as e:
    if "CUDA graphs must be captured on a non-default stream." in str(e):
        exit(0)
    else:
        exit(1)
exit(2)
"""
        try:
            a = subprocess.check_output(
                [sys.executable, '-c', script],
                stderr=subprocess.STDOUT,
                # On Windows, opening the subprocess with the default CWD makes `import torch`
                # fail, so just set CWD to this script's directory
                cwd=os.path.dirname(os.path.realpath(__file__)),)
        except subprocess.CalledProcessError as e:
            if e.returncode == 1:
                self.assertTrue(False, "Error raise by starting capture without a stream is not the expected one")
            elif e.returncode == 2:
                self.assertTrue(False, "Error raised by starting capture without a stream was not caught")

    @unittest.skipIf((not TEST_CUDA) or
                     TEST_WITH_ROCM or
                     int(torch.version.cuda.split(".")[0]) < 11, "CUDA >= 11.0 required for graphs")
    def test_graph_warn_if_has_zero_nodes(self):
        with warnings.catch_warnings(record=True) as caught:
            g = torch.cuda.CUDAGraph()
            s = torch.cuda.Stream()
            with torch.cuda.stream(s):
                g.capture_begin()
                g.capture_end()
        self.assertTrue(any("The CUDA Graph is empty" in str(w.message) for w in caught))

    @unittest.skipIf(not TEST_CUDA_GRAPH, "CUDA >= 11.0 or ROCM >= 5.3 required for graphs")
    def test_graph_capture_oom(self):
        oom_regex = "would exceed allowed memory" if TEST_CUDAMALLOCASYNC else \
                    "out of memory"
        with self.assertRaisesRegex(RuntimeError, oom_regex):
            with torch.cuda.graph(torch.cuda.CUDAGraph()):
                torch.zeros(2 ** 40, device="cuda")

    @unittest.skipIf(not TEST_CUDA_GRAPH, "CUDA >= 11.0 or ROCM >= 5.3 required for graphs")
    def test_repeat_graph_capture_cublas_workspace_memory(self):
        (x, y, z) = 1024, 512, 64
        a = torch.rand((x, y), device='cuda')
        b = torch.rand((y, z), device='cuda')

        # warmup
        torch.mm(a, b)

        free_bytes_before, total_bytes = torch.cuda.mem_get_info()
        used_gb_before = (total_bytes - free_bytes_before) / 1e9

        for i in range(100):
            torch_graph = torch.cuda.CUDAGraph()
            with torch.cuda.graph(torch_graph):
                torch.mm(a, b)
            torch_graph.replay()

        free_bytes_after, _ = torch.cuda.mem_get_info()
        used_gb_after = (total_bytes - free_bytes_after) / 1e9

        self.assertFalse(used_gb_before + 0.1 < used_gb_after)

    @unittest.skipIf(not TEST_CUDA_GRAPH, "CUDA >= 11.0 or ROCM >= 5.3 required for graphs")
    def test_graph_rng_functional(self):
        ops_with_kwargs = ((torch.nn.functional.dropout, {"p": 0.1}),
                           (torch.nn.functional.rrelu, {"training": True}),)
        size = 10000

        def run(op, kwargs):
            a = torch.randn((size,), device="cuda", dtype=torch.float)

            # Control
            torch.cuda.manual_seed(5)
            eager_out = a
            for _ in range(6):
                eager_out = op(eager_out, **kwargs)

            graph_in = a.clone()
            stream = torch.cuda.Stream()
            stream.wait_stream(torch.cuda.current_stream())
            with torch.cuda.stream(stream):
                torch.cuda.manual_seed(5)

                g = torch.cuda.CUDAGraph()
                torch.cuda.empty_cache()
                g.capture_begin()
                graph_out = graph_in
                for _ in range(2):
                    graph_out = op(graph_out, **kwargs)
                g.capture_end()
            torch.cuda.current_stream().wait_stream(stream)

            # Runs a graphed->eager->graphed sequence of RNG ops.
            # replay() plays 2 invocations of the op, so the sequence has 6
            # invocations total, matching Control.
            # replay() reads from graph_in and writes to graph_out.
            g.replay()
            out = op(graph_out, **kwargs)
            out = op(out, **kwargs)
            graph_in.copy_(out)
            g.replay()

            # If replay() updated RNG state correctly, graph_out
            # should now hold data equal to eager_out.
            try:
                self.assertEqual(eager_out, graph_out)
            except Exception as e:
                raise RuntimeError("Failed on ", op) from e

            # Do the same operations varying seeds
            seeds = [6, 128, 9999]

            for seed in seeds:
                torch.cuda.manual_seed(seed)
                graph_in.copy_(a)
                for _ in range(3):
                    g.replay()

                # If the random seed was not updated then the graph would
                # generate the same output as in previous check.
                try:
                    self.assertNotEqual(eager_out, graph_out)
                except Exception as e:
                    raise RuntimeError("Failed on ", op) from e

                # Now repeat the same operations in non-graphed mode.
                torch.cuda.manual_seed(seed)
                for _ in range(3):
                    eager_out.copy_(a)
                    eager_out = op(eager_out, **kwargs)
                    eager_out = op(eager_out, **kwargs)

                # In the end, graph_out and eager_out must be equal
                # as they went under the same set of operations.
                try:
                    self.assertEqual(eager_out, graph_out)
                except Exception as e:
                    raise RuntimeError("Failed on ", op) from e

            # We hold references to all tensors used across streams up til this sync,
            # so no need to call record_stream on those tensors.
            torch.cuda.synchronize()

        for op, kwargs in ops_with_kwargs:
            run(op, kwargs)

    @unittest.skipIf(not TEST_CUDA_GRAPH, "CUDA >= 11.0 or ROCM >= 5.3 required for graphs")
    def test_graph_rng_distributions(self):
        size = 10000
        input = torch.rand((size,), device="cuda", dtype=torch.float)
        alloc = torch.empty((size,), device="cuda", dtype=torch.float)

        # Torch ops to test with sample args (tuple) and kwargs (dict)
        torch_with_args = (("bernoulli", (input.clone(),), {}),
                           # multinomial uses some uncapturable CUDA calls.
                           # TODO: reenable multinomial tests if/when the implementation is capturable.
                           # ("multinomial", (input.clone(), size, True), {}),
                           # ("multinomial", (input.clone(), size // 2, False), {}),
                           # TODO: reenable normal test, where std is a device
                           # tensor, when graph test failures are fixed
                           # ("normal", (input.clone() + 1, input.clone()), {}),
                           ("normal", (input.clone() + 1, 1.0), {}),
                           ("poisson", (input.clone(),), {}),
                           ("rand", (size,), {"device": "cuda", "dtype": torch.float}),
                           ("randint", (0, 3, (size,)), {"device": "cuda", "dtype": torch.float}),
                           ("randn", (size,), {"device": "cuda", "dtype": torch.float}),)

        # Tensor methods to test with sample args (tuple)
        tensor_with_args = (("bernoulli_", (input.clone(),)),
                            ("cauchy_", ()),
                            ("exponential_", ()),
                            ("geometric_", (0.3,)),
                            ("log_normal_", ()),
                            ("normal_", ()),
                            ("random_", ()),
                            ("uniform_", ()),)

        def run(module, op, args, kwargs):
            torch.cuda.manual_seed(5)

            # Each path runs a dummy op to increment the state a bit before creating controls.
            if (module == "torch"):
                dummy = getattr(torch, op)(*args, **kwargs)
                control1 = getattr(torch, op)(*args, **kwargs)
                control2 = getattr(torch, op)(*args, **kwargs)
            else:
                dummy = alloc.clone()
                control1 = alloc.clone()
                control2 = alloc.clone()
                getattr(dummy, op)(*args)
                getattr(control1, op)(*args)
                getattr(control2, op)(*args)

            stream = torch.cuda.Stream()
            stream.wait_stream(torch.cuda.current_stream())
            with torch.cuda.stream(stream):
                torch.cuda.manual_seed(5)

                g = torch.cuda.CUDAGraph()
                torch.cuda.empty_cache()
                if (module == "torch"):
                    g.capture_begin()
                    t1 = getattr(torch, op)(*args, **kwargs)
                    t2 = getattr(torch, op)(*args, **kwargs)
                    g.capture_end()
                else:
                    t1 = alloc.clone()
                    t2 = alloc.clone()
                    g.capture_begin()
                    getattr(t1, op)(*args)
                    getattr(t2, op)(*args)
                    g.capture_end()
            torch.cuda.current_stream().wait_stream(stream)

            if not TEST_CUDAMALLOCASYNC:
                # Makes sure values haven't been populated yet
                # (in other words, makes sure capture didn't actually run ops).
                # We can only try this with the native allocator, for which captured
                # addresses are already backed by cudaMalloced memory.
                # If we try it with cudaMallocAsync, CUDA won't event consider
                # the captured addresses allocated until replay(), and if we
                # access them before replay() we get IMAs.
                try:
                    self.assertNotEqual(control1, t1)
                    self.assertNotEqual(control2, t2)
                except Exception as e:
                    raise RuntimeError("Failed on " + module + "." + op) from e

            # Set a new seed to check if graph would use it
            for seed in [6, 314, 271]:
                torch.cuda.manual_seed(seed)
                # Runs a dummy op prelude, as for controls, to make sure replay()
                # picks up the dummy op's state increment.
                if (module == "torch"):
                    dummy = getattr(torch, op)(*args, **kwargs)
                    control1 = getattr(torch, op)(*args, **kwargs)
                    control2 = getattr(torch, op)(*args, **kwargs)
                else:
                    getattr(dummy, op)(*args)
                    getattr(control1, op)(*args)
                    getattr(control2, op)(*args)

                torch.cuda.manual_seed(seed)
                if (module == "torch"):
                    dummy = getattr(torch, op)(*args, **kwargs)
                else:
                    getattr(dummy, op)(*args)

                # see above comment on TEST_CUDAMALLOCASYNC
                if not TEST_CUDAMALLOCASYNC:
                    t1.copy_(alloc)
                    t2.copy_(alloc)

                # Runs RNG ops that fill t1 and t2.
                g.replay()

                try:
                    self.assertEqual(control1, t1)
                    self.assertEqual(control2, t2)
                except Exception as e:
                    raise RuntimeError("Failed on " + module + "." + op) from e

            # We hold references to all tensors used across streams up til this sync,
            # so no need to call record_stream on those tensors.
            torch.cuda.synchronize()

        for op_with_args in torch_with_args:
            run("torch", *op_with_args)

        for meth_with_args in tensor_with_args:
            # Adds an empty dict for kwargs, which none of the Tensor methods use
            run("Tensor", *(meth_with_args + ({},)))

    @unittest.skipIf(not TEST_CUDA_GRAPH, "CUDA >= 11.0 or ROCM >= 5.3 required for graphs")
    def test_graph_two_successive(self):
        torch.cuda.empty_cache()

        size = 1000
        kSmallBuffer = 2097152

        def func_with_temps(t, val):
            x = t.clone() + val
            y = t.clone() + val
            return x + y

        s = torch.cuda.Stream()

        for share_mem in ("Don't share", "via pool()", "via graph_pool_handle()"):
            g0 = torch.cuda.CUDAGraph()
            g1 = torch.cuda.CUDAGraph()

            a = torch.ones((size,), device="cuda")

            s.wait_stream(torch.cuda.current_stream())
            with torch.cuda.stream(s):
                g0_args = (torch.cuda.graph_pool_handle(),) if share_mem == "via graph_pool_handle()" else ()
                g0.capture_begin(*g0_args)
                b = a.clone()
                for _ in range(5):
                    b = func_with_temps(b, 1)
                g0.capture_end()

                g1_args = (g0.pool(),) if share_mem == "via pool()" else g0_args
                g1.capture_begin(*g1_args)
                for _ in range(5):
                    b = func_with_temps(b, 1)
                g1.capture_end()
            torch.cuda.current_stream().wait_stream(s)

            # mixes unrelated eager ops with replays
            c = a.clone()
            for _ in range(2):
                c = func_with_temps(c, 3)
            g0.replay()
            for _ in range(2):
                c = func_with_temps(c, 3)
            g1.replay()
            for _ in range(2):
                c = func_with_temps(c, 3)

            self.assertEqual(b.sum().item(), size * 3070)
            self.assertEqual(c.sum().item(), size * 442)

            if not TEST_CUDAMALLOCASYNC:
                # These stat checks are specific to the native allocator.
                if share_mem != "Don't share":
                    self.assertEqual(reserved_no_sharing - torch.cuda.memory_stats()["reserved_bytes.all.current"],  # noqa: F821
                                     kSmallBuffer)
                else:
                    reserved_no_sharing = torch.cuda.memory_stats()["reserved_bytes.all.current"]

            del a, b, c, g0, g1
            # Tensors used across streams (a and b) were held until just now, so no need to call record_stream on them.
            torch.cuda.synchronize()
            torch.cuda.empty_cache()

    @unittest.skipIf((not TEST_CUDA_GRAPH) or
                     IS_WINDOWS or  # appears to still be broken on Windows as of 11.4+
                     (torch.version.cuda and
                     int(torch.version.cuda.split(".")[0]) == 11 and
                     int(torch.version.cuda.split(".")[1]) < 4),
                     "Graph bindings disallow concurrent replay for CUDA < 11.4, see " +
                     "https://github.com/pytorch/pytorch/pull/57556")
    @unittest.skipIf(not TEST_CUDA_GRAPH, "CUDA >= 11.0 or ROCM >= 5.3 required for graphs")
    def test_graph_concurrent_replay(self):
        torch.cuda.empty_cache()

        size = 1000000  # largeish to help expose race conditions

        def func_with_temps(t, val):
            x = t.clone() + val
            y = t.clone() + val
            return x + y

        s = torch.cuda.Stream()

        for share_mem in ("Don't share", "via pool()", "via graph_pool_handle()"):
            g0 = torch.cuda.CUDAGraph()
            g1 = torch.cuda.CUDAGraph()

            s0 = torch.cuda.Stream()
            s1 = torch.cuda.Stream()

            a = torch.ones((size,), device="cuda")

            s.wait_stream(torch.cuda.current_stream())
            with torch.cuda.stream(s):
                g0_args = (torch.cuda.graph_pool_handle(),) if share_mem == "via graph_pool_handle()" else ()
                g0.capture_begin(*g0_args)
                b = a.clone()
                for _ in range(5):
                    b = func_with_temps(b, 1)
                g0.capture_end()

                g1_args = (g0.pool(),) if share_mem == "via pool()" else g0_args
                g1.capture_begin(*g1_args)
                c = a.clone()
                for _ in range(5):
                    c = func_with_temps(c, 2)
                g1.capture_end()

            # To reproduce data corruption, I need g0 and g1's kernels to run concurrently.
            # But replay() (especially cudaGraphLaunch) can incur significant CPU overhead.
            # The following pattern helps align device-side execution of g0 and g1's kernels.
            torch.cuda.synchronize()
            with torch.cuda.stream(s0):
                torch.cuda._sleep(1000000)
                s1.wait_stream(s0)
                g0.replay()
            with torch.cuda.stream(s1):
                g1.replay()
            torch.cuda.current_stream().wait_stream(s0)
            torch.cuda.current_stream().wait_stream(s1)

            if (not TEST_CUDAMALLOCASYNC) and (share_mem != "Don't share"):
                # If we used the native allocator and shared mempools,
                # we expect the concurrent replays corrupted each other.
                self.assertNotEqual(b.sum().item(), size * 94)
                self.assertNotEqual(c.sum().item(), size * 156)
            else:
                # If we EITHER
                #   - used the native allocator without sharing mempools, OR
                #   - used cudaMallocAsync, which ignores graph pool-sharing hints and should always be safe
                # we don't expect memory corruption.
                self.assertEqual(b.sum().item(), size * 94)
                self.assertEqual(c.sum().item(), size * 156)

            del a, b, c, g0, g1
            # Tensors used across streams (a, b, c) were held until just now, so no need to call record_stream on them.
            torch.cuda.synchronize()
            torch.cuda.empty_cache()

    @unittest.skipIf(not TEST_CUDA_GRAPH, "CUDA >= 11.0 or ROCM >= 5.3 required for graphs")
    def test_graph_three_successive(self):
        torch.cuda.empty_cache()

        size = 1000

        s = torch.cuda.Stream()

        for share_mem in ("Don't share", "via pool()", "via graph_pool_handle()"):
            a = torch.ones((size,), device="cuda")

            g0 = torch.cuda.CUDAGraph()
            g1 = torch.cuda.CUDAGraph()
            g2 = torch.cuda.CUDAGraph()

            s.wait_stream(torch.cuda.current_stream())
            with torch.cuda.stream(s):
                g0_args = (torch.cuda.graph_pool_handle(),) if share_mem == "via graph_pool_handle()" else ()
                g0.capture_begin(*g0_args)
                b = a.clone()
                c = b + 1
                d = b + 2
                g0.capture_end()

                args = (g0.pool(),) if share_mem == "via pool()" else g0_args

                g1.capture_begin(*args)
                e = c + 3
                del c
                g1.capture_end()

                g2.capture_begin(*args)
                f = d + 4
                g2.capture_end()
            torch.cuda.current_stream().wait_stream(s)

            # Tests that replaying in capture order is valid
            g0.replay()
            g1.replay()
            g2.replay()

            self.assertEqual(e.sum().item(), size * 5)
            self.assertEqual(f.sum().item(), size * 7)

            # Tests that replaying as g0, g2, g1 is only valid if they don't share a pool
            g0.replay()
            g2.replay()
            g1.replay()

            expect_corruption = (not TEST_CUDAMALLOCASYNC) and (share_mem != "Don't share")
            # If we used the native allocator and shared mempools, g2's capture should have reused c's memory for f.
            # We replayed g2 then g1, so we expect g1's captured "e = c + 3" mistakenly filled e with "f's vals + 3".
            self.assertEqual(e.sum().item(), size * (7 + 3) if expect_corruption else size * 5)
            self.assertEqual(f.sum().item(), size * 7)

            del a, b, d, e, f, g0, g1, g2
            # Tensors used across streams (a, e, f) were held until just now, so no need to call record_stream on them.
            torch.cuda.synchronize()
            torch.cuda.empty_cache()

    @unittest.skipIf((not TEST_CUDA_GRAPH) or
                     TEST_CUDAMALLOCASYNC , "CUDA >= 11.0 or ROCM >= 5.3 required for graphs")
    def test_graph_memory_stats_and_use_result_after_destroy_graph(self):
        kSmallSize = 1048576
        kSmallBuffer = 2097152
        kLargeBuffer = 20971520
        kMinLargeAlloc = 10485760
        kRoundLarge = 2097152

        elem = 4

        # this was annoying to write but stresses the expectations pretty rigorously
        cases = ((512 // elem, 1, kSmallBuffer, kSmallBuffer, "small_pool"),
                 (kSmallSize // elem, 2, 2 * kSmallBuffer, kSmallBuffer, "small_pool"),
                 ((kSmallSize + 512) // elem, 1, kLargeBuffer, kLargeBuffer, "large_pool"),
                 ((kMinLargeAlloc - 512) // elem, 2, 2 * kLargeBuffer, kLargeBuffer, "large_pool"),
                 ((kMinLargeAlloc + 512) // elem, 3,
                  3 * (kRoundLarge * ((kMinLargeAlloc + 512 + kRoundLarge - 1) // kRoundLarge)),
                  kRoundLarge * ((kMinLargeAlloc + 512 + kRoundLarge - 1) // kRoundLarge),
                  "large_pool"),)

        stats_to_check = ("segment.",
                          "reserved_bytes.",
                          "active.",
                          "active_bytes.")

        gc.collect()
        torch.cuda.empty_cache()

        s = torch.cuda.Stream()

        for (numel,
             delta_cudaMallocs,
             delta_cudaMalloc_bytes,
             delta_cudaMalloc_bytes_post_del_g,
             pool_string) in cases:
            if pool_string == "small_pool":
                delta_active_blocks = 3  # one from "b" plus a sneaky two from CUDAGraph's one-element rng seed and offset holders
                delta_active_bytes = numel * elem + 1024  # + 1024 for CUDAGraph's rng seed and offset holders each
            else:
                delta_active_blocks = 1  # We only check the large pool, which isn't affected by rng offset holder
                delta_active_bytes = numel * elem

            g = torch.cuda.CUDAGraph()
            s.wait_stream(torch.cuda.current_stream())
            with torch.cuda.stream(s):
                # Allocation stat estimates assume input is created on the same stream as capture_begin()
                # (in other words, the same stream silo as the rng offset holder, which is not allocated from the
                # capture's private pool).
                a = torch.ones((numel,), device="cuda")

                precapture_stats = torch.cuda.memory_stats()

                g.capture_begin()
                b = a.clone()
                for _ in range(5):
                    b = b.clone() + 1
                g.capture_end()
            torch.cuda.current_stream().wait_stream(s)

            gc.collect()

            postcapture_stats = torch.cuda.memory_stats()

            expecteds = (delta_cudaMallocs,
                         delta_cudaMalloc_bytes,
                         delta_active_blocks,
                         delta_active_bytes)
            # Double checks replay and stats before and after a call to empty_cache
            for i in range(2):
                for stat, expected in zip(stats_to_check, expecteds):
                    stat = stat + pool_string + ".current"
                    current = postcapture_stats[stat] - precapture_stats[stat]
                    self.assertEqual(current, expected, "Pre to post capture delta of " +
                                     stat + f" = {current}, expected = {expected}, numel = {numel}")

                g.replay()
                self.assertEqual(b.sum().item(), 6 * numel)
                if i == 0:
                    torch.cuda.empty_cache()

            del g
            gc.collect()
            torch.cuda.empty_cache()
            postdel_stats = torch.cuda.memory_stats()

            # Uses graph result b after graph has been deleted
            self.assertEqual(b.sum().item(), 6 * numel)

            # b should be the only live reference remaining from the graph's private pool
            expecteds = (1, delta_cudaMalloc_bytes_post_del_g, 1, numel * elem)
            for stat, expected in zip(stats_to_check, expecteds):
                stat = stat + pool_string + ".current"
                current = postdel_stats[stat] - precapture_stats[stat]
                self.assertEqual(current, expected, "Pre capture to post graph delete delta of " +
                                 stat + f" = {current}, expected = {expected}, numel = {numel}")

            # del a, b before the next case is essential, otherwise overwriting a and b in the next case
            # can throw off its allocation/deallocation counts.
            del a, b
            # Tensors used across streams (a and b) were held until just now, so no need to call record_stream on them.
            torch.cuda.synchronize()
            torch.cuda.empty_cache()

    @unittest.skipIf(not TEST_CUDA_GRAPH, "CUDA >= 11.0 or ROCM >= 5.3 required for graphs")
    def test_graph_record_stream(self):
        # Makes sure graph capture defers attempting to reclaim allocations used across streams. See
        # "Q. Why skip process_events if a capture might be underway?" in c10/cuda/CUDACachingAllocator.cpp
        torch.cuda.empty_cache()

        potential_problem = torch.zeros((3,), device="cuda")
        a = torch.zeros((3,), device="cuda")
        s0 = torch.cuda.Stream()
        s1 = torch.cuda.Stream()
        s2 = torch.cuda.Stream()
        g = torch.cuda.CUDAGraph()

        torch.cuda.synchronize()
        with torch.cuda.stream(s0):
            potential_problem.record_stream(s0)
            torch.cuda._sleep(TestCuda.FIFTY_MIL_CYCLES)
            potential_problem.fill_(1.)
        del potential_problem

        with torch.cuda.stream(s1):
            g.capture_begin()
            # potential_problem's allocation should still be outstanding. if DeviceCachingAllocator::malloc
            # mistakenly calls process_events, it will trigger cudaEventQueries on potential_problem's end-of-life
            # event, which will cause the capture to error.
            b = a.clone()

            # Let's also see what happens if we record_stream on a tensor during capture.
            s2.wait_stream(s1)
            with torch.cuda.stream(s2):
                b.fill_(1.)
                b.record_stream(s2)  # dummy record_stream
                del b
            s1.wait_stream(s2)
            g.capture_end()
        torch.cuda.synchronize()

        # dummy allocation triggers process_events, Hopefully successfully processes b's end-of-life event.
        c = torch.zeros((3,), device="cuda")

    @skipIfRocm
    @unittest.skipIf(not TEST_CUDA_GRAPH, "CUDA >= 11.0 or ROCM >= 5.3 required for graphs")
    # If this test is the first in the process to try cudnn rnns with dropout, it'll initialize
    # DropoutState's long-lived internal buffer. Calling code perceives this (correct) behavior
    # as a memory leak unless we skip the leak check.
    @skipCUDAMemoryLeakCheckIf(True)
    def test_graph_cudnn_dropout(self):
        # Tests the interaction of cuda graph capture with DropoutState's syncs in ATen/native/cudnn/RNN.cpp.
        # In particular, if user runs a sequence of captured and noncaptured cudnn rnns, DropoutState should
        # avoid syncing noncapturing streams with captured events or vice versa.
        torch.cuda.empty_cache()

        model = torch.nn.LSTM(512, 512, 2, dropout=0.5).cuda()
        x = torch.ones(100, 192, 512, device="cuda")

        y = model(x)

        g = torch.cuda.CUDAGraph()
        s = torch.cuda.Stream()
        s.wait_stream(torch.cuda.current_stream())
        with torch.cuda.stream(s):
            g.capture_begin()
            y = model(x)
            g.capture_end()
        torch.cuda.current_stream().wait_stream(s)

        g.replay()

        y = model(x)

    @unittest.skipIf(not TEST_CUDA_GRAPH, "CUDA >= 11.0 or ROCM >= 5.3 required for graphs")
    def test_graph_grad_scaling(self):
        torch.cuda.empty_cache()

        scaler = torch.cuda.amp.GradScaler(init_scale=4.)
        g = torch.cuda.CUDAGraph()
        s = torch.cuda.Stream()

        weight = torch.ones((100,), device="cuda", requires_grad=True)
        opt = torch.optim.SGD([weight], lr=0.1)
        static_input = torch.ones_like(weight)
        static_grad = torch.ones_like(weight)

        # warmup
        s = torch.cuda.Stream()
        s.wait_stream(torch.cuda.current_stream())
        with torch.cuda.stream(s):
            loss = (weight.half() * static_input).sum()
            scaler.scale(loss).backward()
        torch.cuda.current_stream().wait_stream(s)

        opt.zero_grad(set_to_none=True)

        # capture
        with torch.cuda.stream(s):
            g.capture_begin()
            loss = (weight.half() * static_input).sum()
            scaler.scale(loss).backward()
            g.capture_end()

        input_vals = [5, 20000, 5, 40000]
        # If the scale gets updated properly, these are the scale, growth tracker,
        # and grad values we expect.
        expected_scales = [4, 2, 2, 1]
        expected_growth_trackers = [1, 0, 1, 0]
        expected_grad_vals = [5 * 4, float("inf"), 5 * 2, float("inf")]

        for data, scale, growth_tracker, grad_val in zip(input_vals,
                                                         expected_scales,
                                                         expected_growth_trackers,
                                                         expected_grad_vals):
            static_input.fill_(data)
            g.replay()
            self.assertEqual(weight.grad, torch.full_like(weight.grad, grad_val))
            scaler.step(opt)
            scaler.update()
            self.assertEqual(scaler._scale, scale)
            self.assertEqual(scaler._growth_tracker, growth_tracker)

    @unittest.skipIf(not TEST_CUDA_GRAPH, "CUDA >= 11.0 or ROCM >= 5.3 required for graphs")
    @parametrize(
        "with_amp,cache_enabled,allow_unused_input",
        [
            subtest((False, False, True), decorators=[skipIfRocm]),
            subtest((True, False, True), decorators=[skipIfRocm]),
            subtest((True, True, True), decorators=[unittest.expectedFailure]),
            subtest((False, False, False), decorators=[unittest.expectedFailure]),
        ],
        name_fn=lambda x, y, z: "{}{}{}".format(
            {True: "with_amp", False: "without_amp"}[x],
            {True: "_cache_enabled", False: "_cache_disabled"}[y] if x else "",
            {True: "_allow_unused_input", False: "_not_allow_unused_input"}[z],
        ),
    )
    def test_graph_make_graphed_callables(
        self, with_amp, cache_enabled, allow_unused_input
    ):
        torch.manual_seed(5)
        torch.cuda.manual_seed(5)

        N, D_in, H, D_out = 640, 4096, 2048, 1024

        class MLP1(torch.nn.Module):
            def __init__(self, D_in: int, H: int, D_out: int):
                super().__init__()
                self.net_1 = torch.nn.Sequential(
                    torch.nn.Linear(D_in, H), torch.nn.Dropout(p=0.1)
                ).cuda()
                self.net_2 = torch.nn.Sequential(
                    torch.nn.Linear(H, D_out), torch.nn.Dropout(p=0.2)
                ).cuda()

            def forward(self, input_dict: dict):
                x = input_dict["x"]
                return self.net_2(self.net_1(x))

        class MLP2(torch.nn.Module):
            def __init__(self, D_in: int, H: int, D_out: int):
                super().__init__()
                self.net_1 = torch.nn.Sequential(
                    torch.nn.Linear(D_in, H), torch.nn.Dropout(p=0.1)
                ).cuda()
                self.net_2 = torch.nn.Sequential(
                    torch.nn.Linear(H, D_out), torch.nn.Dropout(p=0.2)
                ).cuda()

            def forward(self, x):
                return {"output": self.net_2(self.net_1(x))}

        models = []
        for _ in range(2):
            model_section1 = MLP1(D_in, H, H).cuda()
            model_section2 = MLP2(H, H, D_out).cuda()
            models.append(torch.nn.Sequential(model_section1, model_section2))

        model_graphed = models[0]
        model_control = models[1]

        model_graphed.load_state_dict(model_control.state_dict())

        opt_graphed = torch.optim.SGD(model_graphed.parameters(), lr=0.1)
        opt_control = torch.optim.SGD(model_control.parameters(), lr=0.1)

        x = torch.randn(N, D_in, device="cuda")
        h = torch.randn(N, H, device="cuda", requires_grad=True)
        unused_input = torch.randn(N, H, device="cuda", requires_grad=True)
        y_pred = torch.randn(N, D_out, device="cuda", requires_grad=True)
        y = torch.randn(N, D_out, device="cuda")

        loss_fn_control = torch.nn.functional.mse_loss
        relu_control = torch.nn.functional.relu

        # This is a good stress test. It graphs four callables: two Modules and two python functions.
        with torch.cuda.amp.autocast(with_amp, cache_enabled=cache_enabled):
            (
                model_graphed[0],
                model_graphed[1],
                relu_graphed,
                loss_fn_graphed,
            ) = torch.cuda.make_graphed_callables(
                (model_graphed[0], model_graphed[1], relu_control, loss_fn_control),
                (
                    ({"x": x, "unused_input": unused_input},),
                    (h,),
                    (y_pred,),
                    (y_pred, y),
                ),
                allow_unused_input=allow_unused_input,
            )

        real_inputs = [torch.rand_like(x) for _ in range(10)]
        real_targets = [torch.rand_like(y) for _ in range(10)]

        for m, opt, relu, loss_fn in zip(
            (model_graphed, model_control),
            (opt_graphed, opt_control),
            (relu_graphed, relu_control),
            (loss_fn_graphed, loss_fn_control),
        ):
            # Resets RNC states before iterations for graphed and ungraphed models,
            # so dropout math should be bitwise identical for both.
            torch.manual_seed(5)
            torch.cuda.manual_seed(5)
            for data, target in zip(real_inputs, real_targets):
                opt.zero_grad(set_to_none=True)
                with torch.cuda.amp.autocast(with_amp, cache_enabled=cache_enabled):
                    y_pred = m({"x": data, "unused_input": unused_input})["output"]
                    y_pred = relu(y_pred)
                    loss = loss_fn(y_pred, target)
                    loss.backward()
                opt.step()

        for p, pc in zip(model_graphed.parameters(), model_control.parameters()):
            self.assertEqual(p, pc)

        # We graphed the models in training mode. Eval should still run ungraphed.
        model_graphed.eval()
        model_control.eval()
        self.assertEqual(
            model_graphed({"x": real_inputs[0]}), model_control({"x": real_inputs[0]})
        )

    def _test_graphed_optimizer(self, steps_warmup, steps_train, optimizer_ctor, kwargs):
        for actually_do_graphs in (True, False):
            params = [
                torch.randn((i + 5, i + 5), device="cuda") for i in range(2)
            ] + [torch.randn((), device="cuda")]
            params_control = [p.clone().requires_grad_() for p in params]
            params_graphed = [p.clone().requires_grad_() for p in params]

            grads = [[torch.randn_like(p) for p in params] for _ in range(steps_warmup + steps_train)]

            # Control (capturable=False)

            opt = optimizer_ctor(params_control, capturable=False, **kwargs)

            for i in range(steps_warmup + steps_train):
                for j, p in enumerate(params_control):
                    p.grad = grads[i][j]
                opt.step()

            # capturable=True

            opt = optimizer_ctor(params_graphed, capturable=True, **kwargs)

            for i in range(steps_warmup):
                for j, p in enumerate(params_graphed):
                    p.grad = grads[i][j]
                opt.step()

            if actually_do_graphs:
                g = torch.cuda.CUDAGraph()
                with torch.cuda.graph(g):
                    opt.step()

            for i in range(steps_train):
                if actually_do_graphs:
                    for j, p in enumerate(params_graphed):
                        p.grad.copy_(grads[i + steps_warmup][j])
                    g.replay()
                else:
                    # Passing capturable=True to the constructor and running without graphs should still be
                    # numerically correct, even if it's not ideal for performance.
                    for j, p in enumerate(params_graphed):
                        p.grad = grads[i + steps_warmup][j]
                    opt.step()

            for p_control, p_graphed in zip(params_control, params_graphed):
                self.assertEqual(p_control, p_graphed)

    @unittest.skipIf(not TEST_CUDA_GRAPH, "CUDA >= 11.0 or ROCM >= 5.3 required for graphs")
    def test_graph_optims(self):
        # Needs generalization if we want to extend this test to non-Adam-like optimizers.
        cases = [
            (optimizer_ctor, {"lr": 0.1, "betas": (0.8, 0.7), "foreach": foreach,
                              "decoupled_weight_decay": decoupled_weight_decay})
            for optimizer_ctor, foreach, decoupled_weight_decay in product(
                (torch.optim.NAdam,), (False, True), (False, True),)
        ] + [
            (optimizer_ctor, {"lr": 0.1, "betas": (0.8, 0.7), "foreach": foreach, "amsgrad": amsgrad})
            for optimizer_ctor, foreach, amsgrad in product(
                (torch.optim.Adam, torch.optim.AdamW), (False, True), (False, True),)
        ] + [
            (optimizer_ctor, {"lr": 0.1, "betas": (0.8, 0.7), "fused": True, "amsgrad": amsgrad})
            for optimizer_ctor, amsgrad in product((torch.optim.Adam, torch.optim.AdamW), (False, True))
        ] + [
            (torch.optim.ASGD, {"lr": 0.1, "foreach": True, "maximize": maximize, "weight_decay": weight_decay})
            for maximize, weight_decay in product((False, True), (0.0, 0.1))
        ]


        for optimizer_ctor, kwargs in cases:
            with self.subTest(optimizer_ctor=optimizer_ctor, kwargs=kwargs):
                self._test_graphed_optimizer(3, 2, optimizer_ctor, kwargs)

    @unittest.skipIf(not TEST_CUDA_GRAPH, "CUDA >= 11.0 or ROCM >= 5.3 required for graphs")
    def test_graph_optims_with_explicitly_capturable_param_groups(self):
        # mimicking `_test_graphed_optimizer` maladroitly to pass two param_groups to optimizer.__init__
        n_warmup, n_replay = 3, 2
        for optimizer, second_param_group_capturable in product((torch.optim.Adam, torch.optim.AdamW,
                                                                 torch.optim.NAdam), (True, False)):
            ref_p1, param1 = (torch.nn.Parameter(torch.ones(1, device="cuda")) for _ in range(2))
            ref_p2, param2 = (torch.nn.Parameter(torch.ones(1, device="cuda")) for _ in range(2))
            grads1, grads2 = ([torch.randn_like(param1) for _ in range(n_warmup + n_replay)] for _ in range(2))
            ref_grads1, ref_grads2 = ([t.clone() for t in tensors] for tensors in (grads1, grads2))
            params = [
                {"params": [param1], "capturable": True},
                {"params": [param2], "capturable": second_param_group_capturable},
            ]
            opt = optimizer(params)
            opt_ = optimizer([
                {"params": [ref_p1], "capturable": False},
                {"params": [ref_p2], "capturable": False},
            ])

            for i in range(n_warmup + n_replay):
                ref_p1.grad = ref_grads1[i]
                ref_p2.grad = ref_grads2[i]
                opt_.step()

            for i in range(n_warmup):
                param1.grad = grads1[i]
                param2.grad = grads2[i]
                opt.step()

            g = torch.cuda.CUDAGraph()
            if not second_param_group_capturable:
                with self.assertRaisesRegex(RuntimeError, "Attempting CUDA graph"):
                    with torch.cuda.graph(g):
                        opt.step()
            else:
                with torch.cuda.graph(g):
                    opt.step()

                for i in range(n_replay):
                    param1.grad.copy_(grads1[n_warmup + i])
                    param2.grad.copy_(grads2[n_warmup + i])
                    g.replay()
                self.assertEqual(ref_p1, param1)
                self.assertEqual(ref_p2, param2)

    @unittest.skipIf(not TEST_CUDA_GRAPH, "CUDA >= 11.0 or ROCM >= 5.3 required for graphs")
    def test_graph_scaling_fused_optimizers(self):
        cases = [
            (optimizer_ctor, {"lr": 0.1, "betas": (0.8, 0.7), "fused": True, "amsgrad": amsgrad})
            for optimizer_ctor, amsgrad in product((torch.optim.Adam, torch.optim.AdamW), (False, True))
        ]

        steps_warmup = 3
        steps_train = 2

        for OptClass, kwargs in cases:
            for actually_do_graphs in (True, False):
                params = [torch.randn((i + 5, i + 5), device="cuda") for i in range(2)]
                params_control = [p.clone().requires_grad_() for p in params]
                params_graphed = [p.clone().requires_grad_() for p in params]

                # `GradScaler` in-place updates gradients thus it's necessary to duplicate gradients.
                grads = [[torch.randn_like(p) for p in params] for _ in range(steps_warmup + steps_train)]
                with torch.no_grad():
                    grads_control = [[g.clone() for g in gs] for gs in grads]
                    grads_graphed = [[g.clone() for g in gs] for gs in grads]

                # Gradient Scaler
                scaler_for_control = torch.cuda.amp.GradScaler(init_scale=128.0)
                with torch.no_grad():
                    scaler_for_control._lazy_init_scale_growth_tracker(torch.device("cuda"))

                scaler_for_graphed = torch.cuda.amp.GradScaler()
                scaler_for_graphed.load_state_dict(scaler_for_control.state_dict())
                with torch.no_grad():
                    scaler_for_graphed._lazy_init_scale_growth_tracker(torch.device("cuda"))

                # Control (capturable=False)

                opt = OptClass(params_control, capturable=False, **kwargs)

                for i in range(steps_warmup + steps_train):
                    for j, p in enumerate(params_control):
                        p.grad = grads_control[i][j]
                    scaler_for_control.step(opt)
                    scaler_for_control.update()

                # capturable=True

                opt = OptClass(params_graphed, capturable=True, **kwargs)

                for i in range(steps_warmup):
                    for j, p in enumerate(params_graphed):
                        p.grad = grads_graphed[i][j]
                    scaler_for_graphed.step(opt)
                    scaler_for_graphed.update()

                if actually_do_graphs:
                    g = torch.cuda.CUDAGraph()
                    with torch.cuda.graph(g):
                        scaler_for_graphed.step(opt)
                        scaler_for_graphed.update()

                for i in range(steps_train):
                    if actually_do_graphs:
                        for j, p in enumerate(params_graphed):
                            p.grad.copy_(grads_graphed[i + steps_warmup][j])
                        g.replay()
                    else:
                        # Passing capturable=True to the constructor and running without graphs should still be
                        # numerically correct, even if it's not ideal for performance.
                        for j, p in enumerate(params_graphed):
                            p.grad = grads_graphed[i + steps_warmup][j]
                        scaler_for_graphed.step(opt)
                        scaler_for_graphed.update()

                for p_control, p_graphed in zip(params_control, params_graphed):
                    self.assertEqual(p_control, p_graphed)

    @unittest.skipIf(not TEST_CUDA_GRAPH, "CUDA >= 11.0 or ROCM >= 5.3 required for graphs")
    def test_cuda_graph_error_options(self):
        def fn():
            x = torch.zeros([2000], device="cuda")
            y = x + x + x
            return y

        mem = None

        def raw_malloc():
            global mem
            mem = None
            stream = torch.cuda.Stream()
            try:
                with torch.cuda.stream(stream):
                    mem = torch.cuda.caching_allocator_alloc(1024)
            except BaseException:
                if mem is None:
                    return
            try:
                torch.cuda.caching_allocator_delete(mem)
                mem = None
                return None
            except BaseException:
                pass

        def throws_on_cuda_event(capture_error_mode):
            graph = torch.cuda.CUDAGraph()
            torch.cuda.synchronize()
            stream = torch.cuda.Stream()
            stream.wait_stream(torch.cuda.current_stream())
            with torch.cuda.stream(stream):
                fn()
            stream.synchronize()
            torch.cuda.current_stream().wait_stream(stream)
            torch.cuda.synchronize()
            try:
                with torch.cuda.graph(graph, stream=stream, capture_error_mode=capture_error_mode):
                    out = fn()
                    thread = threading.Thread(target=raw_malloc)
                    thread.start()
                    thread.join()
            except Exception:
                if mem is not None:
                    torch.cuda.caching_allocator_delete(mem)
                return True

            return False

        self.assertFalse(throws_on_cuda_event("thread_local"))
        self.assertFalse(throws_on_cuda_event("relaxed"))

        # Exception would Corrupt Process and make other tests fail
        # self.assertTrue(throws_on_cuda_event("global"))

    @unittest.skipIf(not TEST_CUDA_GRAPH, "CUDA >= 11.0 or ROCM >= 5.3 required for graphs")
    def test_cuda_graph_allocator_propagates_stream(self):
        segments = torch.cuda.memory_snapshot()
        existing_pools = {s["segment_pool_id"] for s in segments}
        x = torch.randn(10240000, device="cuda")
        y = torch.rand_like(x)
        g = torch.cuda.CUDAGraph()
        s0 = torch.cuda.Stream()
        s1 = torch.cuda.Stream()
        s0.wait_stream(torch.cuda.current_stream())
        with torch.cuda.stream(s0):
            g.capture_begin()
            z = x + y
        with torch.cuda.stream(s1):
            s1.wait_stream(s0)
            w = z + y
        s0.wait_stream(s1)
        with torch.cuda.stream(s0):
            g.capture_end()
        segments = torch.cuda.memory_snapshot()
        x = [s["segment_pool_id"] for s in segments if s["segment_pool_id"] not in existing_pools]
        self.assertEqual(len(x), 2)
        self.assertEqual(x[0], x[1])

    def test_batch_norm_gather_stats(self):
        input = torch.randn(1, 3, 3, 3, device='cuda')
        mean, invstd = torch.batch_norm_gather_stats(
            input, mean=torch.ones(2, 3, device='cuda'), invstd=torch.ones(2, 3, device='cuda'),
            running_mean=None, running_var=None  , momentum=.1, eps=1e-5, count=2
        )
        self.assertEqual(mean, torch.ones(3, device='cuda'))
        self.assertEqual(invstd, torch.ones(3, device='cuda'))

    def test_matmul_memory_use(self):
        def get_max_used():
            torch.cuda.synchronize()
            val = torch.cuda.max_memory_allocated()
            torch.cuda.reset_peak_memory_stats()
            return val

        a = torch.rand(1, 32, 32, device="cuda")
        b = torch.rand(24, 32, 1, device="cuda")

        get_max_used()

        torch.matmul(a, b)

        matmul_mem = get_max_used()

        a = a.expand(24, 32, 32)
        torch.matmul(a, b)

        matmul_expand_mem = get_max_used()

        torch.bmm(a, b)

        bmm_mem = get_max_used()

        self.assertEqual(matmul_expand_mem, matmul_mem)
        self.assertEqual(bmm_mem, matmul_mem)

    @unittest.skipIf(not TEST_WITH_ROCM, "ROCm-only test")
    def test_rocm_backward_pass_guard(self):
        # The test exercises a ROCm-specific feature.

        class MyFunction(torch.autograd.Function):
            @staticmethod
            def forward(ctx, tensor, constant):
                self.assertFalse(torch._C._rocm_is_backward_pass())
                ctx.constant = constant
                return tensor * constant

            @staticmethod
            def backward(ctx, grad_output):
                self.assertTrue(torch._C._rocm_is_backward_pass())
                return grad_output * ctx.constant, None

        class MyModule(torch.nn.Module):
            def __init__(self):
                super().__init__()
                self.a = torch.nn.Parameter(torch.randn(()))

            def forward(self, x):
                return MyFunction.apply(x, self.a)

        model = MyModule()
        criterion = torch.nn.MSELoss(reduction='sum')
        optimizer = torch.optim.SGD(model.parameters(), lr=1e-6)

        x = torch.randn(5, 5)
        result = model(x)
        loss = criterion(result, x)
        optimizer.zero_grad()
        loss.backward()
        optimizer.step()

    def test_matmul_device_mismatch(self):
        cpu = torch.rand((10, 10))
        cuda = cpu.cuda()
        with self.assertRaisesRegex(RuntimeError, "Expected all tensors to be on the same device"):
            cpu @ cuda
        with self.assertRaisesRegex(RuntimeError, "Expected all tensors to be on the same device"):
            cuda @ cpu

        for s, m1, m2 in product((cpu, cuda), repeat=3):
            if s.device == m1.device == m2.device:
                torch.addmm(s, m1, m2)
            else:
                with self.assertRaisesRegex(RuntimeError, "Expected all tensors to be on the same device"):
                    torch.addmm(s, m1, m2)

    @unittest.skipIf(TEST_MULTIGPU, "Testing on one GPU is sufficient")
    def test_lazy_init(self):
        """ Validate that no CUDA calls are made during `import torch` call"""
        from subprocess import check_output
        VISIBLE_DEVICES = "HIP_VISIBLE_DEVICES" if TEST_WITH_ROCM else "CUDA_VISIBLE_DEVICES"
        test_script = f"import os; import torch;os.environ['{VISIBLE_DEVICES}']='32';print(torch.cuda.device_count())"
        rc = check_output([sys.executable, '-c', test_script]).decode("ascii").strip()
        self.assertEqual(rc, "0")


@torch.testing._internal.common_utils.markDynamoStrictTest
class TestCudaMallocAsync(TestCase):
    @unittest.skipIf(TEST_CUDAMALLOCASYNC, "setContextRecorder not supported by CUDAMallocAsync")
    def test_memory_snapshot(self):
        try:
            torch.cuda.memory.empty_cache()
            torch.cuda.memory._record_memory_history("state", stacks="python")
            # make x the second block in a segment
            torch.rand(2 * 311, 411, device='cuda')
            unused = torch.rand(310, 410, device='cuda')
            x = torch.rand(311, 411, device='cuda')

            # create a bunch of tensors that all will tile into the
            # same segment to  exercise the history merging code
            # 512B is the minimum block size,
            # so we allocate all the tensors to this size to make sure
            # they tile evenly
            tensors = [torch.rand(128, device='cuda') for _ in range(1000)]
            while tensors:
                del tensors[randint(0, len(tensors) - 1)]

            # exercise the history trimming code
            torch.rand(128 * 5, device='cuda')

            ss = torch.cuda.memory._snapshot()
            found_it = False
            for seg in ss['segments']:
                self.assertTrue('frames' in seg)
                for b in seg['blocks']:
                    if b['requested_size'] == 311 * 411 * 4:
                        self.assertTrue('test_cuda' in b['frames'][0]['filename'])
                        found_it = True
                        self.assertEqual(x.untyped_storage().data_ptr(), b['address'])
            self.assertTrue(found_it)

            if not IS_WINDOWS:
                with tempfile.NamedTemporaryFile() as f:
                    torch.cuda.memory._save_segment_usage(f.name)
                    with open(f.name) as f2:
                        self.assertTrue('test_cuda.py' in f2.read())
            del unused
            del x
            torch.cuda.empty_cache()
            ss = torch.cuda.memory._snapshot()
            self.assertTrue(ss['device_traces'][0][-1]['action'] in ('segment_free', 'segment_unmap'))

        finally:
            torch.cuda.memory._record_memory_history(None)

    @unittest.skipIf(not IS_LINUX, "linux only cpp unwinding")
    def test_direct_traceback(self):
        from torch._C._profiler import gather_traceback, symbolize_tracebacks
        c = gather_traceback(True, True, True)
        r, = symbolize_tracebacks([c])
        r = str(r)
        self.assertTrue("test_cuda.py" in r)
        self.assertTrue("unwind" in r)

    @unittest.skipIf(TEST_CUDAMALLOCASYNC, "setContextRecorder not supported by CUDAMallocAsync")
    @unittest.skipIf(not IS_LINUX, "cpp contexts are linux only")
    def test_memory_snapshot_with_cpp(self):
        try:
            torch.cuda.memory.empty_cache()
            torch.cuda.memory._record_memory_history("state", stacks="all")
            x = torch.rand(311, 411, device='cuda')

            ss = torch.cuda.memory._snapshot()['segments']
            found_it = False
            for seg in ss:
                for b in seg['blocks']:
                    if b['requested_size'] == 311 * 411 * 4:
                        self.assertTrue('::rand' in str(b['frames']))
                        found_it = True
            self.assertTrue(found_it)

        finally:
            torch.cuda.memory._record_memory_history(None)


    @skipIfRocm
    def test_memory_profiler_viz(self):
        with torch.profiler.profile(
            with_stack=True,
            profile_memory=True,
            record_shapes=True
        ) as prof:
            x = torch.rand(128, 128, device='cuda')
            x * x + x * x
        plot = profile_plot(prof)
        plot = json.dumps(_profile_to_snapshot(prof))
        self.assertTrue("test_cuda.py" in plot)
        self.assertTrue("test_memory_profiler_viz" in plot)
        self.assertTrue('category' in plot)

    @unittest.skipIf(TEST_CUDAMALLOCASYNC, "setContextRecorder not supported by CUDAMallocAsync")
    @unittest.skipIf(not IS_LINUX, "cpp contexts are linux only")
    def test_cycles(self):
        fired = False

        def observer(html):
            nonlocal fired
            fired = True
            self.assertTrue('torch.Tensor' in html)
            self.assertTrue('test_cuda' in html)
            self.assertTrue('cell_contents' in html)

        disarm = observe_tensor_cycles(observer)

        def noop():
            pass

        try:
            def create():
                x = torch.empty(3, 4, device='cuda')

                def foo(p):
                    if p:
                        return foo(not p)
                    else:
                        return x
                return foo
            create()
            gc.collect()
            # the callback has to run outside of the collect
            # call so it doesn't actual fire until the next
            # method call after a gc.collect
            noop()
            self.assertTrue(fired)
        finally:
            disarm()

    @unittest.skipIf(TEST_CUDAMALLOCASYNC, "setContextRecorder not supported by CUDAMallocAsync")
    @unittest.skipIf(not IS_LINUX, "cpp contexts are linux only")
    def test_memory_plots(self):
        for context, stacks in (("all", "all" if IS_LINUX else "python"), ("all", "python"), (None, "python")):
            try:
                torch.cuda.memory.empty_cache()
                torch.cuda.memory._record_memory_history("all", context=context, stacks=stacks)

                def run():
                    x = torch.rand(128, 128, device='cuda')
                    x * x + x * x

                run()
                cpp = stacks == "all"
                record_context = context is not None
                ss = torch.cuda.memory._snapshot()

                tplot = trace_plot(ss)
                splot = segment_plot(ss)
                text = json.dumps(ss)

                self.assertTrue(record_context == ("test_memory_plots" in text))
                self.assertTrue(cpp == ("::rand" in text))
                self.assertTrue(str(128 * 128 * 4) in text)

            finally:
                torch.cuda.memory._record_memory_history(None)

    @unittest.skipIf(TEST_CUDAMALLOCASYNC, "setContextRecorder not supported by CUDAMallocAsync")
    @unittest.skipIf(not IS_LINUX, "cpp contexts are linux only")
    def test_memory_plots_free_stack(self):
        for context in ["alloc", "all", "state"]:
            try:
                torch.cuda.memory.empty_cache()
                torch.cuda.memory._record_memory_history(context=context)
                x = None

                def thealloc():
                    nonlocal x
                    x = torch.rand(3, 4, device='cuda')

                def thefree():
                    nonlocal x
                    del x

                thealloc()
                thefree()
                ss = json.dumps(torch.cuda.memory._snapshot())
                self.assertTrue(('thefree' in ss) == (context == 'all'))
                self.assertTrue(('thealloc' in ss) == (context != 'state'))
            finally:
                torch.cuda.memory._record_memory_history(None)


    @unittest.skipIf(TEST_CUDAMALLOCASYNC, "setContextRecorder not supported by CUDAMallocAsync")
    def test_memory_snapshot_script(self):
        try:
            torch.cuda.memory.empty_cache()
            torch.cuda.memory._record_memory_history("state", stacks="python")

            @torch.jit.script
            def foo():
                return torch.rand(311, 411, device='cuda')

            x = foo()

            ss = torch.cuda.memory._snapshot()['segments']
            found_it = False
            for seg in ss:
                for b in seg['blocks']:
                    if b['requested_size'] == 311 * 411 * 4:
                        self.assertTrue(b['frames'][0]['name'] == 'foo')
                        found_it = True
            self.assertTrue(found_it)

        finally:
            torch.cuda.memory._record_memory_history(None)

    def test_allocator_settings(self):
        def power2_div(size, div_factor):
            pow2 = 1
            while pow2 < size:
                pow2 = pow2 * 2
            if pow2 == size:
                return pow2
            step = pow2 / 2 / div_factor
            ret = pow2 / 2
            while ret < size:
                ret = ret + step
            return ret

        torch.cuda.memory.empty_cache()
        key_allocated = 'active_bytes.all.allocated' if not TEST_CUDAMALLOCASYNC else 'allocated_bytes.all.current'
        key_requested = 'requested_bytes.all.allocated'

        nelems = 21 * 1024 * 1024
        nbytes = 4 * nelems  # floats are 4 bytes

        nelems_big = 100 * 1024 * 1024
        nbytes_big = 4 * nelems_big  # floats are 4 bytes

        start_mem = torch.cuda.memory_stats()[key_allocated]
        torch.cuda.memory._set_allocator_settings("")
        x = torch.rand(nelems, device='cuda')

        # test roundup_power2_divisions single value syntax
        reg_mem = torch.cuda.memory_stats()[key_allocated]
        start_requested = torch.cuda.memory_stats()[key_requested]
        torch.cuda.memory._set_allocator_settings("roundup_power2_divisions:4")
        y = torch.rand(nelems, device='cuda')

        pow2_div4_mem = torch.cuda.memory_stats()[key_allocated]
        current_requested = torch.cuda.memory_stats()[key_requested]

        self.assertTrue(reg_mem - start_mem == nbytes)
        if not TEST_CUDAMALLOCASYNC:
            # not supported with the cudaMallocAsync backend
            self.assertTrue(pow2_div4_mem - reg_mem == power2_div(nbytes, 4))
            self.assertTrue(current_requested - start_requested == nbytes)

        torch.cuda.memory._set_allocator_settings("garbage_collection_threshold:0.5")
        torch.cuda.memory._set_allocator_settings("garbage_collection_threshold:0.5,max_split_size_mb:40")

        # should have reset the power2 divisions now
        torch.cuda.memory.empty_cache()
        start_mem = torch.cuda.memory_stats()[key_allocated]
        z = torch.rand(nelems, device='cuda')
        reg_mem = torch.cuda.memory_stats()[key_allocated]
        self.assertTrue(reg_mem - start_mem == nbytes)

        # roundup_power2_divisions knob array syntax
        torch.cuda.memory.empty_cache()
        torch.cuda.memory._set_allocator_settings(
            "garbage_collection_threshold:0.5,roundup_power2_divisions:[64:8,128:2,256:2,512:2,1024:1,>:1]")
        start_mem = torch.cuda.memory_stats()[key_allocated]
        w = torch.rand(nelems, device='cuda')

        pow2_div8_mem = torch.cuda.memory_stats()[key_allocated]
        if not TEST_CUDAMALLOCASYNC:
            # not supported with the cudaMallocAsync backend
            self.assertTrue(pow2_div8_mem - start_mem == power2_div(nbytes, 8))

        torch.cuda.memory.empty_cache()
        start_mem = torch.cuda.memory_stats()[key_allocated]
        v = torch.rand(nelems_big, device='cuda')

        pow2_div2_mem = torch.cuda.memory_stats()[key_allocated]
        if not TEST_CUDAMALLOCASYNC:
            # not supported with the cudaMallocAsync backend
            self.assertTrue(pow2_div2_mem - start_mem == power2_div(nbytes_big, 2))

        torch.cuda.memory.empty_cache()
        torch.cuda.memory._set_allocator_settings("release_lock_on_cudamalloc:True")
        start_mem = torch.cuda.memory_stats()[key_allocated]
        w = torch.rand(nelems, device='cuda')
        reg_mem = torch.cuda.memory_stats()[key_allocated]
        self.assertTrue(reg_mem - start_mem == nbytes)

        with self.assertRaises(RuntimeError):
            torch.cuda.memory._set_allocator_settings("foo:1,bar:2")

        with self.assertRaises(RuntimeError):
            torch.cuda.memory._set_allocator_settings("garbage_collection_threshold:1.2")

        with self.assertRaises(RuntimeError):
            torch.cuda.memory._set_allocator_settings("max_split_size_mb:2")

        with self.assertRaises(RuntimeError):
            torch.cuda.memory._set_allocator_settings("release_lock_on_cudamalloc:none")

        with self.assertRaises(RuntimeError):
            torch.cuda.memory._set_allocator_settings("pinned_use_cuda_host_register:none")

        with self.assertRaises(RuntimeError):
            torch.cuda.memory._set_allocator_settings("pinned_num_register_threads:none")

        with self.assertRaises(RuntimeError):
            torch.cuda.memory._set_allocator_settings("pinned_num_register_threads:1024")


    def test_raises_oom(self):
        with self.assertRaises(torch.cuda.OutOfMemoryError):
            torch.empty(1024 * 1024 * 1024 * 1024, device='cuda')

    @unittest.skipIf(not (IS_LINUX and os.uname().machine == "x86_64"), 'cpp traces only on linux')
    @unittest.skipIf(TEST_CUDAMALLOCASYNC, "setContextRecorder not supported by CUDAMallocAsync")
    def test_cpp_memory_snapshot_pickle(self):
        from torch.utils.cpp_extension import load_inline
        source = """
        #include <torch/csrc/cuda/memory_snapshot.h>
        py::object do_snapshot() {
            std::string data = torch::cuda::_memory_snapshot_pickled();
            return py::bytes(data);
        }
        void record(bool e, bool ctx) {
            torch::cuda::_record_memory_history(e, ctx, 10, ctx, ctx);
        }
        """
        m = load_inline(name='snapshot', cpp_sources=[source], functions=['do_snapshot', 'record'])
        for ctx in (False, True):
            try:
                m.record(True, ctx)

                @torch.jit.script
                def the_script_fn():
                    return torch.rand(311, 411, device='cuda')

                def run():
                    t = the_script_fn()
                    return pickle.loads(m.do_snapshot())

                mem = run()
                found = False
                for s in mem['segments']:
                    for b in s['blocks']:
                        if b['state'] == 'active_allocated':
                            if b['requested_size'] == 311 * 411 * 4:
                                if ctx:
                                    frame_text = str(b['frames'])
                                    # C++ frame
                                    self.assertTrue('::rand' in frame_text)
                                    # script frame
                                    self.assertTrue('the_script_fn' in frame_text)
                                    # python frame
                                    self.assertTrue('case.py' in frame_text)
                                found = True
                last_action = mem['device_traces'][0][-1]
                self.assertTrue(last_action['action'] == 'alloc')
                self.assertTrue(last_action['size'] == 311 * 411 * 4)
                self.assertTrue(found)
            finally:
                m.record(False, False)

    @unittest.skipIf(TEST_CUDAMALLOCASYNC, "temporarily disabled")
    def test_notifies_oom(self):
        x = False

        def cb(device, alloc, device_alloc, device_free):
            nonlocal x
            x = True
        torch._C._cuda_attach_out_of_memory_observer(cb)
        with self.assertRaises(torch.cuda.OutOfMemoryError):
            torch.empty(1024 * 1024 * 1024 * 1024, device='cuda')
        self.assertTrue(x)

    def test_allocator_fuzz(self):
        # fuzz
        state = random.getstate()
        random.seed(123)
        N = 10000
        try:
            mem = []
            total = 0
            c = 0

            def alloc():
                nonlocal total, c
                b = random.randrange(2 * 1024 * 1024 // 4, 200 * 1024 * 1024 // 4)
                mem.append((c, torch.full((b,), c, dtype=torch.int32, device='cuda')))
                c += 1
                total += b

            def free():
                nonlocal total
                idx = random.randrange(0, len(mem))
                v, x = mem.pop(idx)
                assert torch.all(v == x)
                total -= x.numel()

            choices = [alloc, free, torch.cuda.memory.empty_cache]
            for i in range(N):
                while total >= 1024 * 1024 * 1024 / 4:
                    free()
                action, = random.choices(choices, weights=[1, 1 if mem else 0, .1])
                action()
        finally:
            random.setstate(state)

    @unittest.skipIf(TEST_PYNVML, "pynvml is not available")
    def test_nvml_get_handler(self):
        self.assertTrue(torch.cuda._get_pynvml_handler() is not None)

    @unittest.skipIf(TEST_PYNVML, "pynvml is not available")
    def test_temperature(self):
        self.assertTrue(0 <= torch.cuda.temperature() <= 150)

    @unittest.skipIf(TEST_PYNVML, "pynvml is not available")
    def test_power_draw(self):
        self.assertTrue(torch.cuda.power_draw() >= 0)

    @unittest.skipIf(TEST_PYNVML, "pynvml is not available")
    def test_clock_speed(self):
        self.assertTrue(torch.cuda.clock_rate() >= 0)


MIN_BLOCK_SIZE = 512
SMALL_SIZE = 1048576
SMALL_BUFFER = 2097152
LARGE_BUFFER = 20971520

def get_cudagraph_segments(pool_id):
    segments = torch.cuda.memory_snapshot()
    return [segment for segment in segments if segment["segment_pool_id"] == pool_id]

def get_all_cudagraph_segments():
    segments = torch.cuda.memory_snapshot()
    return [segment for segment in segments if segment["segment_pool_id"] != (0, 0)]

def cudagraphify(fn, inputs, pool=None):
    if not TEST_CUDA_GRAPH:
        raise unittest.SkipTest("cuda graph test is skipped")

    torch.cuda.synchronize()
    stream = torch.cuda.Stream()
    stream.wait_stream(torch.cuda.current_stream())
    with torch.cuda.stream(stream):
        fn(*inputs)
    stream.synchronize()
    torch.cuda.current_stream().wait_stream(stream)
    torch.cuda.synchronize()

    graph = torch.cuda.CUDAGraph()
    with torch.cuda.graph(graph, stream=stream, pool=pool):
        static_outputs = fn(*inputs)

    return graph, static_outputs

def int8_cuda(size):
    return torch.ones([size], device="cuda", dtype=torch.uint8)

def live_blocks(pool_id):
    blocks = 0
    seg = get_cudagraph_segments(pool_id)
    for segment in get_cudagraph_segments(pool_id):
        for block in segment["blocks"]:
            blocks += block["state"] == "active_allocated"
    return blocks


def tensor_metadata(x):
    return {
        "nbytes": x.untyped_storage().nbytes(),
        "data_ptr": x.untyped_storage().data_ptr(),
        "size": x.shape,
        "stride": x.stride(),
        "dtype": x.dtype,
        "device": x.device,
        "storage_offset": x.storage_offset(),
    }


def reconstruct_from_tensor_metadata(metadata):
    s = torch._C._construct_storage_from_data_pointer(
        metadata["data_ptr"], metadata["device"], metadata["nbytes"]
    )
    t = torch.empty([0], device=metadata["device"], dtype=metadata["dtype"])
    t.set_(
        source=s,
        storage_offset=metadata["storage_offset"],
        size=metadata["size"],
        stride=metadata["stride"],
    )
    return t


@unittest.skipIf(TEST_CUDAMALLOCASYNC or TEST_WITH_ROCM, "NYI")
@torch.testing._internal.common_utils.markDynamoStrictTest
class TestBlockStateAbsorption(TestCase):

    def checkCheckpointedBlock(self, before_block, after_block):
        for field in ("size", "state"):
            self.assertEqual(before_block[field], after_block[field])

    def checkCheckpointedState(self, before_segments, after_segments):
        # after may contain additional segments, but all of the segments in before
        # should be exactly equivalent to after
        after_ptr_to_segment = {segment["address"] : segment for segment in after_segments}

        for before_segment in before_segments:
            self.assertTrue(before_segment["address"] in after_ptr_to_segment)
            after_segment = after_ptr_to_segment[before_segment["address"]]

            for field in ("device", "total_size", "allocated_size", "active_size", "segment_type", "segment_pool_id"):
                self.assertEqual(before_segment[field], after_segment[field])

            self.assertEqual(len(before_segment["blocks"]), len(after_segment["blocks"]))
            for before_block, after_block in zip(before_segment["blocks"], after_segment["blocks"]):
                self.checkCheckpointedBlock(before_block, after_block)

    @staticmethod
    def setCheckpointPoolState(device, state, stale_storages_ptr, storages_deleters=None):
        stale_storages_ptr = [t.untyped_storage()._cdata for t in stale_storages_ptr]
        storages_deleters = [] if not storages_deleters else [t.untyped_storage()._cdata for t in storages_deleters]
        torch._C._cuda_setCheckpointPoolState(device, state, stale_storages_ptr, storages_deleters)

    def checkFunction(self, fn, inputs, pool=None):
        graph, outputs = cudagraphify(fn, inputs, pool=pool)

        pool_id = graph.pool()
        device = outputs[0].device.index

        segments_before_checkpoint = get_cudagraph_segments(pool_id)

        state = torch._C._cuda_getCheckpointState(device, pool_id)
        self.setCheckpointPoolState(device, state, [], [])

        self.checkCheckpointedState(segments_before_checkpoint, get_cudagraph_segments(pool_id))

    def setUp(self):
        super().setUp()
        self.segment_length = len(get_all_cudagraph_segments())

    def tearDown(self):
        torch.cuda.synchronize()
        gc.collect()
        torch.cuda.empty_cache()

        self.assertEqual(len(get_all_cudagraph_segments()), self.segment_length)

        super().tearDown()

    def test_simple(self):

        def foo():
            x = torch.zeros([SMALL_SIZE * 8], device="cuda", dtype=torch.uint8)
            x = x + x
            x1 = int8_cuda(SMALL_SIZE) + int8_cuda(SMALL_SIZE) + int8_cuda(SMALL_SIZE)
            y = int8_cuda(SMALL_SIZE) + x1
            z = int8_cuda(SMALL_SIZE)
            return x, y, z

        self.checkFunction(foo, [])

    def test_allocated_in_middle_of_segment(self):

        def foo():
            small_buffers = [int8_cuda(MIN_BLOCK_SIZE) for _ in range(11)]
            return small_buffers[5].add_(2)

        self.checkFunction(foo, [])

    def test_multiple_middle_allocations(self):

        def foo():
            small_buffers = [int8_cuda(MIN_BLOCK_SIZE) for _ in range(11)]
            return small_buffers[5], small_buffers[8]

        self.checkFunction(foo, [])

    def test_middle_allocations_contiguous(self):
        def foo():
            small_buffers = [int8_cuda(MIN_BLOCK_SIZE) for _ in range(11)]
            return small_buffers[5], small_buffers[6]

        self.checkFunction(foo, [])

    def test_additional_free_following_checkpoint(self):

        def foo():
            return int8_cuda(MIN_BLOCK_SIZE),

        def foo2():
            return int8_cuda(MIN_BLOCK_SIZE),

        graph, outputs = cudagraphify(foo, [])
        pool_id = graph.pool()

        segments_before_checkpoint = get_cudagraph_segments(pool_id)

        state = torch._C._cuda_getCheckpointState(outputs[0].device.index, pool_id)

        graph2, outputs2 = cudagraphify(foo2, [], pool=graph.pool())


        self.setCheckpointPoolState(outputs[0].device.index, state, outputs2, [])

        del outputs2

        self.checkCheckpointedState(segments_before_checkpoint, get_cudagraph_segments(pool_id))

    # TODO: re-enable
    # def test_additional_free_error(self):
    #     def foo():
    #         return int8_cuda(MIN_BLOCK_SIZE),

    #     def foo2():
    #         return int8_cuda(MIN_BLOCK_SIZE),

    #     graph, outputs = cudagraphify(foo, [])
    #     pool_id = graph.pool()

    #     segments_before_checkpoint = get_cudagraph_segments(pool_id)

    #     state = torch._C._cuda_getCheckpointState(outputs[0].device.index, pool_id)

        # graph2, outputs2 = cudagraphify(foo2, [], pool=graph.pool())
        # with self.assertRaisesRegex(Exception, "being manually freed must be passed"):
        #     self.setCheckpointPoolState(outputs[0].device.index, state, [], [])

    def test_tensor_dies_after_checkpoint(self):

        def foo():
            return int8_cuda(MIN_BLOCK_SIZE), int8_cuda(MIN_BLOCK_SIZE)

        graph, outputs = cudagraphify(foo, [])
        pool_id = graph.pool()
        device = outputs[0].device.index

        segments_before_checkpoint = get_cudagraph_segments(pool_id)
        state = torch._C._cuda_getCheckpointState(outputs[0].device.index, pool_id)

        output_data_ptrs = [output.data_ptr() for output in outputs]

        del outputs

        self.setCheckpointPoolState(device, state, [], [])

        self.assertEqual(live_blocks(pool_id), 2)
        torch._C._cuda_cudaCachingAllocator_raw_delete(output_data_ptrs[0])
        self.assertEqual(live_blocks(pool_id), 1)
        torch._C._cuda_cudaCachingAllocator_raw_delete(output_data_ptrs[1])
        self.assertEqual(live_blocks(pool_id), 0)

    def test_assigning_back_deleter_fns_to_tensor(self):

        def foo(x):
            return int8_cuda(SMALL_BUFFER) + x, int8_cuda(SMALL_BUFFER) + x, int8_cuda(LARGE_BUFFER) + x

        inp = torch.tensor([1], device="cuda")
        graph, outputs = cudagraphify(foo, [inp])
        pool_id = graph.pool()
        graph.replay()

        device = outputs[0].device.index

        for i in range(len(outputs)):
            self.assertTrue(outputs[i].mean(dtype=torch.float) == 2)

        state = torch._C._cuda_getCheckpointState(outputs[0].device.index, pool_id)

        output_ptrs = [output.untyped_storage().data_ptr() for output in outputs]
        ten_metadata = [tensor_metadata(t) for t in outputs]

        self.assertEqual(live_blocks(pool_id), 3)

        del outputs

        self.assertEqual(live_blocks(pool_id), 0)

        reconstructed_tensors = [reconstruct_from_tensor_metadata(metadata) for metadata in ten_metadata]

        for i in range(len(reconstructed_tensors)):
            self.assertTrue(reconstructed_tensors[i].mean(dtype=torch.float) == 2)

        inp.add_(1)
        graph.replay()

        for i in range(len(reconstructed_tensors)):
            self.assertTrue(reconstructed_tensors[i].mean(dtype=torch.float) == 3)

        self.setCheckpointPoolState(device, state, [], [reconstructed_tensors[0], reconstructed_tensors[1]])

        self.assertEqual(live_blocks(pool_id), 3)

        reconstructed_tensors[0] = None
        self.assertEqual(live_blocks(pool_id), 2)

        reconstructed_tensors[1] = None
        self.assertEqual(live_blocks(pool_id), 1)

        # should not change, we did not pass it in to swap data ptrs
        reconstructed_tensors[2] = None
        self.assertEqual(live_blocks(pool_id), 1)

        torch._C._cuda_cudaCachingAllocator_raw_delete(output_ptrs[2])

        self.assertEqual(live_blocks(pool_id), 0)

    @skipIfNoTorchVision
    def test_resnet(self):
        import torchvision
        m = torchvision.models.resnet50()
        m.eval()
        m = m.cuda()

        inp = torch.rand([1, 3, 255, 255], device="cuda")
        self.checkFunction(m, [inp])

    def test_check_pool_live_allocations(self):

        def foo():
            return torch.ones([4], device="cuda")

        pool = torch.cuda.graph_pool_handle()
        graph, outputs = cudagraphify(foo, [], pool=pool)

        index = outputs[0].device.index

        def check(live_dps):
            return torch._C._cuda_checkPoolLiveAllocations(index, pool, live_dps)

        self.assertTrue(check({outputs[0].data_ptr()}))

        self.assertFalse(check({outputs[0].data_ptr(), 0}))
        self.assertFalse(check(set()))

        del outputs
        self.assertTrue(check(set()))


    def test_allocate_in_thread_to_pool(self):

        def foo():
            return torch.rand([4], device="cuda")

        pool = torch.cuda.graph_pool_handle()
        graph, outputs = cudagraphify(foo, [], pool=pool)
        device = outputs[0].device.index
        del outputs

        @contextlib.contextmanager
        def _use_cuda_memory_pool_manager(device, mem_pool):
            """
            Context manager to use cuda graph pool for new allocations. If you use this manager
            all cudagraph tensors in use should be reflected in the allocator or they will be overwritten.
            existing_graph should already have been used in a capture, and the mem_pool must already exist.
            """
            torch.cuda.synchronize()
            stream = torch.cuda.Stream()
            stream.wait_stream(torch.cuda.current_stream())
            stream_context = torch.cuda.stream(stream)
            stream_context.__enter__()
            torch._C._cuda_beginAllocateCurrentStreamToPool(device, mem_pool)
            try:
                yield
            finally:
                torch._C._cuda_endAllocateCurrentStreamToPool(device, mem_pool)
                torch._C._cuda_releasePool(device, mem_pool)
                stream_context.__exit__(None, None, None)


        segments = get_cudagraph_segments(pool)
        self.assertEqual(len(get_cudagraph_segments(pool)), 1)

        def use_pool():
            def alloc_three():
                a = int8_cuda(LARGE_BUFFER)
                b = int8_cuda(LARGE_BUFFER)
                c = a + b

            with _use_cuda_memory_pool_manager(device, pool):
                # three allocations
                for _ in range(10):
                    alloc_three()

            # three more allocations not in pool
            alloc_three()


        def no_pool():
            # two allocations
            for _ in range(10):
                a = int8_cuda(LARGE_BUFFER)
                b = int8_cuda(LARGE_BUFFER)
                del a, b

        graph_thread = threading.Thread(target=use_pool)
        no_graph_thread = threading.Thread(target=no_pool)
        graph_thread.start()
        no_graph_thread.start()

        graph_thread.join()
        no_graph_thread.join()

        self.assertEqual(len(get_cudagraph_segments(pool)), 4)

        del graph

        torch.cuda.synchronize()
        gc.collect()
        torch.cuda.empty_cache()

        self.assertEqual(len(get_cudagraph_segments(pool)), 0)


    def test_no_triton_on_import(self):
        """ Test that Trition is not imported on first GPU use """
        script = "import sys; import torch; torch.rand(2, device='cuda'); print('triton' in sys.modules)"

        rc = subprocess.check_output(
            [sys.executable, '-c', script],
            # On Windows, opening the subprocess with the default CWD makes `import torch`
            # fail, so just set CWD to this script's directory
            cwd=os.path.dirname(os.path.realpath(__file__))).strip().decode('ascii')
        self.assertEqual(rc, "False", "Triton was imported when importing torch!")


instantiate_parametrized_tests(TestCuda)

if __name__ == '__main__':
    run_tests()<|MERGE_RESOLUTION|>--- conflicted
+++ resolved
@@ -1151,247 +1151,6 @@
                         actual = actual.squeeze()
                     self.assertEqual(state_control[k], actual)
 
-<<<<<<< HEAD
-=======
-    # Make sure that the parameters become nonsense when scaled gradients are finite
-    # but they get invalidated before `optimizer.step`, after `GradScaler.unscale_`
-    def test_params_invalidated_with_grads_invalidated_between_unscale_and_step(self):
-        for optimizer_ctor, optimizer_kwargs in product(
-            (torch.optim.Adam, torch.optim.AdamW),
-            (
-                {"foreach": False, "fused": False},
-                {"foreach": True, "fused": False},
-                {"foreach": False, "fused": True},
-            ),
-        ):
-            with self.subTest(optimizer=optimizer_ctor, optimizer_kwargs=optimizer_kwargs):
-                self._test_grads_invalidated_between_unscale_and_step(optimizer_ctor, optimizer_kwargs)
-
-    def _test_grads_invalidated_between_unscale_and_step(self, optimizer_ctor, optimizer_kwargs):
-        model, _, optimizer, _, data, loss_fn, _ = _create_scaling_case(
-            optimizer_ctor=optimizer_ctor, optimizer_kwargs=optimizer_kwargs,
-        )
-        scaler = torch.cuda.amp.GradScaler(init_scale=128.0)
-
-        for input, target in data:
-            optimizer.zero_grad()
-            with torch.autocast('cuda', enabled=True):
-                output = model(input)
-                loss = loss_fn(output, target)
-            scaler.scale(loss).backward()
-            scaler.unscale_(optimizer)
-
-            # deliberately break grads
-            for j, param in enumerate(model.parameters()):
-                param.grad.copy_(torch.inf if j % 2 else torch.nan)
-
-            scaler.step(optimizer)
-            scaler.update()
-
-        self.assertTrue(all((p.isnan().any() or p.isinf().any()) for p in model.parameters()))
-
-    def test_grad_scale_will_not_overflow(self):
-        model = torch.nn.Linear(5, 1).cuda()
-        optimizer = torch.optim.Adam(model.parameters())
-        scaler = torch.cuda.amp.GradScaler(growth_interval=1, growth_factor=2**4, init_scale=1e38)
-        optimizer.zero_grad()
-        x = torch.randn(1, 5).cuda()
-        y = 1e-30 * torch.randn(1, 1).cuda()
-        l = ((model(x) - y)**2).mean()
-        scaler.scale(l).backward()
-        scaler.step(optimizer)
-        scaler.update()
-        assert scaler._scale != float('inf') and scaler._scale != float('nan')
-
-    def test_grad_scaling_clipping(self):
-        def run(data, model, optimizer, scaler, loss_fn, skip_iter, try_scaling_api):
-            max_norm = 0.2  # A reasonable value that actually has an effect, based on printouts of grads
-            for i, (input, target) in enumerate(data):
-                optimizer.zero_grad()
-                output = model(input)
-                loss = loss_fn(output, target)
-                if try_scaling_api:
-                    scaler.scale(loss).backward()
-                    torch.nn.utils.clip_grad_norm_(model.parameters(), max_norm * scaler.get_scale())
-                    if i == skip_iter and scaler.is_enabled():
-                        model[1].weight.grad.data.fill_(float('inf'))
-                    scaler.step(optimizer)
-                    scaler.update()
-                else:
-                    loss.backward()
-                    torch.nn.utils.clip_grad_norm_(model.parameters(), max_norm)
-                    if (not scaler.is_enabled()) or (i != skip_iter):
-                        optimizer.step()
-
-        self._run_scaling_case(run, unskipped=3, skipped=1, atol=1e-5)
-
-    def test_grad_scaling_clipping_separate_unscale(self):
-        def run(data, model, optimizer, scaler, loss_fn, skip_iter, try_scaling_api):
-            max_norm = 0.2  # A reasonable value that actually has an effect, based on printouts of grads
-            for i, (input, target) in enumerate(data):
-                optimizer.zero_grad()
-                output = model(input)
-                loss = loss_fn(output, target)
-                if try_scaling_api:
-                    scaler.scale(loss).backward()
-                    if i == skip_iter and scaler.is_enabled():
-                        model[1].weight.grad.data.fill_(float('inf'))
-                    scaler.unscale_(optimizer)
-                    torch.nn.utils.clip_grad_norm_(model.parameters(), max_norm, error_if_nonfinite=False)
-                    scaler.step(optimizer)
-                    scaler.update()
-                else:
-                    loss.backward()
-                    torch.nn.utils.clip_grad_norm_(model.parameters(), max_norm)
-                    if (not scaler.is_enabled()) or (i != skip_iter):
-                        optimizer.step()
-
-        self._run_scaling_case(run, unskipped=3, skipped=1)
-
-    @unittest.skipIf(IS_WINDOWS, 'FIXME: fix this test for Windows')
-    def test_grad_scaling_penalty(self):
-        def run(data, model, optimizer, scaler, loss_fn, skip_iter, try_scaling_api):
-            for i, (input, target) in enumerate(data):
-                optimizer.zero_grad()
-                output = model(input)
-                loss = loss_fn(output, target)
-
-                if try_scaling_api:
-                    grad_params = torch.autograd.grad(scaler.scale(loss),
-                                                      model.parameters(), create_graph=True)
-                    inv_scale = 1. / scaler.get_scale()
-                    grad_params = [p * inv_scale for p in grad_params]
-                else:
-                    grad_params = torch.autograd.grad(loss, model.parameters(), create_graph=True)
-
-                grad_norm = 0
-                for grad in grad_params:
-                    grad_norm += grad.pow(2).sum()
-                grad_norm = grad_norm.sqrt()
-                loss = loss + grad_norm
-
-                if try_scaling_api:
-                    scaler.scale(loss).backward()
-                    if i == skip_iter and scaler.is_enabled():
-                        model[1].weight.grad.data.fill_(float('inf'))
-                    scaler.step(optimizer)
-                    scaler.update()
-                else:
-                    loss.backward()
-                    if (not scaler.is_enabled()) or (i != skip_iter):
-                        optimizer.step()
-
-        self._run_scaling_case(run, unskipped=3, skipped=1)
-
-    def test_grad_scaling_accumulation(self):
-        def run(data, model, optimizer, scaler, loss_fn, skip_iter, try_scaling_api):
-            iters_to_accumulate = 2
-            for i, (input, target) in enumerate(data):
-                output = model(input)
-                loss = loss_fn(output, target)
-                loss = loss / iters_to_accumulate
-                if try_scaling_api:
-                    scaler.scale(loss).backward()
-                else:
-                    loss.backward()
-                if (i + 1) % iters_to_accumulate == 0:
-                    if try_scaling_api:
-                        scaler.step(optimizer)
-                        scaler.update()
-                        optimizer.zero_grad()
-                    else:
-                        optimizer.step()
-                        optimizer.zero_grad()
-
-        self._run_scaling_case(run, unskipped=2, skipped=0)
-
-    def test_grad_scaling_multiple(self):
-        # Tests gradient scaling with 2 models and 2 optimizers that both receive gradients from 2 losses.
-        # Some of the logic here cannot reuse the generic helper functions created for the 1-optimizer cases.
-        for enabled in True, False:
-            mod_control0, mod_scaling0, opt_control0, opt_scaling0, data, loss_fn, skip_iter = \
-                _create_scaling_case()
-            mod_control1, mod_scaling1, opt_control1, opt_scaling1 = \
-                _create_scaling_models_optimizers()
-
-            scaler = torch.cuda.amp.GradScaler(init_scale=128., growth_factor=2.0, enabled=enabled, growth_interval=1)
-
-            def run(model0, model1, optimizer0, optimizer1, try_scaling_api):
-                for i, (input, target) in enumerate(data):
-                    optimizer0.zero_grad()
-                    optimizer1.zero_grad()
-                    output0 = model0(input)
-                    output1 = model1(input)
-                    loss0 = loss_fn(0.3 * output0 + 0.7 * output1, target)
-                    loss1 = loss_fn(0.6 * output0 - 0.4 * output1, target)
-
-                    if try_scaling_api:
-                        scaler.scale(loss0).backward(retain_graph=True)
-                        scaler.scale(loss1).backward()
-                        if i == skip_iter and scaler.is_enabled():
-                            model1[1].weight.grad.data.fill_(float('inf'))
-
-                        # As an additional stress test, separately unscale for one of the optimizers.
-                        scaler.unscale_(optimizer0)
-
-                        scaler.step(optimizer0)
-                        scaler.step(optimizer1)
-                        scaler.update()
-                    else:
-                        loss0.backward(retain_graph=True)
-                        loss1.backward()
-                        optimizer0.step()
-                        if (not scaler.is_enabled()) or (i != skip_iter):
-                            optimizer1.step()
-
-            run(mod_control0, mod_control1, opt_control0, opt_control1, False)
-            run(mod_scaling0, mod_scaling1, opt_scaling0, opt_scaling1, True)
-
-            # The loss scale should have been multiplied by the growth factor 3 times and the backoff factor once.
-            self.assertTrue(scaler.get_scale() == (128. * scaler.get_growth_factor()**3 *
-                                                   scaler.get_backoff_factor()**1) if enabled else 1.0)
-
-            for c, s in zip(chain(mod_control0.parameters(), mod_control1.parameters()),
-                            chain(mod_scaling0.parameters(), mod_scaling1.parameters())):
-                self.assertEqual(c, s, rtol=1e-5, atol=1e-7)
-
-    def test_grad_scaler_pass_itself(self):
-        class _PlaceHolderOptimizer(torch.optim.Optimizer):
-            tester = self
-
-            def __init__(self, params, defaults=None):
-                if defaults is None:
-                    defaults = {}
-                super().__init__(params, defaults)
-                self._step_supports_amp_scaling = True
-
-        class Optimizer1(_PlaceHolderOptimizer):
-            def step(self, closure=None, *, grad_scaler=None):
-                self.tester.assertTrue(isinstance(grad_scaler, torch.cuda.amp.GradScaler))
-                self.tester.assertFalse(hasattr(self, "grad_scale"))
-                self.tester.assertFalse(hasattr(self, "found_inf"))
-
-        class Optimizer2(_PlaceHolderOptimizer):
-            def step(self, closure=None):
-                self.tester.assertTrue(isinstance(self.grad_scale, torch.Tensor))
-                self.tester.assertTrue(isinstance(self.found_inf, torch.Tensor))
-
-        x = torch.randn(4, 4).cuda()
-        m = torch.nn.Linear(4, 1).cuda()
-        o1 = Optimizer1(m.parameters())
-        o2 = Optimizer2(m.parameters())
-        scaler = torch.cuda.amp.GradScaler(init_scale=2.0)
-
-        with torch.cuda.amp.autocast():
-            y = m(x)
-            loss = y.mean()
-        scaler.scale(loss).backward()
-        with self.assertWarns(FutureWarning):
-            scaler.step(o1)
-        scaler.step(o2)
-        scaler.update()
-
->>>>>>> 5157be38
     @unittest.skipIf(TEST_CUDAMALLOCASYNC, "FAIL")
     def test_cublas_multiple_threads_same_device(self):
         # Note, these parameters should be very carefully tuned
