# Owner(s): ["module: nn"]

from itertools import chain, product
from inspect import signature, isgenerator
from copy import deepcopy
import tempfile
from operator import methodcaller

import torch

from torch._subclasses.meta_utils import assert_metadata_eq
from torch.testing._internal.common_cuda import with_tf32_off
from torch.testing._internal.common_device_type import (
    instantiate_device_type_tests, onlyCPU, onlyCUDA, toleranceOverride, tol, skipMeta)
from torch.testing._internal.common_modules import module_db, modules, ModuleErrorEnum, TrainEvalMode
from torch.testing._internal.common_utils import (
    TestCase, run_tests, freeze_rng_state, mock_wrapper, get_tensors_from, gradcheck,
    gradgradcheck, parametrize, wrapSwapTensorsTest)
from unittest.mock import patch, call


class TestModule(TestCase):
    _do_cuda_memory_leak_check = True
    _do_cuda_non_default_stream = True
    precision = 1e-5
    rel_tol = 1e-5

    def _assert_module_parameters_and_buffer_are(self, module, device, dtype):
        # Check device placement and dtype for created parameters and buffers.
        # Only verify floating point dtypes since that's what the kwarg or methods
        # such as `float()` applies to.
        if not isinstance(device, torch.device):
            device = torch.device(device)

        def _check_module(items, name, device=device, dtype=dtype):
            for item_name, item in items:
                self.assertEqual(
                    item.device, device,
                    f'{name} {item_name} is on device {item.device} instead of the expected device {device}')
                if item.dtype.is_floating_point:
                    self.assertEqual(
                        item.dtype, dtype,
                        f'{name} {item_name} is of dtype {item.dtype} instead of the expected dtype {dtype}')
        _check_module(module.named_parameters(), "Parameter")
        _check_module(module.named_buffers(), "Buffer")

    @modules(module_db)
    def test_forward(self, device, dtype, module_info, training):
        module_cls = module_info.module_cls
        module_inputs = module_info.module_inputs_func(module_info, device=device, dtype=dtype,
                                                       requires_grad=False, training=training)
        dtype_to_method_caller = {
            torch.float32: methodcaller("float"),
            torch.float64: methodcaller("double"),
        }
        for module_input in module_inputs:
            if module_input.forward_input is None:
                continue

            with freeze_rng_state():
                # === Instantiate the module. ===
                args, kwargs = module_input.constructor_input.args, module_input.constructor_input.kwargs
                m = module_cls(*args, **kwargs)
                m.to(device).to(dtype)
                m.train(training)

                # === Do forward pass. ===
                args, kwargs = module_input.forward_input.args, module_input.forward_input.kwargs
                outputs = m(*args, **kwargs)

                # === Compare outputs to a reference if one is specified. ===
                # TODO: Handle precision
                reference_fn = module_input.reference_fn
                if reference_fn is not None:
                    ref_outputs = reference_fn(m, *args, **kwargs)
                    self.assertEqual(outputs, ref_outputs)

                # === Use the method call and verify the parameters and buffers ===
                if dtype in dtype_to_method_caller:
                    dtype_to_method_caller[dtype](m)
                    m(*args, **kwargs)
                    self._assert_module_parameters_and_buffer_are(m, device, dtype)

    # Tests passing factory kwargs (e.g. device / dtype) during module instantiation.
    # They should be applied to any created parameters and buffers.
    @modules(module_db)
    def test_factory_kwargs(self, device, dtype, module_info, training):
        module_cls = module_info.module_cls
        module_inputs = module_info.module_inputs_func(module_info, device=device, dtype=dtype,
                                                       requires_grad=False, training=training)
        for module_input in module_inputs:
            args, kwargs = module_input.constructor_input.args, module_input.constructor_input.kwargs

            # Check if this module creates parameters or registers buffers.
            # The mock magic here passes through to the real Parameter / register_buffer
            # logic and is only used to check call inputs.
            module_creates_params_or_buffers = False
            parameter_new = mock_wrapper(torch.nn.Parameter.__new__)
            with patch.object(torch.nn.Parameter, '__new__', parameter_new):
                register_buffer = mock_wrapper(torch.nn.Module.register_buffer)
                with patch.object(torch.nn.Module, 'register_buffer', register_buffer):
                    m = module_cls(*args, **kwargs)
                    m.train(training)

                    # Check if a parameter or buffer was created with a tensor not passed to the constructor.
                    constructor_tensors = get_tensors_from(args, kwargs)
                    for mock in [parameter_new.mock, register_buffer.mock]:
                        for call_args, call_kwargs in mock.call_args_list:
                            call_tensors = get_tensors_from(call_args, call_kwargs)
                            if len(call_tensors) > 0 and not constructor_tensors.intersection(call_tensors):
                                module_creates_params_or_buffers = True
                                break

            if not module_creates_params_or_buffers:
                continue

            # Instantiate module with the factory kwargs.
            kwargs.update({
                'device': device,
                'dtype': dtype,
            })

            if issubclass(module_info.module_cls, torch.nn.modules.lazy.LazyModuleMixin):
                # Ensure device and dtype are passed to all UninitializedParameters and UninitializedBuffers.
                uninit_param_new = mock_wrapper(torch.nn.UninitializedParameter.__new__)
                with patch.object(torch.nn.UninitializedParameter, '__new__', uninit_param_new):
                    uninit_buffer_new = mock_wrapper(torch.nn.UninitializedBuffer.__new__)
                    with patch.object(torch.nn.UninitializedBuffer, '__new__', uninit_buffer_new):
                        m = module_cls(*args, **kwargs)
                        m.train(training)
                        uninit_param_new.mock.assert_has_calls(
                            [call(device=device, dtype=dtype) for _ in uninit_param_new.mock.mock_calls])
                        uninit_buffer_new.mock.assert_has_calls(
                            [call(device=device, dtype=dtype) for _ in uninit_buffer_new.mock.mock_calls])
            else:
                # Check device placement and dtype for created parameters and buffers.
                # Only verify floating point dtypes since that's what the kwarg applies to.
                m = module_cls(*args, **kwargs)
                m.train(training)
                self._assert_module_parameters_and_buffer_are(m, device, dtype)

    @onlyCUDA
    @modules(module_db)
    def test_multiple_device_transfer(self, device, dtype, module_info, training):
        module_cls = module_info.module_cls
        module_inputs_device = module_info.module_inputs_func(module_info, device=device, dtype=dtype,
                                                              requires_grad=False, training=training)
        module_inputs_cpu = module_info.module_inputs_func(module_info, device="cpu", dtype=dtype,
                                                           requires_grad=False, training=training)
        for module_input_device, module_input_cpu in zip(module_inputs_device, module_inputs_cpu):
            if module_input_device.forward_input is None:
                continue

            with freeze_rng_state():
                # === Instantiate the module. ===
                args, kwargs = module_input_device.constructor_input.args, module_input_device.constructor_input.kwargs
                m = module_cls(*args, **kwargs)
                m.to(device).to(dtype)
                m.train(training)

                # === Do forward pass on GPU ===
                input_device_args = module_input_device.forward_input.args
                input_device_kwargs = module_input_device.forward_input.kwargs
                m(*input_device_args, **input_device_kwargs)
                self._assert_module_parameters_and_buffer_are(m, device, dtype)

                # === Move to CPU ===
                input_cpu_args = module_input_cpu.forward_input.args
                input_cpu_kwargs = module_input_cpu.forward_input.kwargs
                m.cpu()
                m(*input_cpu_args, **input_cpu_kwargs)
                self._assert_module_parameters_and_buffer_are(m, "cpu", dtype)

                # === Move back to GPU and forward pass ===
                m.cuda()
                m(*input_device_args, **input_device_kwargs)
                self._assert_module_parameters_and_buffer_are(m, device, dtype)

                if torch.cuda.device_count() >= 2:
                    # === test cross-GPU transfer works
                    def _to_device1(objs):
                        if isinstance(objs, (tuple, list)):
                            return type(objs)(_to_device1(item) for item in objs)
                        elif isinstance(objs, dict):
                            return {name: _to_device1(item) for name, item in objs.items()}
                        elif isinstance(objs, torch.Tensor):
                            return objs.cuda(1)
                        else:
                            return objs
                    input_device_1_args = _to_device1(input_device_args)
                    input_device_1_kwargs = _to_device1(input_device_kwargs)

                    m.cuda(1)
                    with torch.cuda.device(1):
                        m(*input_device_1_args, **input_device_1_kwargs)
                    self._assert_module_parameters_and_buffer_are(m, torch.device("cuda:1"), dtype)

    @modules(module_db)
    def test_repr(self, device, dtype, module_info, training):
        # Test module can be represented with repr and str without errors.
        module_cls = module_info.module_cls
        module_inputs = module_info.module_inputs_func(module_info, device=device, dtype=dtype,
                                                       requires_grad=False, training=training)
        for module_input in module_inputs:
            args, kwargs = module_input.constructor_input.args, module_input.constructor_input.kwargs
            m = module_cls(*args, **kwargs)
            m.to(device).to(dtype)
            m.train(training)

            # Check that these methods do not raise errors
            m.__repr__()
            str(m)

    @modules(module_db)
    def test_pickle(self, device, dtype, module_info, training):
        # Test that module can be pickled and unpickled.
        module_cls = module_info.module_cls
        module_inputs = module_info.module_inputs_func(module_info, device=device, dtype=dtype,
                                                       requires_grad=False, training=training)
        for module_input in module_inputs:
            if module_input.forward_input is None:
                continue

            args, kwargs = module_input.constructor_input.args, module_input.constructor_input.kwargs

            with freeze_rng_state():
                # === Instantiate the module. ===
                args, kwargs = module_input.constructor_input.args, module_input.constructor_input.kwargs
                m = module_cls(*args, **kwargs)
                m.to(device).to(dtype)
                m.train(training)

                # === Do forward pass. ===
                args, kwargs = module_input.forward_input.args, module_input.forward_input.kwargs
                output = m(*args, **kwargs)

                # === Check unpickled module gives the same output. ===
                with tempfile.TemporaryFile() as f:
                    torch.save(m, f)
                    f.seek(0)
                    m_copy = torch.load(f)
                    output_from_copy = m_copy(*args, **kwargs)
                    self.assertEqual(output, output_from_copy)

    @skipMeta
    @modules([module_info for module_info in module_db
              if 'inplace' in signature(module_info.module_cls).parameters])
    def test_check_inplace(self, device, dtype, module_info, training):
        # Check if the inplace variant of the module gives the same result as the out of place
        # variant.
        module_cls = module_info.module_cls
        module_inputs = module_info.module_inputs_func(module_info, device=device, dtype=dtype,
                                                       requires_grad=True, training=training)
        for module_input in module_inputs:
            if module_input.forward_input is None:
                continue

            # === Instantiate the module. ===
            args, kwargs = module_input.constructor_input.args, module_input.constructor_input.kwargs
            m_op = module_cls(*args, **kwargs, inplace=False)
            m_op.to(device).to(dtype)
            m_op.train(training)
            m_inplace = module_cls(*args, **kwargs, inplace=True)
            m_inplace.to(device).to(dtype)
            m_inplace.train(training)

            # === Inplace modules only supports inplace operations on the first argument ===
            input_args, input_kwargs = module_input.forward_input.args, module_input.forward_input.kwargs

            # ===  Do not allow the first input to be in input_kwargs ===
            forward_sig = signature(m_op).parameters
            self.assertGreaterEqual(len(forward_sig), 1)
            first_param_name = next(iter(forward_sig.items()))
            self.assertNotIn(first_param_name, input_kwargs)

            # === Out of place operation does not write to original tensor ===
            self.assertGreaterEqual(len(input_args), 1)
            input_version = input_args[0]._version
            with freeze_rng_state():
                output_op = m_op(*input_args, **input_kwargs)
            self.assertEqual(input_args[0]._version, input_version)

            # === Check that the inplace operation gives the same result ===
            input_arg_copy = deepcopy(input_args)
            input_arg_clone = tuple(i.clone() for i in input_arg_copy)
            input_clone_version = input_arg_clone[0]._version
            with freeze_rng_state():
                output_ip = m_inplace(*input_arg_clone, **input_kwargs)
            self.assertGreater(input_arg_clone[0]._version, input_clone_version)
            self.assertEqual(output_op, output_ip)

            # === Check that the gradients are the same ===
            grad = output_op.data.clone().normal_()
            output_op.backward(grad)
            output_ip.backward(grad)
            self.assertEqual(input_args[0].grad, input_arg_copy[0].grad)

    def _traverse_obj(self, obj, func):
        if isinstance(obj, (tuple, list)):
            return type(obj)(self._traverse_obj(o, func) for o in obj)
        elif isgenerator(obj):
            return tuple(self._traverse_obj(o, func) for o in obj)
        elif isinstance(obj, dict):
            return {name: self._traverse_obj(o, func) for name, o in obj.items()}
        elif isinstance(obj, (torch.Tensor, torch.nn.Parameter)):
            return func(obj)
        else:
            return obj

    def _retain_grad(self, obj):
        # gradients needs to be retained to check for grad. This is useful when
        # non-leafs are present in the graph.
        def inner_retain_grad(obj):
            if obj.requires_grad:
                obj.retain_grad()
        self._traverse_obj(obj, inner_retain_grad)

    def _get_grads(self, obj):
        def inner_get_grad(obj):
            if obj.requires_grad:
                return obj.grad
        return self._traverse_obj(obj, inner_get_grad)

    def _zero_grad(self, obj):
        def inner_zero_grad(obj):
            if obj.grad is not None:
                obj.grad = None
        self._traverse_obj(obj, inner_zero_grad)

    @modules(module_db)
    def test_non_contiguous_tensors(self, device, dtype, module_info, training):
        # Check modules work with non-contiguous tensors

        module_cls = module_info.module_cls
        module_inputs = module_info.module_inputs_func(module_info, device=device, dtype=dtype,
                                                       requires_grad=True, training=training)

        def _make_non_contiguous(obj):
            def inner_make_non_contiguous(obj):
                # Scalar tensors can not be made non-contiguous
                if not isinstance(obj, torch.Tensor) or obj.dim() == 0:
                    return obj

                out = torch.repeat_interleave(obj, 2, dim=-1)
                out = out[..., ::2].detach()
                out.requires_grad = obj.requires_grad
                return out
            return self._traverse_obj(obj, inner_make_non_contiguous)

        def _can_be_noncontiguous(obj):
            if isinstance(obj, (tuple, list)):
                return any(_can_be_noncontiguous(o) for o in obj)
            elif isinstance(obj, dict):
                return any(_can_be_noncontiguous(o) for o in obj.values())
            # scalar tensors can not be non-contiguous
            if not isinstance(obj, torch.Tensor) or obj.dim() == 0:
                return False
            return True

        for module_input in module_inputs:
            if module_input.forward_input is None:
                continue

            input_args, input_kwargs = module_input.forward_input.args, module_input.forward_input.kwargs
            if not (_can_be_noncontiguous(input_args) or _can_be_noncontiguous(input_kwargs)):
                continue

            # === Instantiate the module. ===
            args, kwargs = module_input.constructor_input.args, module_input.constructor_input.kwargs
            m = module_cls(*args, **kwargs)
            m.to(device).to(dtype)
            m.train(training)

            self._retain_grad((input_args, input_kwargs))

            # === Forward with default input
            with freeze_rng_state():
                default_output = m(*input_args, **input_kwargs)
                if isinstance(default_output, torch.Tensor):
                    grad_output = default_output.clone().detach_().normal_()
                    default_output.backward(grad_output, retain_graph=True)
                else:
                    grad_output = tuple(self._traverse_obj(o, lambda o: o.clone().detach_().normal_() if o.requires_grad else None)
                                        for o in default_output)
                    flattened_default_output = torch.utils._pytree.tree_leaves(default_output)
                    flattened_grad_output = torch.utils._pytree.tree_leaves(grad_output)
                    for o, g_o in zip(flattened_default_output, flattened_grad_output):
                        if (o.requires_grad):
                            o.backward(g_o, retain_graph=True)

            default_input_args_grad, default_input_kwargs_grad = deepcopy(self._get_grads((input_args, input_kwargs)))
            default_param_grad = deepcopy([p.grad for p in m.parameters()])

            # === Construct non-contiguous tensors ===
            nc_input_args, nc_input_kwargs = _make_non_contiguous((input_args, input_kwargs))
            nc_grad_output = _make_non_contiguous(grad_output)

            # === Compare results with non-contiguous and contiguous tensors ===
            inputs = [(input_args, input_kwargs), (nc_input_args, nc_input_kwargs)]
            grads = [grad_output, nc_grad_output]

            for (in_args, in_kwargs), g_out in product(inputs, grads):
                g_out_copy = deepcopy(g_out)
                self._zero_grad((in_args, in_kwargs))
                self._zero_grad(m.parameters())

                with freeze_rng_state():
                    out = m(*in_args, **in_kwargs)
                    if isinstance(out, torch.Tensor):
                        out.backward(g_out_copy, retain_graph=True)
                    else:
                        flattened_out = torch.utils._pytree.tree_leaves(out)
                        flattened_g_out_copy = torch.utils._pytree.tree_leaves(g_out_copy)
                        for o, g_o in zip(flattened_out, flattened_g_out_copy):
                            if o.requires_grad:
                                o.backward(g_o, retain_graph=True)

                input_args_grad, input_kwargs_grad = self._get_grads((in_args, in_kwargs))
                self.assertEqual(out, default_output)
                self.assertEqual(input_args_grad, default_input_args_grad, atol=1e-4, rtol=0)
                self.assertEqual(input_kwargs_grad, default_input_kwargs_grad, atol=1e-4, rtol=0)

                param_grad = [p.grad for p in m.parameters()]
                self.assertEqual(param_grad, default_param_grad)

    def _test_gradients_helper(self, device, dtype, module_info, training, check):
        # Check gradients
        module_cls = module_info.module_cls
        module_inputs = module_info.module_inputs_func(module_info, device=device, dtype=dtype,
                                                       requires_grad=True, training=training)
        # === Set nondet tol for gradcheck to user-defined value if on CUDA and cudNN is enabled
        gradcheck_nondet_tol = 0.0
        if (torch.device(device).type == 'cuda' and torch.backends.cudnn.enabled):
            gradcheck_nondet_tol = module_info.gradcheck_nondet_tol

        for module_input in module_inputs:
            if module_input.forward_input is None:
                continue

            # === Instantiate the module. ===
            args, kwargs = module_input.constructor_input.args, module_input.constructor_input.kwargs
            m = module_cls(*args, **kwargs)
            m.to(device).to(dtype)
            m.train(training)

            params = tuple(m.parameters())

            # === Lazy modules need to see an input to initialize params before gradcheck is run. ===
            input_args, input_kwargs = module_input.forward_input.args, module_input.forward_input.kwargs
            if issubclass(module_info.module_cls, torch.nn.modules.lazy.LazyModuleMixin):
                with torch.no_grad():
                    m(*input_args, **input_kwargs)

            # === Perform gradient check on the input_args ===
            other_kwargs = {}
            kwarg_tensors = []
            for name, obj in input_kwargs.items():
                if isinstance(obj, torch.Tensor):
                    kwarg_tensors.append((name, obj))
                else:
                    other_kwargs[name] = obj

            def fn_to_gradcheck(*flat_input_and_params):
                input_and_params = torch.utils._pytree.tree_unflatten(flat_input_and_params, flat_spec)
                new_input_args = input_and_params[:len(input_args)]
                kwarg_args = input_and_params[-len(kwarg_tensors):]
                new_kwargs = {name: obj for (name, _), obj in zip(kwarg_tensors, kwarg_args)}

                with freeze_rng_state():
                    output = m(*new_input_args, **new_kwargs, **other_kwargs)
                    output_flattened = torch.utils._pytree.tree_leaves(output)
                    return output_flattened

            # check total derivative
            grad_input = input_args + params + tuple(obj for (_, obj) in kwarg_tensors)
            flat_input, flat_spec = torch.utils._pytree.tree_flatten(grad_input)

            self.assertTrue(check(fn_to_gradcheck, flat_input, nondet_tol=gradcheck_nondet_tol))

            # check partial derivatives
            old_params_requires_grad = [p.requires_grad for p in params]
            for p in params:
                p.requires_grad = False

            old_kwargs_requires_grad = [obj.requires_grad for (_, obj) in kwarg_tensors]
            for (_, obj) in kwarg_tensors:
                obj.requires_grad = False

            for p, old in zip(params, old_params_requires_grad):
                p.requires_grad = old
                grad_input = input_args + params + tuple(obj for (_, obj) in kwarg_tensors)
                flat_input, flat_spec = torch.utils._pytree.tree_flatten(grad_input)
                self.assertTrue(check(fn_to_gradcheck, flat_input, nondet_tol=gradcheck_nondet_tol))
                p.requires_grad = False

            for (_, obj), old in zip(kwarg_tensors, old_kwargs_requires_grad):
                obj.requires_grad = old
                grad_input = input_args + params + tuple(obj for (_, obj) in kwarg_tensors)
                flat_input, flat_spec = torch.utils._pytree.tree_flatten(grad_input)
                self.assertTrue(check(fn_to_gradcheck, flat_input, nondet_tol=gradcheck_nondet_tol))
                obj.requires_grad = False

    @modules(module_db, allowed_dtypes=[torch.double])
    def test_grad(self, device, dtype, module_info, training):
        self._test_gradients_helper(device, dtype, module_info, training, gradcheck)

    @modules([m for m in module_db if m.supports_gradgrad],
             allowed_dtypes=[torch.double])
    def test_gradgrad(self, device, dtype, module_info, training):
        self._test_gradients_helper(device, dtype, module_info, training, gradgradcheck)

    @onlyCUDA
    @with_tf32_off  # Turn off TF32 to compute at full precision https://github.com/pytorch/pytorch/issues/86798
    @toleranceOverride({torch.float32: tol(5e-2, 0),
                        torch.float64: tol(4e-4, 0)})
    @modules(module_db)
    def test_cpu_gpu_parity(self, device, dtype, module_info, training):
        # TODO: RNN / GRU / LSTM don't support backwards on eval mode for cuDNN; skip this in a
        # nicer way for eval mode only.
        # See https://github.com/pytorch/pytorch/issues/79161
        rnn_modules = {torch.nn.RNN, torch.nn.GRU, torch.nn.LSTM}
        if (module_info.module_cls in rnn_modules
                and not training
                and 'cuda' in device
                and torch.backends.cudnn.enabled):
            return

        # Test cpu and gpu results are the same
        module_cls = module_info.module_cls
        module_inputs_cpu = module_info.module_inputs_func(module_info, device="cpu", dtype=dtype,
                                                           requires_grad=True, training=training)

        def _to_device(obj):
            if isinstance(obj, torch.Tensor):
                res = obj.detach().to(device=device)
                res.requires_grad = obj.requires_grad
                return res
            elif isinstance(obj, tuple):
                return tuple(_to_device(o) for o in obj)
            elif isinstance(obj, dict):
                return {key: _to_device(o) for key, o in obj.items()}
            else:
                return deepcopy(obj)

        for module_input in module_inputs_cpu:
            # === Move input from cpu to device ===
            cpu_forward_args = module_input.forward_input.args
            cpu_forward_kwargs = module_input.forward_input.kwargs

            gpu_forward_args, gpu_forward_kwargs = _to_device((cpu_forward_args, cpu_forward_kwargs))

            self._retain_grad((cpu_forward_args, cpu_forward_kwargs, gpu_forward_args, gpu_forward_kwargs))

            # === Construct module on cpu and gpu ===
            args, kwargs = module_input.constructor_input.args, module_input.constructor_input.kwargs

            cpu_module = module_cls(*args, **kwargs).to(dtype).to("cpu")
            cpu_module.train(training)
            gpu_module = module_cls(*args, **kwargs).to(dtype).to(device)
            gpu_module.train(training)

            # === Lazy modules need to see an input to initialize params ===
            if issubclass(module_cls, torch.nn.modules.lazy.LazyModuleMixin):
                with torch.no_grad():
                    cpu_module(*cpu_forward_args, **cpu_forward_kwargs)
                    gpu_module(*gpu_forward_args, **gpu_forward_kwargs)

            for cpu_p, gpu_p in zip(cpu_module.parameters(), gpu_module.parameters()):
                gpu_p.data.copy_(cpu_p)

            # === Compare forward output between cpu and gpu ===
            cpu_outputs = cpu_module(*cpu_forward_args, **cpu_forward_kwargs)
            gpu_outputs = gpu_module(*gpu_forward_args, **gpu_forward_kwargs)

            self.assertEqual(cpu_outputs, gpu_outputs)

            # === Run backwards on CPU and GPU and compare results ===
            def check_backward(cpu_output, gpu_output):
                cpu_grad_output = cpu_output.clone().normal_()
                gpu_grad_output = cpu_grad_output.type_as(gpu_output)

                cpu_output.backward(cpu_grad_output, retain_graph=True)
                gpu_output.backward(gpu_grad_output, retain_graph=True)

                cpu_grad_input = self._get_grads(cpu_forward_args)
                gpu_grad_input = self._get_grads(gpu_forward_args)
                self.assertEqual(cpu_grad_input, gpu_grad_input)

                for cpu_p, gpu_p in zip(cpu_module.parameters(), gpu_module.parameters()):
                    self.assertEqual(cpu_p.grad, gpu_p.grad)

                cpu_grad_kwarg_input = self._get_grads(cpu_forward_kwargs)
                gpu_grad_kwarg_input = self._get_grads(gpu_forward_kwargs)
                self.assertEqual(cpu_grad_kwarg_input, gpu_grad_kwarg_input)

            for _ in range(5):
                if isinstance(cpu_outputs, torch.Tensor):
                    check_backward(cpu_outputs, gpu_outputs)
                else:
                    flatten_cpu_outputs = torch.utils._pytree.tree_leaves(cpu_outputs)
                    flatten_gpu_outputs = torch.utils._pytree.tree_leaves(gpu_outputs)
                    for cpu_output, gpu_output in zip(flatten_cpu_outputs, flatten_gpu_outputs):
                        if cpu_output.requires_grad:
                            check_backward(cpu_output, gpu_output)

    @with_tf32_off
    @modules(module_db)
    def test_memory_format(self, device, dtype, module_info, training):
        is_sm86or80 = device.startswith("cuda") and (torch.cuda.get_device_capability(0) == (8, 6)
                                                     or torch.cuda.get_device_capability(0) == (8, 0))
        # TODO tighten it to a specific module
        atol, rtol = (3e-3, 7e-3) if is_sm86or80 else (None, None)
        module_cls = module_info.module_cls
        module_inputs = module_info.module_inputs_func(module_info, device=device, dtype=dtype,
                                                       requires_grad=True, training=training)
        module_memformat_affects_out = module_info.module_memformat_affects_out

        def _get_mem_formats(channels_last=False, channels_last_3d=False):
            if channels_last:
                return ([torch.contiguous_format, torch.channels_last],
                        [torch.preserve_format, torch.contiguous_format, torch.channels_last])
            elif channels_last_3d:
                return ([torch.contiguous_format, torch.channels_last_3d],
                        [torch.preserve_format, torch.contiguous_format, torch.channels_last_3d])
            else:
                return ([torch.contiguous_format],
                        [torch.preserve_format, torch.contiguous_format])

        # Check that at least one Tensor input has dim == n
        def _check_dims(obj, n):
            if isinstance(obj, torch.Tensor):
                return obj.dim() == n
            elif isinstance(obj, (tuple, list)):
                return any(_check_dims(o, n) for o in obj)
            else:
                return False

        # Called after _check_dims, when we know that >= 1 tensor can be converted to mem_format
        def _to_mem_format(mem_format, obj):
            def inner_to_mem_format(obj):
                d = obj.dim()
                if ((mem_format == torch.channels_last and d != 4)
                   or (mem_format == torch.channels_last_3d and d != 5)):
                    return obj.clone().detach().requires_grad_(obj.requires_grad)
                return obj.clone().to(memory_format=mem_format).detach().requires_grad_(obj.requires_grad)

            return self._traverse_obj(obj, inner_to_mem_format)

        def _check_out_mem_format(output, input_mem_format, module_mem_format):
            def inner_check_out_mem_format(output):
                d = output.dim()
                if (d == 4 and ((input_mem_format == torch.channels_last)
                                or (module_mem_format == torch.channels_last and module_memformat_affects_out))):
                    self.assertTrue(output.is_contiguous(memory_format=torch.channels_last))
                elif (d == 5 and ((input_mem_format == torch.channels_last_3d)
                                  or (module_mem_format == torch.channels_last_3d and module_memformat_affects_out))):
                    self.assertTrue(output.is_contiguous(memory_format=torch.channels_last_3d))
                else:
                    self.assertTrue(output.is_contiguous())
            return self._traverse_obj(output, inner_check_out_mem_format)

        def _req_grad(t):
            return isinstance(t, torch.Tensor) and t.requires_grad

        for module_input in module_inputs:
            if module_input.forward_input is None:
                continue

            supports_channels_last = _check_dims(module_input.forward_input.args, 4)
            supports_channels_last_3d = _check_dims(module_input.forward_input.args, 5)
            input_mem_formats, module_mem_formats = _get_mem_formats(supports_channels_last, supports_channels_last_3d)

            with freeze_rng_state():
                # === Instantiate the module. ===
                args, kwargs = module_input.constructor_input.args, module_input.constructor_input.kwargs

                m = module_cls(*args, **kwargs)
                m.to(device).to(dtype)
                m.train(training)

                # === Get output in (contiguous, contiguous) configuration. ===
                args, kwargs = module_input.forward_input.args, module_input.forward_input.kwargs
                desired_outputs = m(*args, **kwargs)
                # === Do backward pass. ===
                ref_diff_outputs = tuple(t for t in torch.utils._pytree.tree_leaves(desired_outputs) if _req_grad(t))
                if training and len(ref_diff_outputs) > 0:
                    params = tuple(p for p in m.parameters())
                    ref_diff_inputs = tuple(
                        t
                        for t in torch.utils._pytree.tree_leaves((args, kwargs, params))
                        if _req_grad(t)
                    )
                    ref_grad_outputs = tuple(
                        torch.rand_like(t)
                        for t in ref_diff_outputs
                    )
                    ref_grad_inputs = torch.autograd.grad(
                        ref_diff_outputs,
                        ref_diff_inputs,
                        grad_outputs=ref_grad_outputs,
                    )

                for input_mem_format in input_mem_formats:
                    # === Change memformat of input. ===
                    d_args = _to_mem_format(input_mem_format, module_input.forward_input.args)
                    d_kwargs = _to_mem_format(input_mem_format, module_input.forward_input.kwargs)

                    # See https://github.com/pytorch/pytorch/issues/107861
                    # When inductor tests are turned on, the setting of requires_grad will be lost
                    for t1, t2 in zip(
                        torch.utils._pytree.tree_leaves(d_args),
                        torch.utils._pytree.tree_leaves(module_input.forward_input.args),
                    ):
                        t1.requires_grad_(t2.requires_grad)
                    for t1, t2 in zip(
                        torch.utils._pytree.tree_leaves(d_kwargs),
                        torch.utils._pytree.tree_leaves(module_input.forward_input.kwargs),
                    ):
                        t1.requires_grad_(t2.requires_grad)

                    module_input.forward_input.args = d_args
                    module_input.forward_input.kwargs = d_kwargs

                    for module_mem_format in module_mem_formats:
                        # === Change memformat of module ===
                        m.to(memory_format=module_mem_format)

                        # === Do forward pass. ===
                        args, kwargs = module_input.forward_input.args, module_input.forward_input.kwargs
                        outputs = m(*args, **kwargs)

                        # === Compare outputs to (contiguous, contiguous) output. ===
                        if input_mem_format != torch.contiguous_format or module_mem_format != torch.contiguous_format:
                            self.assertEqual(outputs, desired_outputs, rtol=rtol, atol=atol)

                        # === Check mem format of output. ===
                        _check_out_mem_format(outputs, input_mem_format, module_mem_format)

                        # === Do backward pass. ===
                        diff_outputs = tuple(t for t in torch.utils._pytree.tree_leaves(outputs) if _req_grad(t))
                        if training and len(diff_outputs) > 0:
                            params = tuple(p for p in m.parameters())
                            diff_inputs = tuple(
                                t
                                for t in torch.utils._pytree.tree_leaves((args, kwargs, params))
                                if _req_grad(t)
                            )
                            grad_outputs = tuple(
                                torch.empty_like(t1).copy_(t2)
                                for (t1, t2) in zip(diff_outputs, ref_grad_outputs)
                            )

                            grad_inputs = torch.autograd.grad(
                                diff_outputs,
                                diff_inputs,
                                grad_outputs=grad_outputs,
                            )

                            if (
                                input_mem_format != torch.contiguous_format
                                or module_mem_format != torch.contiguous_format
                            ):
                                self.assertEqual(
                                    grad_inputs, ref_grad_inputs, rtol=rtol, atol=atol
                                )

                            # === Check mem format of grad_inputs. ===
                            _check_out_mem_format(grad_inputs, input_mem_format, module_mem_format)

    # Test whether train and eval modes differ for each module. Use to verify
    # that the ModuleInfo entry flag is correct.
    @modules(module_db, train_eval_mode=TrainEvalMode.train_only)
    def test_if_train_and_eval_modes_differ(self, device, dtype, module_info, training):
        module_cls = module_info.module_cls
        module_inputs = module_info.module_inputs_func(module_info, device=device, dtype=dtype,
                                                       requires_grad=False, training=training)

        # Run forward inputs through to see if the training flag is accessed during forward.
        for module_input in module_inputs:
            if module_input.forward_input is None:
                continue

            # === Instantiate the module. ===
            args, kwargs = module_input.constructor_input.args, module_input.constructor_input.kwargs
            m = module_cls(*args, **kwargs)
            m.to(device).to(dtype)
            m.train(training)

            # Remove training attribute and see if forward still works.
            delattr(m, 'training')

            # === Do forward pass. ===
            try:
                args, kwargs = module_input.forward_input.args, module_input.forward_input.kwargs
                m(*args, **kwargs)
            except AttributeError as e:
                if "'training'" in str(e):
                    self.assertTrue(module_info.train_and_eval_differ,
                                    f"The ModuleInfo entry for {module_info.name} has "
                                    "train_and_eval_differ=False, but the training mode was found to "
                                    "affect the forward pass. Consider setting train_and_eval_differ=True "
                                    "for this ModuleInfo entry.")
                else:
                    raise e


    @onlyCPU
    @modules(module_db)
    def test_device_ctx_init(self, device, dtype, module_info, training):
        module_cls = module_info.module_cls
        module_inputs = module_info.module_inputs_func(module_info, device=device, dtype=dtype,
                                                       requires_grad=False, training=training)
        with torch.device('meta'):
            module_inputs_meta = module_info.module_inputs_func(module_info, device=None, dtype=dtype,
                                                                requires_grad=False, training=training)

        for module_input, module_input_meta in zip(module_inputs, module_inputs_meta):
            c_args, c_kwargs = module_input.constructor_input.args, module_input.constructor_input.kwargs
            fw_args, fw_kwargs = module_input.forward_input.args, module_input.forward_input.kwargs

            c_args_meta, c_kwargs_meta = module_input_meta.constructor_input.args, module_input_meta.constructor_input.kwargs
            fw_args_meta, fw_kwargs_meta = module_input_meta.forward_input.args, module_input_meta.forward_input.kwargs

            m_cpu = module_cls(*c_args, **c_kwargs)

            with torch.device('meta'):
                m = module_cls(*c_args_meta, **c_kwargs_meta)

            for (p_meta, p_cpu) in chain(zip(m.parameters(), m_cpu.parameters()),
                                         zip(m.buffers(), m_cpu.buffers())):
                if torch.nn.parameter.is_lazy(p_meta):
                    continue
                self.assertTrue(p_meta.is_meta)
                assert_metadata_eq(self.assertEqual, p_meta, p_cpu)


    @modules([module for module in module_db if module.module_error_inputs_func is not None])
    def test_errors(self, device, dtype, module_info, training):
        module_cls = module_info.module_cls
        error_inputs = module_info.module_error_inputs_func(module_info, device=device, dtype=dtype,
                                                            requires_grad=False, training=training)
        for error_input in error_inputs:
            module_input = error_input.module_error_input
            c_args, c_kwargs = module_input.constructor_input.args, module_input.constructor_input.kwargs
            if error_input.error_on == ModuleErrorEnum.CONSTRUCTION_ERROR:
                with self.assertRaisesRegex(error_input.error_type, error_input.error_regex):
                    m = module_cls(*c_args, **c_kwargs)
            elif error_input.error_on == ModuleErrorEnum.FORWARD_ERROR:
                m = module_cls(*c_args, **c_kwargs)
                fw_args, fw_kwargs = module_input.forward_input.args, module_input.forward_input.kwargs
                with self.assertRaisesRegex(error_input.error_type, error_input.error_regex):
                    m(*fw_args, **fw_kwargs)
            else:
                raise NotImplementedError(f"Unknown error type {error_input.error_on}")

    @modules([module for module in module_db if not module.is_lazy])
    @parametrize('swap', [True, False])
    @parametrize('set_grad', [True, False])
    @wrapSwapTensorsTest(swap=None)
    def test_to(self, device, dtype, module_info, training, swap, set_grad):
        module_cls = module_info.module_cls
        devices = ['cpu']
        if torch.cuda.is_available():
            devices += ['cuda']
        dtypes = module_info.dtypes
        module_inputs = module_info.module_inputs_func(module_info, device=device, dtype=dtype,
                                                       requires_grad=False, training=training)
        torch.__future__.set_swap_module_params_on_conversion(swap)

        for module_input in module_inputs:
            c_args, c_kwargs = module_input.constructor_input.args, module_input.constructor_input.kwargs
            fw_args, fw_kwargs = module_input.forward_input.args, module_input.forward_input.kwargs

            m = module_cls(*c_args, **c_kwargs)

<<<<<<< HEAD
            def _to(m, set_grad=False):
                for c in m.children():
                    _to(c, set_grad=set_grad)
                for n, p in m.named_parameters(recurse=False):
                    new_p = torch.nn.Parameter(p.detach().clone().to(device, dtype))
                    setattr(m, n, new_p)
                    if set_grad:
                        new_p.grad = torch.randn_like(new_p)
                for n, b in m.named_buffers(recurse=False):
                    new_b = b.detach().clone().to(device, dtype)
                    setattr(m, n, new_b)
            _to(m, set_grad=set_grad)

            prev_device, prev_dtype = device, dtype
            for device_, dtype_ in product(devices, dtypes):
                # if device/dtype do not change, grad.to(device, dtype) is a no-op so
                # swapping will not change ._cdata
                # parameters will be wrapped in an nn.Parameter before swapping
                # which will cause the ._cdata to change
                g_no_swap = device_ == prev_device and dtype_ == prev_dtype
                prev_device, prev_dtype = device_, dtype_

                p_ids_before = [p._cdata for p in m.parameters()]
                if set_grad:
                    g_ids_before = [p.grad._cdata for p in m.parameters()]

                m.to(device=device_, dtype=dtype_)

                self.assertTrue(isinstance(p, torch.nn.Parameter) for p in m.parameters())
                self.assertTrue(all(p.device.type == device_ for p in m.parameters()))
                self.assertTrue(all(p.dtype == dtype_ for p in m.parameters()))
                p_ids_after = [p._cdata for p in m.parameters()]

                if set_grad:
                    self.assertTrue(all(p.grad.device.type == device_ for p in m.parameters()))
                    self.assertTrue(all(p.grad.dtype == dtype_ for p in m.parameters()))
                    g_ids_after = [p.grad._cdata for p in m.parameters()]

                if swap:
                    # ._cdata differs --> swapped cdata of THPVariable
                    self.assertTrue(all(
                        a != b for a, b in zip(p_ids_before, p_ids_after)))
                    if set_grad:
                        self.assertTrue(
                            all(a == b if g_no_swap else a != b for a, b in zip(g_ids_before, g_ids_after)))
                else:
                    # _cdata remains the same --> .data setting
                    self.assertTrue(all(a == b for a, b in zip(p_ids_before, p_ids_after)))
                    if set_grad:
                        self.assertTrue(all(a == b for a, b in zip(g_ids_before, g_ids_after)))
=======
                # Avoid using `module.to()`` when constructing module since that is the method we are testing
                def _to(m, set_grad=False):
                    for c in m.children():
                        _to(c, set_grad=set_grad)
                    for n, p in m.named_parameters(recurse=False):
                        new_p = torch.nn.Parameter(p.detach().clone().to(device, dtype))
                        setattr(m, n, new_p)
                        if set_grad:
                            new_p.grad = torch.randn_like(new_p)
                    for n, b in m.named_buffers(recurse=False):
                        new_b = b.detach().clone().to(device, dtype)
                        setattr(m, n, new_b)
                _to(m, set_grad=set_grad)

                prev_device, prev_dtype = device, dtype
                for device_, dtype_ in product(devices, dtypes):
                    # if device/dtype do not change, grad.to(device, dtype) is a no-op so
                    # swapping will not change ._cdata
                    # parameters will be wrapped in an nn.Parameter before swapping
                    # which will cause the ._cdata to change
                    g_no_swap = device_ == prev_device and dtype_ == prev_dtype
                    prev_device, prev_dtype = device_, dtype_

                    p_ids_before = [id(p) for p in m.parameters()]
                    p_cdatas_before = [p._cdata for p in m.parameters()]
                    if set_grad:
                        g_ids_before = [id(p.grad) for p in m.parameters()]
                        g_cdatas_before = [p.grad._cdata for p in m.parameters()]

                    m.to(device=device_, dtype=dtype_)

                    self.assertTrue(isinstance(p, torch.nn.Parameter) for p in m.parameters())
                    self.assertTrue(all(p.device.type == device_ for p in m.parameters()))
                    self.assertTrue(all(p.dtype == dtype_ for p in m.parameters()))
                    p_ids_after = [id(p) for p in m.parameters()]
                    p_cdatas_after = [p._cdata for p in m.parameters()]

                    if set_grad:
                        self.assertTrue(all(p.grad.device.type == device_ for p in m.parameters()))
                        self.assertTrue(all(p.grad.dtype == dtype_ for p in m.parameters()))
                        g_ids_after = [id(p.grad) for p in m.parameters()]
                        g_cdatas_after = [p.grad._cdata for p in m.parameters()]

                    if swap:
                        # id same, ._cdata differs --> swapped cdata of THPVariable
                        self.assertTrue(all(a == b for a, b in zip(p_ids_before, p_ids_after)))
                        self.assertTrue(all(a != b for a, b in zip(p_cdatas_before, p_cdatas_after)))
                        if set_grad:
                            self.assertTrue(
                                all(a == b if g_no_swap else a != b for a, b in zip(g_cdatas_before, g_cdatas_after)))
                    else:
                        # id and _cdata remain the same --> .data setting
                        self.assertTrue(all(a == b for a, b in zip(p_cdatas_before, p_cdatas_after)))
                        self.assertTrue(all(a == b for a, b in zip(p_ids_before, p_ids_after)))
                        if set_grad:
                            self.assertTrue(all(a == b for a, b in zip(g_cdatas_before, g_cdatas_after)))
                            self.assertTrue(all(a == b for a, b in zip(g_ids_before, g_ids_after)))
        finally:
            torch.__future__.set_swap_module_params_on_conversion(False)
>>>>>>> 4537fdb8


instantiate_device_type_tests(TestModule, globals(), allow_mps=True)

if __name__ == '__main__':
    run_tests()<|MERGE_RESOLUTION|>--- conflicted
+++ resolved
@@ -856,7 +856,7 @@
     @modules([module for module in module_db if not module.is_lazy])
     @parametrize('swap', [True, False])
     @parametrize('set_grad', [True, False])
-    @wrapSwapTensorsTest(swap=None)
+    @wrapSwapTensorsTest()
     def test_to(self, device, dtype, module_info, training, swap, set_grad):
         module_cls = module_info.module_cls
         devices = ['cpu']
@@ -873,7 +873,7 @@
 
             m = module_cls(*c_args, **c_kwargs)
 
-<<<<<<< HEAD
+            # Avoid using `module.to()`` when constructing module since that is the method we are testing
             def _to(m, set_grad=False):
                 for c in m.children():
                     _to(c, set_grad=set_grad)
@@ -896,95 +896,40 @@
                 g_no_swap = device_ == prev_device and dtype_ == prev_dtype
                 prev_device, prev_dtype = device_, dtype_
 
-                p_ids_before = [p._cdata for p in m.parameters()]
+                p_ids_before = [id(p) for p in m.parameters()]
+                p_cdatas_before = [p._cdata for p in m.parameters()]
                 if set_grad:
-                    g_ids_before = [p.grad._cdata for p in m.parameters()]
+                    g_ids_before = [id(p.grad) for p in m.parameters()]
+                    g_cdatas_before = [p.grad._cdata for p in m.parameters()]
 
                 m.to(device=device_, dtype=dtype_)
 
                 self.assertTrue(isinstance(p, torch.nn.Parameter) for p in m.parameters())
                 self.assertTrue(all(p.device.type == device_ for p in m.parameters()))
                 self.assertTrue(all(p.dtype == dtype_ for p in m.parameters()))
-                p_ids_after = [p._cdata for p in m.parameters()]
+                p_ids_after = [id(p) for p in m.parameters()]
+                p_cdatas_after = [p._cdata for p in m.parameters()]
 
                 if set_grad:
                     self.assertTrue(all(p.grad.device.type == device_ for p in m.parameters()))
                     self.assertTrue(all(p.grad.dtype == dtype_ for p in m.parameters()))
-                    g_ids_after = [p.grad._cdata for p in m.parameters()]
+                    g_ids_after = [id(p.grad) for p in m.parameters()]
+                    g_cdatas_after = [p.grad._cdata for p in m.parameters()]
 
                 if swap:
-                    # ._cdata differs --> swapped cdata of THPVariable
-                    self.assertTrue(all(
-                        a != b for a, b in zip(p_ids_before, p_ids_after)))
+                    # id same, ._cdata differs --> swapped cdata of THPVariable
+                    self.assertTrue(all(a == b for a, b in zip(p_ids_before, p_ids_after)))
+                    self.assertTrue(all(a != b for a, b in zip(p_cdatas_before, p_cdatas_after)))
                     if set_grad:
                         self.assertTrue(
-                            all(a == b if g_no_swap else a != b for a, b in zip(g_ids_before, g_ids_after)))
+                            all(a == b if g_no_swap else a != b for a, b in zip(g_cdatas_before, g_cdatas_after)))
                 else:
-                    # _cdata remains the same --> .data setting
+                    # id and _cdata remain the same --> .data setting
+                    self.assertTrue(all(a == b for a, b in zip(p_cdatas_before, p_cdatas_after)))
                     self.assertTrue(all(a == b for a, b in zip(p_ids_before, p_ids_after)))
                     if set_grad:
+                        self.assertTrue(all(a == b for a, b in zip(g_cdatas_before, g_cdatas_after)))
                         self.assertTrue(all(a == b for a, b in zip(g_ids_before, g_ids_after)))
-=======
-                # Avoid using `module.to()`` when constructing module since that is the method we are testing
-                def _to(m, set_grad=False):
-                    for c in m.children():
-                        _to(c, set_grad=set_grad)
-                    for n, p in m.named_parameters(recurse=False):
-                        new_p = torch.nn.Parameter(p.detach().clone().to(device, dtype))
-                        setattr(m, n, new_p)
-                        if set_grad:
-                            new_p.grad = torch.randn_like(new_p)
-                    for n, b in m.named_buffers(recurse=False):
-                        new_b = b.detach().clone().to(device, dtype)
-                        setattr(m, n, new_b)
-                _to(m, set_grad=set_grad)
-
-                prev_device, prev_dtype = device, dtype
-                for device_, dtype_ in product(devices, dtypes):
-                    # if device/dtype do not change, grad.to(device, dtype) is a no-op so
-                    # swapping will not change ._cdata
-                    # parameters will be wrapped in an nn.Parameter before swapping
-                    # which will cause the ._cdata to change
-                    g_no_swap = device_ == prev_device and dtype_ == prev_dtype
-                    prev_device, prev_dtype = device_, dtype_
-
-                    p_ids_before = [id(p) for p in m.parameters()]
-                    p_cdatas_before = [p._cdata for p in m.parameters()]
-                    if set_grad:
-                        g_ids_before = [id(p.grad) for p in m.parameters()]
-                        g_cdatas_before = [p.grad._cdata for p in m.parameters()]
-
-                    m.to(device=device_, dtype=dtype_)
-
-                    self.assertTrue(isinstance(p, torch.nn.Parameter) for p in m.parameters())
-                    self.assertTrue(all(p.device.type == device_ for p in m.parameters()))
-                    self.assertTrue(all(p.dtype == dtype_ for p in m.parameters()))
-                    p_ids_after = [id(p) for p in m.parameters()]
-                    p_cdatas_after = [p._cdata for p in m.parameters()]
-
-                    if set_grad:
-                        self.assertTrue(all(p.grad.device.type == device_ for p in m.parameters()))
-                        self.assertTrue(all(p.grad.dtype == dtype_ for p in m.parameters()))
-                        g_ids_after = [id(p.grad) for p in m.parameters()]
-                        g_cdatas_after = [p.grad._cdata for p in m.parameters()]
-
-                    if swap:
-                        # id same, ._cdata differs --> swapped cdata of THPVariable
-                        self.assertTrue(all(a == b for a, b in zip(p_ids_before, p_ids_after)))
-                        self.assertTrue(all(a != b for a, b in zip(p_cdatas_before, p_cdatas_after)))
-                        if set_grad:
-                            self.assertTrue(
-                                all(a == b if g_no_swap else a != b for a, b in zip(g_cdatas_before, g_cdatas_after)))
-                    else:
-                        # id and _cdata remain the same --> .data setting
-                        self.assertTrue(all(a == b for a, b in zip(p_cdatas_before, p_cdatas_after)))
-                        self.assertTrue(all(a == b for a, b in zip(p_ids_before, p_ids_after)))
-                        if set_grad:
-                            self.assertTrue(all(a == b for a, b in zip(g_cdatas_before, g_cdatas_after)))
-                            self.assertTrue(all(a == b for a, b in zip(g_ids_before, g_ids_after)))
-        finally:
-            torch.__future__.set_swap_module_params_on_conversion(False)
->>>>>>> 4537fdb8
 
 
 instantiate_device_type_tests(TestModule, globals(), allow_mps=True)
