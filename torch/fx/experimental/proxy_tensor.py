# Copyright (c) Facebook, Inc. and its affiliates.
# All rights reserved.
#
# This source code is licensed under the BSD-style license found in the
# LICENSE file in the root directory of this source tree.
import contextlib
import functools
from typing import Any, Callable, Dict, List, Optional, Tuple, Union
import torch
import torch.utils._pytree as pytree
from torch.fx import Tracer, GraphModule
from torch.fx.graph_module import _assign_attr
from weakref import WeakKeyDictionary
from collections import defaultdict
from torch._subclasses.fake_tensor import FakeTensor, FakeTensorMode, unset_fake_temporarily, is_fake
from torch._dispatch.python import enable_python_dispatcher, enable_pre_dispatch
import torch.fx as fx
from torch.fx.node import _side_effectful_need_to_be_preserved_pre_dispatch
from torch.fx.passes.shape_prop import _extract_tensor_metadata
from contextlib import contextmanager, nullcontext
import inspect
from dataclasses import dataclass
import weakref
import operator
from torch.utils._stats import count
import logging

from torch.overrides import TorchFunctionMode

from torch.utils._python_dispatch import (
    TorchDispatchMode,
)

from .sym_node import SymNode
from ._sym_dispatch_mode import SymDispatchMode
from torch.fx import Proxy
import torch.fx.traceback as fx_traceback
from torch import SymInt, SymFloat, SymBool
from torch.utils.weak import WeakTensorKeyDictionary, WeakIdKeyDictionary, _WeakHashRef
from torch._ops import unset_mode_pre_dispatch, _set_mode_pre_dispatch, _get_dispatch_mode_pre_dispatch

__all__ = ["PythonKeyTracer", "dispatch_trace", "make_fx", "DecompositionInterpreter", "py_sym_types", "get_innermost_proxy_mode"]
aten = torch.ops.aten
prim = torch.ops.prim

log = logging.getLogger(__name__)
not_implemented_log = torch._logging.getArtifactLogger(__name__, "not_implemented")

CURRENT_DECOMPOSITION_TABLE: Dict[torch._ops.OperatorBase, Callable] = {}

CONSTANT_NUMEL_LIMIT = 1

# We currently convert all SymInt to proxies before we use them.
# This could plausibly be handled at the Dynamo level.
pytree.register_pytree_node(
    torch.Size,
    lambda xs: (list(xs), None),
    lambda xs, _: tuple(xs),
    flatten_with_keys_fn=lambda xs: (
        [(pytree.SequenceKey(i), x) for i, x in enumerate(xs)],
        None,
    ),
)
def fake_signature(fn, nargs):
    """FX gets confused by varargs, de-confuse it"""
    argnames = ",".join(f"arg{i}" for i in range(nargs))
    return eval(f"lambda {argnames}: fn({argnames})", {"fn": fn})

@contextmanager
def decompose(decomposition_table):
    global CURRENT_DECOMPOSITION_TABLE
    old_decomposition_table = CURRENT_DECOMPOSITION_TABLE
    CURRENT_DECOMPOSITION_TABLE = decomposition_table
    try:
        yield CURRENT_DECOMPOSITION_TABLE
    finally:
        CURRENT_DECOMPOSITION_TABLE = old_decomposition_table

# ensure we cannot collide with other properties
proxy_slot = object()
no_default = object()

py_sym_types = (SymInt, SymFloat, SymBool)
def is_sym_node(node):
    assert hasattr(node, 'meta'), "All nodes traced with proxy_tensor should have meta"
    return "val" in node.meta and isinstance(node.meta['val'], py_sym_types)

def set_proxy_slot(obj, tracer, proxy):
    if isinstance(obj, torch.Tensor):
        # We DO want to clobber proxies whenever we run an inplace operation
        # on a tensor, and it affects the metadata on the proxy.
        tracer.tensor_tracker[obj] = proxy
    elif isinstance(obj, torch.ScriptObject):
        # We DO want to clobber proxies, with a similar rationale as for tensors.
        tracer.script_object_tracker[obj] = proxy
    else:
        # NB: Never clobber pre-existing proxy.  Although the proxies
        # are in principle equivalent, when we do graph partitioning
        # we need there not to be spurious dependencies on tangent inputs.
        # This works because primals get their SymInts set first, and
        # THEN later we allocate tangent inputs.  Make sure if a SymInt
        # is derivable from a primal that we use that.
        assert isinstance(obj, SymNode), type(obj)
        if obj not in tracer.symnode_tracker:
            tracer.symnode_tracker[obj] = proxy

def has_proxy_slot(obj, tracer):
    assert isinstance(obj, (torch.Tensor, SymNode)), type(obj)
    return get_proxy_slot(obj, tracer, False, lambda _: True)

# the default argument is what to return if the slot is not set.
# the transform argument is handy if you need to extract a subfield from
# the successfully looked up result (but NOT the default.)
def get_proxy_slot(obj, tracer, default=no_default, transform=lambda x: x):
    if isinstance(obj, torch.Tensor):
        tracker = tracer.tensor_tracker
    elif isinstance(obj, torch.ScriptObject):
        tracker = tracer.script_object_tracker
    else:
        assert isinstance(obj, SymNode), type(obj)
        tracker = tracer.symnode_tracker

    if obj not in tracker:
        if default is no_default:
            raise RuntimeError(f"{obj} is not tracked with proxy for {tracer}")
        return default
    return transform(tracker[obj])

def snapshot_fake(val):
    return val.detach()

def extract_val(val):
    if is_fake(val):
        return snapshot_fake(val)
    elif isinstance(val, py_sym_types):
        return val
    elif isinstance(val, torch.ScriptObject):
        return val
    elif isinstance(val, (list, tuple)):
        return val.__class__([extract_val(x) for x in val])
    elif isinstance(val, torch.Tensor):
        if not val.is_sparse:
            # NB: Kinda hacky, but we should try to get val as the metadata
            # everywhere
            # TODO: This doesn't properly track storages.  A more robust
            # approach would be to maintain a per-trace FakeTensorMode and
            # from_real_tensor to create fake values (don't forget to
            # snapshot_fake)
            fake_tensor_mode = FakeTensorMode(allow_fallback_kernels=True)
            with fake_tensor_mode:
                return torch.empty_strided(val.shape, val.stride(), device=val.device, dtype=val.dtype)
        else:
            return None
    elif isinstance(val, (int, float, bool)):
        return val

# What invariants do we have for the 'val' set on the FX node?  It has accurate
# metadata... but only for metadata that exists "below" all other subsystems
# (most notably autograd, but also vmap, functorch transforms, etc).  This means
# you can get the dtype, shape, stride, storage, but you CANNOT get requires_grad,
# grad_fn, _base (_base actually may be set due to recursive call to
# ADInplaceOrView, but you shouldn't rely on it.)
def set_meta(proxy, val):
    proxy.node.meta['val'] = extract_val(val)
    # Best effort tensor_meta setting; prefer using val!
    if is_fake(val):
        proxy.node.meta['tensor_meta'] = _extract_tensor_metadata(val)
    elif isinstance(val, torch.Tensor) and not val.is_sparse:
        proxy.node.meta['tensor_meta'] = _extract_tensor_metadata(val)
    return proxy

def thunkify(f, *args, **kwargs):
    """
    Delays computation of f until it's called again
    Also caches the result
    """
    return functools.lru_cache(1)(functools.partial(f, *args, **kwargs))

def track_tensor(tensor, proxy, *, constant, tracer):
    def try_set_proxy_slot(outer_s, proxy_callable, *args):
        assert callable(proxy_callable)
        if isinstance(outer_s, SymInt):
            inner_s = outer_s.node
            set_proxy_slot(inner_s, tracer, thunkify(proxy_callable, outer_s, *args))

    # The basic idea is that we need to associate each tensor/SymInt
    # with a Proxy.  How do we setup this association?  We just store
    # the proxy on the proxy slot of the object, keyed on the tracer
    # (so that if we have multiple tracers at the same time, they
    # don't clobber each other.)
    for i, s in enumerate(tensor.shape):
        try_set_proxy_slot(s, lambda x, i: set_meta(torch.ops.aten.sym_size.int(proxy, i), x), i)

    for i, s in enumerate(tensor.stride()):
        try_set_proxy_slot(s, lambda x, i: set_meta(torch.ops.aten.sym_stride.int(proxy, i), x), i)

    try_set_proxy_slot(tensor.numel(), lambda x: set_meta(torch.ops.aten.sym_numel.default(proxy), x))
    try_set_proxy_slot(tensor.storage_offset(), lambda x: set_meta(torch.ops.aten.sym_storage_offset.default(proxy), x))
    set_proxy_slot(tensor, tracer, _ProxyTensor(proxy, constant))

def track_tensor_tree(inner_res, proxy_res, *, constant, tracer):
    def wrap_with_proxy(e, proxy, constant):
        if isinstance(e, torch.Tensor):
            track_tensor(e, proxy, tracer=tracer, constant=constant)
            set_meta(proxy, e)
        elif isinstance(e, py_sym_types):
            # NB: eagerly set meta here, so that the numbering is in order
            set_meta(proxy, e)
<<<<<<< HEAD
            set_proxy_slot(e.node, tracer, lambda: proxy)
=======
            set_proxy_slot(e, tracer, lambda: proxy)
        elif isinstance(e, torch.ScriptObject):
            set_proxy_slot(e, tracer, proxy)
            set_meta(proxy, e)
>>>>>>> 9768f73c
        elif isinstance(e, (tuple, list)):
            if isinstance(proxy, fx.Proxy):
                set_meta(proxy, e)

            # example use case: allreduce_ returns ([tensor], work)
            for idx, ee in enumerate(e):
                wrap_with_proxy(ee, proxy[idx], get_constant(idx))
        elif isinstance(e, dict):
            # In theory we could support const-prop when proxy-tensor-tracing
            # operators that returns dicts of tensors, but we have no use case
            # for it today (since the only op we currently trace that can
            # return a dict is triton_kernel_wrapper_functional/mutation,
            # which does not participate in const-prop)
            assert constant is None

            if isinstance(proxy, fx.Proxy):
                set_meta(proxy, e)

            # example use case: triton_kernel_wrapper takes arguments as kwargs
            for key, val in e.items():
                wrap_with_proxy(val, proxy[key], None)
        else:
            # intentionally pass on primitives
            pass


    def get_constant(idx):
        if constant is None:
            return None
        else:
            return constant[idx]

    wrap_with_proxy(inner_res, proxy_res, constant)

    return inner_res


def maybe_disable_fake_tensor_mode():
    # TODO: figure out if this API generally makes sense and bake it into the
    # library
    return unset_fake_temporarily()

def _unset_proxy_mode():
    pre_dispatch_proxy = _get_dispatch_mode_pre_dispatch(torch._C._TorchDispatchModeKey.PROXY)
    post_dispatch_proxy = torch._C._get_dispatch_mode(torch._C._TorchDispatchModeKey.PROXY)
    if pre_dispatch_proxy and post_dispatch_proxy:
        raise AssertionError("Can't have active proxy mode on both pre and post dispatch mode stack")

    if pre_dispatch_proxy:
        mode = unset_mode_pre_dispatch(torch._C._TorchDispatchModeKey.PROXY)
        return mode
    return torch._C._unset_dispatch_mode(torch._C._TorchDispatchModeKey.PROXY)

def _set_proxy_mode(mode):
    assert isinstance(mode, ProxyTorchDispatchMode)
    if mode.pre_dispatch:
        _set_mode_pre_dispatch(mode)
    else:
        torch._C._set_dispatch_mode(mode)


@dataclass
class _ProxyTensor:
    proxy: Proxy
    constant: Optional[torch.Tensor]


def fetch_sym_proxy(tracer):
    def inner(e):
        n = e.node
        if n.constant is not None:
            return n.constant
        else:
            # NB: we REQUIRE all symints to be tracked
            return get_proxy_slot(n, tracer)()
    return inner


def fetch_object_proxy(tracer):
    return lambda t: get_proxy_slot(t, tracer, t)

HANDLED_TYPES = (torch.Tensor, torch.nn.Parameter, FakeTensor)

def proxy_call(proxy_mode, func, pre_dispatch, args, kwargs):
    unrecognized_types = []

    def can_handle_tensor(x):
        r = type(x) in HANDLED_TYPES or has_proxy_slot(x, proxy_mode.tracer)
        if proxy_mode._allow_fake_constant:
            r = r or type(x) in (torch._subclasses.FakeTensor,)
        if not r:
            unrecognized_types.append(type(x))
        return r

    # If there are any tensor subclasses, we need to handle those tensor subclasses first
    # TODO: we could use types to test this
    if not pytree.tree_all_only(torch.Tensor, can_handle_tensor, (args, kwargs)):
        not_implemented_log.debug("ProxyTensorMode tensors without proxy had unrecognized subclasses: %s", unrecognized_types)
        return NotImplemented

    r = maybe_handle_decomp(proxy_mode, func, args, kwargs)
    if r is not NotImplemented:
        return r

    # For pre-autograd tracing, we do not want to run CompositeImplicit decomps.
    if not pre_dispatch and func not in [
        torch.ops.aten.size.default, torch.ops.aten.stride.default, torch.ops.aten.storage_offset.default
    ]:
        with proxy_mode:
            r = func.decompose(*args, **kwargs)
            if r is not NotImplemented:
                return r

    tracer = proxy_mode.tracer
    f_args, f_kwargs = pytree.tree_map_only((torch.Tensor, torch.ScriptObject), fetch_object_proxy(tracer), (args, kwargs))

    # If there are SymInts, we also should not consider this constant.
    # However, fake tensor handling of SymInts is sufficiently broken that
    # I couldn't write a test for this case
    all_constant = (
        pytree.tree_all_only(_ProxyTensor, lambda t: t.constant is not None, (f_args, f_kwargs))
        # TODO: maybe constant SymInts should also be allowed?  Not sure if
        # this can happen
        and pytree.tree_all_only((SymInt, SymFloat, SymBool), lambda _: False, (args, kwargs))
    )

    if torch.Tag.data_dependent_output in func.tags:
        # Check if all of the Tensor inputs are constants
        if all_constant:
            const_args, const_kwargs = pytree.tree_map_only(
                _ProxyTensor, lambda t: t.constant, (f_args, f_kwargs)
            )
            with maybe_disable_fake_tensor_mode():
                return func(*const_args, **const_kwargs)
        # If any of the Tensor inputs are "real" (not FakeTensor), we may
        # incorrectly burn in constants by allowing this access.  Raise
        # an error in this case
        if proxy_mode._error_on_data_dependent_ops and pytree.tree_all_only(torch.Tensor, lambda t: not is_fake(t), (args, kwargs)):
            raise RuntimeError(
                f"It appears that you're trying to get value out of a tracing tensor with {func} - erroring out! "
                "It's likely that this is caused by data-dependent control flow or similar.  "
                "It may be possible to trace this with dynamic shapes; try setting tracing_mode='symbolic' "
                "in your make_fx call."
            )
    proxy_args, proxy_kwargs = pytree.tree_map_only(
        (SymInt, SymFloat, SymBool),
        fetch_sym_proxy(proxy_mode.tracer),
        pytree.tree_map_only(_ProxyTensor, lambda e: e.proxy, (f_args, f_kwargs))
    )

    # When we trace through a torch.tensor invocation, you never actually
    # see a torch.ops.aten.tensor call. Instead, the way this function is
    # implemented internally is that we allocate a plain tensor (this is
    # *guaranteed* to be a plain tensor, we disable all modes when doing
    # so), and then call at::lift_fresh on it (to give modes a chance to do
    # their stuff).  Furthermore, the tensor argument to lift_fresh is guaranteed
    # to be freshly allocated, so we want lift_fresh to be a no-op (directly
    # returning the input argument).
    #
    # Here is the basic problem: when we trace this sequence of executions
    # into an FX graph, what happens to this call sequence?  Traditionally,
    # tensor constants get interned as buffers on the FX GraphModule.  But
    # this is dangerous.  Consider:
    #
    #       x = torch.tensor(1)
    #       x.add_(2)
    #
    # Naively, this traces into:
    #
    #       t = self._tensor_constant0  # initialized to torch.tensor(1)
    #       x = torch.ops.aten.lift_fresh(t)
    #       x.add_(2)
    #
    # If lift_fresh returns t directly, the subsequent add_ call will
    # modify the tensor constant. Really, the problem is we've violated
    # the invariant the argument to lift is fresh.  So what we should
    # preserve the invariant by replacing lift_fresh with lift_fresh_copy:
    #
    #       t = self._tensor_constant0  # initialized to torch.tensor(1)
    #       x = torch.ops.aten.lift_fresh_copy(t)
    #       x.add_(2)
    #
    # This is what the overload modification does.
    if func is torch.ops.aten.lift_fresh.default:
        func = torch.ops.aten.lift_fresh_copy.default

    proxy_out = proxy_mode.tracer.create_proxy('call_function', func, proxy_args, proxy_kwargs,
                                               name=proxy_mode.tracer.graph._target_to_str(func.overloadpacket.__name__))

    # This makes DCE marginally less likely to DCE inplace operations.
    # It is not strictly necessary
    # Kind of a hacky way to test if an op is in-place or not
    if func.overloadpacket.__name__[-1] == "_" and func.overloadpacket.__name__[0] != "_":
        if isinstance(args[0], List):
            # e.g., c10d::allreduce_ returns a list of tensors as the first element
            # in the output.
            for i, a in enumerate(args[0]):
                a.proxy = proxy_out[0][i]
        else:
            args[0].proxy = proxy_out

    out = func(*args, **kwargs)

    # In some circumstances, we will be tracing in a situation where a tensor
    # is *statically* known to be a constant (currently, this only happens if
    # you run torch.tensor; deterministic factory functions like torch.arange
    # don't get this treatment).  When the tensor in question is small, it's
    # helpful to due constant propagation in case we call item() (in which
    # case we can return the constant value that is known, rather than give
    # an error.)  The logic here tests if constant propagation is possible
    # (because all of the inputs are constant).  If so, we disable fake tensor
    # mode (if it is on) and do true compute on the constant.
    #
    # It's worth highlighting that we're making a policy decision here.
    # There is a potential that the tensor is actually quite large, and we
    # don't actually want to run the compute.  The tensor being quite large
    # is one of the reasons why factory functions don't get this treatment
    # (since they can be quite large; if a parameter is initialized to a
    # constant value it will be!)  Similarly, there is also a potential
    # to run an operator that blows up the size of a small tensor; we don't
    # protect against this case, but we could force, e.g., only single
    # element constant computation by testing the numel of the result before
    # propagating const-ness.  Similarly, we don't require the constant to
    # live on CPU, but we could.
    any_constant = pytree.tree_any_only(_ProxyTensor, lambda t: t.constant is not None, (f_args, f_kwargs))

    constant = None

    # If this is a lift, the input tensor is guaranteed to be a
    # constant, so we keep a copy of the original argument along so
    # we can query it if we're asked to item() it at some later point
    if func is torch.ops.aten.lift_fresh_copy.default and out.numel() <= CONSTANT_NUMEL_LIMIT:
        with maybe_disable_fake_tensor_mode():
            constant = args[0].clone()
    elif (
        torch.Tag.nondeterministic_seeded not in func.tags
        and all_constant
        and any_constant
        and pytree.tree_all_only(torch.Tensor, lambda t: t.numel() <= CONSTANT_NUMEL_LIMIT, out)
    ):
        # NB: do NOT include factories as constants
        with maybe_disable_fake_tensor_mode():
            const_args, const_kwargs = pytree.tree_map_only(
                _ProxyTensor, lambda t: t.constant, (f_args, f_kwargs)
            )
            constant = func(*const_args, **const_kwargs)
    else:
        constant = None

    track_tensor_tree(out, proxy_out, constant=constant, tracer=tracer)
    return out


class PythonKeyTracer(Tracer):
    def __init__(self):
        super().__init__(autowrap_modules=())
        self.tensor_tracker = WeakTensorKeyDictionary()
<<<<<<< HEAD
        self.symnode_tracker = weakref.WeakKeyDictionary()  # type: ignore[var-annotated]
=======
        self.symnode_tracker = _SymHashingDict()  # type: ignore[var-annotated]
        self.script_object_tracker = WeakIdKeyDictionary(dict=None, ref_type=_WeakHashRef)
>>>>>>> 9768f73c

    # In general, we don't want to make modules leaves. In principle, users of
    # this tracer might want to override this in order to turn a couple specific
    # modules into leaves in the traced graph.
    def call_module(
            self, m: torch.nn.Module, forward: Callable[..., Any], args: Tuple[Any, ...], kwargs: Dict[str, Any]
    ) -> Any:
        return forward(*args, **kwargs)

    # We don't want to turn getattr calls into proxies. So we just return the actual value.
    def getattr(self, attr, attr_val, parameter_proxy_cache):
        return attr_val

    def create_arg(self, a: Any):
        if isinstance(a, torch.nn.Parameter):
            for n, p in self.root.named_parameters():
                if a is p:
                    return self.create_node('get_attr', n, (), {})
            qualname: Optional[str] = None

            if not qualname:
                i = 0
                while True:
                    qualname = f'_param_constant{i}'
                    if not hasattr(self.root, qualname):
                        break
                    i += 1
                setattr(self.root, qualname, a)

            return self.create_node('get_attr', qualname, (), {})
        elif isinstance(a, (SymInt, SymFloat, SymBool)):
            assert a.node.constant is not None
            return a.node.constant
        return super().create_arg(a)

    def unwrap_proxy(self, e):
        if isinstance(e, torch.Tensor):
            return get_proxy_slot(e, self, e, lambda e: e.proxy)
        elif isinstance(e, (torch.SymInt, torch.SymFloat, torch.SymBool)):
<<<<<<< HEAD
            return get_proxy_slot(e.node, self, e, lambda e: e())
=======
            return get_proxy_slot(e, self, e, lambda e: e())
        elif isinstance(e, torch.ScriptObject):
            return get_proxy_slot(e, self, e)
>>>>>>> 9768f73c
        else:
            return e


@torch._disable_dynamo
def dispatch_trace(
        root: Union[torch.nn.Module, Callable],
        tracer: Tracer,
        concrete_args: Optional[Tuple[Any, ...]] = None,
) -> GraphModule:
    graph = tracer.trace(root, concrete_args)
    name = root.__class__.__name__ if isinstance(root, torch.nn.Module) else root.__name__
    return GraphModule(tracer.root, graph, name)


@contextlib.contextmanager
def _pop_proxy_mode_temporarily():
    old = _unset_proxy_mode()
    try:
        yield old
    finally:
        _set_proxy_mode(old)


def wrap_key(f, tensors, tracer, pre_dispatch: bool):
    flat_tensors, tensors_spec = pytree.tree_flatten(tensors)

    @functools.wraps(f)
    def wrapped(*proxies):
        flat_proxies, proxies_spec = pytree.tree_flatten(proxies)
        assert len(flat_proxies) == len(flat_tensors)
        with _pop_proxy_mode_temporarily() as m:
            assert isinstance(m, ProxyTorchDispatchMode)
            track_tensor_tree(flat_tensors, flat_proxies, constant=None, tracer=tracer)

        out = f(*tensors)
        out = pytree.tree_map_only(
            torch.Tensor,
            lambda t: get_proxy_slot(t, tracer, t, lambda x: x.proxy),
            out
        )
        out = pytree.tree_map_only(
            (SymInt, SymFloat, SymBool),
            lambda t: get_proxy_slot(t.node, tracer)(),
            out
        )
        return out

    return wrapped

ORIGINAL_ATEN = None
@contextmanager
def set_original_aten_op(func):
    global ORIGINAL_ATEN
    if ORIGINAL_ATEN is None and fx_traceback.has_preserved_node_meta():
        ORIGINAL_ATEN = func
        fx_traceback.current_meta['original_aten'] = func
        try:
            yield
        finally:
            ORIGINAL_ATEN = None
            fx_traceback.current_meta['original_aten'] = None
    else:
        yield



# This mode is **only** used for pre_dispatch tracing.
# In particular, we need to make sure that autograd/autocast API's
# that do not desugar into dispatcher operators stay in the graph.
class PreDispatchTorchFunctionMode(TorchFunctionMode):

    def __init__(self, tracer):
        self.tracer = tracer

    def __torch_function__(self, func, types, args=(), kwargs=None):
        kwargs = kwargs or {}
        if func in _side_effectful_need_to_be_preserved_pre_dispatch:
            # It's for passing the export verifier which needs to verify the meta['val']
<<<<<<< HEAD
            # TODO(chundian): we should systematically couple it with expoert verifier,
=======
            # TODO(tmanlaibaatar): we should systematically couple it with expoert verifier,
>>>>>>> 9768f73c
            # instead of hardcoding it here.
            node = self.tracer.create_node("call_function", func, args, {})
            if func is torch._C._set_grad_enabled:
                node.meta['val'] = None
            return node
            # Don't actually run the function! We just want to trace the calls
            # into a graph. We don't actualy want to change global autograd state.
        return func(*args, **kwargs)


class ProxyTorchDispatchMode(TorchDispatchMode):
    def __init__(self, tracer, tracing_mode, pre_dispatch=False, _allow_fake_constant=False, _error_on_data_dependent_ops=True):
        dk = torch._C.DispatchKey.PreDispatch if pre_dispatch else None
        super().__init__(dk)
        self.tracer = tracer
        self.tracing_mode = tracing_mode
        self.enable_tracing = True
        self.pre_dispatch = pre_dispatch
        self._allow_fake_constant = _allow_fake_constant
        self._error_on_data_dependent_ops = _error_on_data_dependent_ops
        self.sym_mode = ProxySymDispatchMode(tracer)
        self.trace_state = {}
        self._managers = []
        # Indicates to our torch_dispatch dispatching infra that
        # this is an "infra" mode with lower dispatching precedence.
        self._mode_key = torch._C._TorchDispatchModeKey.PROXY
        # Every time we enter a mode, we maintain a stack telling us what the previous
        # ProxyTorchDispatchMode state was (if there was any).
        # This lets us properly reset the state on exit.
        self.enter_stack: List[Optional[ProxyTorchDispatchMode]] = []

    @count
    def __torch_dispatch__(self, func, types, args=(), kwargs=None):
        with self.sym_mode.enable(False), set_original_aten_op(func):
            return self.inner_torch_dispatch(func, types, args, kwargs)

    def __enter__(self):
        # sym mode first, then us...
        m = self.sym_mode.enable(True)
        self._managers.append(m)
        m.__enter__()
        # Stash and store the previous proxy mode (there may or may not be one)
        maybe_prev_proxy_mode = _unset_proxy_mode()
        self.enter_stack.append(maybe_prev_proxy_mode)
        return super().__enter__()

    def __exit__(self, exc_type, exc_value, traceback):
        m = self._managers.pop()
        # ...exit us first, then sym mode
        b = super().__exit__(exc_type, exc_value, traceback)

        # Re-enable the previous proxy mode, if there was one.
        mb_previous_proxy_mode = self.enter_stack.pop()
        if mb_previous_proxy_mode is not None:
            _set_proxy_mode(mb_previous_proxy_mode)

        if not b:
            return m.__exit__(exc_type, exc_value, traceback)
        else:
            return m.__exit__(None, None, None)


    def inner_torch_dispatch(self, func, types, args=(), kwargs=None):
        if not self.enable_tracing:
            return func(*args, **kwargs)

        if func in [prim.device.default]:
            return func(*args, **kwargs)

        return proxy_call(self, func, self.pre_dispatch, args, kwargs)


class ProxySymDispatchMode(SymDispatchMode):
    def __init__(self, tracer):
        super().__init__()
        self.tracer = tracer
        # When false, we don't trace operations.  If you do this, you MUST
        # call track_tensor/track_tensor_tree on all results of the operation
        # to ensure we can adequately track the results
        self.enable_tracing = True

    @contextmanager
    def enable(self, b):
        old = self.enable_tracing
        self.enable_tracing = b
        try:
            yield
        finally:
            self.enable_tracing = old

    def _compute_proxy(self, func, args, out: Union[SymInt, SymFloat, SymBool]):
        n_args = tuple(
            get_proxy_slot(a.node, self.tracer)().node if isinstance(a, py_sym_types) else a
            for a in args
        )

        # func doesn't have a __torch_function__ that Proxy can interpose, so
        # we gotta do it manually
        n_out = self.tracer.create_node("call_function", func, n_args, {})
        p_out = fx.Proxy(n_out, self.tracer)
        set_meta(p_out, out)
        return p_out

    def __sym_dispatch__(self, func, types, args, kwargs):
        if not self.enable_tracing:
            return func(*args, **kwargs)

        # Peephole optimize multiply by one
        # NB: be careful not to trigger guards here!
        if func == operator.mul:
            if isinstance(args[1], int) and args[1] == 1:
                return args[0]
            elif isinstance(args[0], int) and args[0] == 1:
                return args[1]

        # For speed, we assume there are no nested data structures
        # (otherwise we could use tree_map)
        # We also assume there are no keyword arguments.
        assert not kwargs
        out = func(*args, **kwargs)

        # If func returned a constant, we don't need to trace; we have
        # determined that the result is constant (no matter if the inputs
        # were symbolic) and it is no longer necessary to trace the
        # computation.  This could occur if func triggered some guards.
        if isinstance(out, py_sym_types):
            # Delays tracing out the proxies on this op until we actually need it
            p_out_thunk = thunkify(self._compute_proxy, func=func, args=args, out=out)
            set_proxy_slot(out.node, self.tracer, p_out_thunk)

        return out


# TODO: I'm not sure what the point of this class is; you can just
# make_fx through a regular Interpreter
class DecompositionInterpreter(torch.fx.Interpreter):
    def __init__(self, module: torch.fx.GraphModule, new_graph: torch.fx.Graph, decomposition_table=None, **kwargs):
        super().__init__(module, **kwargs)
        self.new_graph = new_graph
        self.tracer = torch.fx.proxy.GraphAppendingTracer(self.new_graph)
        # Blegh
        self.tracer.tensor_tracker = WeakTensorKeyDictionary()  # type: ignore[attr-defined]
        self.tracer.symnode_tracker = weakref.WeakKeyDictionary()  # type: ignore[attr-defined]
        self.decomposition_table = decomposition_table
        if self.decomposition_table is None:
            self.decomposition_table = {}
        self.mode = ProxyTorchDispatchMode(self.tracer, tracing_mode="real")

    def placeholder(self, target, args, kwargs):
        out = super().placeholder(target, args, kwargs)
        proxy = torch.fx.Proxy(self.new_graph.placeholder(target), self.tracer)
        track_tensor_tree(out, proxy, constant=None, tracer=self.tracer)
        # TODO handle case where the first character of target is '*'
        return out

    def get_attr(self, target, args, kwargs):
        out = super().get_attr(target, args, kwargs)
        proxy = torch.fx.Proxy(self.new_graph.get_attr(target), self.tracer)
        track_tensor_tree(out, proxy, constant=None, tracer=self.tracer)
        return out

    # call_function, call_method, call_module get traced automatically by the outer mode.

    def output(self, target, args, kwargs):
        out = super().output(target, args, kwargs)

        def unwrap(e):
            return get_proxy_slot(e, self.tracer, e, lambda x: x.proxy.node)
        self.new_graph.output(pytree.tree_map(unwrap, out))
        return out

    def run(self, *args, **kwargs):
        # Should enter the mode at least once for being able to restore it later
        # See: https://github.com/pytorch/pytorch/pull/82549#discussion_r934782025
        with decompose(self.decomposition_table), self.mode:
            return super().run(*args, **kwargs)


def wrapper_and_args_for_make_fx(func, args, kwargs):
    # make_fx doesn't support kwargs, so we need to do this flattening
    # and then unflatten the args before calling func
    flat_args, spec = pytree.tree_flatten((args, kwargs))

    def wrapped(flat_args):
        fn_args, fn_kwargs = pytree.tree_unflatten(flat_args, spec)
        return func(*fn_args, **fn_kwargs)
    return wrapped, flat_args

@contextmanager
def disable_autocast_cache():
    old_value = torch.is_autocast_cache_enabled()
    torch.set_autocast_cache_enabled(False)
    try:
        yield
    finally:
        torch.set_autocast_cache_enabled(old_value)


class _ModuleStackTracer(PythonKeyTracer):
    r"""Customized version of PythonKeyTracer that retains module stack
    information in node.meta["nn_module_stack"].

    FX symbolic trace actually does this already, but it relies on `self.root`
    being the actual module being traced. Since make_fx traces a lambda of our
    creation, things don't work properly.

    So for this version we hold onto a reference to the original module
    (scope_root) and use that to match the path. Also when we see,
            A
           / \
          B   C
           \ /
            D
    we want to record the path as A.B.D by recording only one path.
    See Note [Preserving the nn module stack metadata during export non-strict mode]  # noqa: W605
    """

    def __init__(self, scope_root):
        super().__init__()
        self.scope_root = scope_root
        self.proxy_paths = WeakKeyDictionary()
        self.proxy_modules = WeakKeyDictionary()
        self.counter = 0

        self.module_id_cache = defaultdict(list)
        for name, mod in self.scope_root.named_modules(remove_duplicate=False):
            self.module_id_cache[id(mod)].append(name)

        self_ = self

        class AttrProxy:
            def __init__(self, base, path):
                self.__class__ = type(
                    base.__class__.__name__,
                    (self.__class__, base.__class__),
                    {},
                )
                self.__dict__ = base.__dict__
                self.__class__.__module__ = base.__class__.__module__
                self.__class__.__qualname__ = base.__class__.__qualname__
                self_.proxy_paths[self] = path
                self_.proxy_modules[self] = base

            def __getattr__(self, name):
                assert isinstance(self, torch.nn.Module)
                attr_val = super().__getattr__(name)
                if isinstance(attr_val, AttrProxy):
                    attr_val = self_.proxy_modules[attr_val]
                elif not isinstance(attr_val, torch.nn.Module):
                    return attr_val
                return AttrProxy(attr_val, self_.proxy_paths[self] + "." + name)

            @property
            def _modules(self):
                assert "_modules" in self.__dict__
                submodules = self.__dict__["_modules"]
                assert isinstance(submodules, dict)
                return {
                    key: AttrProxy(value, self_.proxy_paths[self] + "." + str(key))
                    for key, value in submodules.items()
                }

        self.proxy_type = AttrProxy

    def path_of_module(self, mod: torch.nn.Module) -> str:
        """
        Use tracked access path during tracing instead of the default BFS behavior.
        Still use all the possible module paths to verify the result.
        """
        if mod is self.scope_root:
            return ""

        if isinstance(mod, self.proxy_type):
            return self.proxy_paths[mod]

        return Tracer.path_of_module(self, mod)

    def getattr(self, attr, attr_val, parameter_proxy_cache):
        if not isinstance(attr_val, torch.nn.Module) or isinstance(attr_val, torch.fx.GraphModule):
            return super().getattr(attr, attr_val, parameter_proxy_cache)
        if isinstance(attr_val, self.proxy_type):
            return attr_val
        return self.proxy_type(attr_val, attr)

    def trace(self, root, concrete_args):
        res = super().trace(root, concrete_args)
        # Since we are making AttrProxy mimic the original
        # submodule, when someone registers a module directly
        # to the tracer while tracing, the proxy object gets registered
        # first. So we need to replace the proxy modules with the real ones
        # This can happen during HOO tracing
        proxy_module_names_to_be_replaced = []
        for name, module in self.root.named_modules():
            if module in self.proxy_modules:
                proxy_module_names_to_be_replaced.append((name, module))

        def _delete_proxy_attr(obj, target):
            # Copied from fx/graph_module.py
            # Customized it for proxy type
            atoms = target.split(".")
            path, target_submod = atoms[:-1], atoms[-1]
            assert isinstance(obj, torch.nn.Module)
            mod = obj

            # Get the parent module
            for item in path:

                if not hasattr(mod, item):
                    return False

                mod = getattr(mod, item)

                if not isinstance(mod, (self.proxy_type, torch.nn.Module)):
                    return False

            if not hasattr(mod, target_submod):
                return False

            # At least the leaf module should be proxy type.
            if not isinstance(getattr(mod, target_submod), self.proxy_type):
                return False

            delattr(mod, target_submod)
            return True

        for (proxy_module_name, proxy_module) in proxy_module_names_to_be_replaced:
            _delete_proxy_attr(self.root, proxy_module_name)
            actual_module = self.proxy_modules[proxy_module]
            _assign_attr(actual_module, self.root, proxy_module_name)

        return res


    def call_module(self, m, forward, args, kwargs):
        """PythonKeyTracer overrides call_module to avoid the scope handling,
        but we actually want it.
        """
        from torch._dynamo import OptimizedModule
        # FIXME (tmanlaibaatar)
        # When we call torch.compile inside HOO, we will end up
        # invoking a module that is not registered on the root. For
        # now, we just inline them. But once we start supporting
        # mark_strict in export, we do need to properly handle this.
        # Right now, it doesn't matter because current non-strict
        # use cases don't need to work with HOO.
        if isinstance(m, (OptimizedModule, GraphModule)):
            return forward(*args, **kwargs)
        return Tracer.call_module(self, m, forward, args, kwargs)


    def is_leaf_module(self, m, module_qualified_name):
        return False


def make_fx(f,
            decomposition_table=None,
            tracing_mode="real",
            _allow_non_fake_inputs=False,
            *,
            pre_dispatch=False,
            record_module_stack=False,
            _allow_fake_constant=False,
            _error_on_data_dependent_ops=True):
    assert tracing_mode in ["real", "fake", "symbolic"]

    if decomposition_table is None:
        decomposition_table = {}

    @functools.wraps(f)
    def wrapped(*args):
        # Avoid importing sympy at a module level
        from .symbolic_shapes import ShapeEnv

        phs = pytree.tree_map(lambda _: fx.PH, args)  # type: ignore[attr-defined]

        if hasattr(f, "_orig_mod") and record_module_stack:
            scope_root = f._orig_mod
            fx_tracer = _ModuleStackTracer(scope_root)
        else:
            fx_tracer = PythonKeyTracer()
        fake_tensor_mode: Any = nullcontext()
        if tracing_mode == "real":
            fake_tensor_mode = nullcontext()
        elif tracing_mode == "fake":
            import torch._dynamo
            fake_tensor_mode = torch._dynamo.utils.detect_fake_mode(args)
            if fake_tensor_mode is None:
                fake_tensor_mode = FakeTensorMode(
                    allow_fallback_kernels=True,
                    allow_non_fake_inputs=_allow_non_fake_inputs,
                    shape_env=ShapeEnv(),
                    static_shapes=True,
                )
        elif tracing_mode == "symbolic":
            import torch._dynamo
            fake_tensor_mode = torch._dynamo.utils.detect_fake_mode(args)
            if fake_tensor_mode is None:
                shape_env = ShapeEnv()
                fake_tensor_mode = FakeTensorMode(
                    allow_fallback_kernels=False,
                    allow_non_fake_inputs=_allow_non_fake_inputs,
                    shape_env=shape_env)
            else:
                shape_env = fake_tensor_mode.shape_env
                assert shape_env is not None, "shape_env should be set if tracing with 'symbolic'"

        else:
            raise AssertionError(f"Unexpected tracing type: {tracing_mode}")

        python_dispatcher_mode: Any = nullcontext()
        pre_dispatch_mode: Any = nullcontext()
        # pre-autograd tracing uses per-dispatch-key modes,
        # which requires the python dispatcher
        if tracing_mode == "symbolic" or pre_dispatch:
            python_dispatcher_mode = enable_python_dispatcher()
        if pre_dispatch:
            pre_dispatch_mode = enable_pre_dispatch()

        proxy_function_mode: Any = nullcontext()
        if pre_dispatch:
            proxy_function_mode = PreDispatchTorchFunctionMode(fx_tracer)

        proxy_mode = ProxyTorchDispatchMode(fx_tracer,
                                            tracing_mode,
                                            pre_dispatch=pre_dispatch,
                                            _allow_fake_constant=_allow_fake_constant,
                                            _error_on_data_dependent_ops=_error_on_data_dependent_ops)

        arg_count = 0

        def wrap_fake(x):
            nonlocal arg_count
            # TODO: it would be nice to line these up with the names
            # FX will choose for the placeholders, but we don't
            # actually know what the names will be at this point yet
            # NB: the Source here is actually meaningless
            from torch._dynamo.source import ConstantSource
            source = ConstantSource(f"input{arg_count}")
            if isinstance(x, torch.Tensor):
                arg_count += 1
                return fake_tensor_mode.from_tensor(x, source=source)  # type: ignore[attr-defined]
            # NB: don't match on bools
            elif type(x) is int and tracing_mode == "symbolic":
                return shape_env.create_symintnode(shape_env.create_symbol(x, source, positive=None), hint=x, source=source)

            return x

        sym_mode = proxy_mode.sym_mode

        wrap_fn_map = {
            "real": lambda x: x,
            "fake": wrap_fake,
            "symbolic": wrap_fake,
        }
        args = pytree.tree_map(wrap_fn_map[tracing_mode], args)

        if not hasattr(inspect.unwrap(f), '__code__') or inspect.unwrap(f).__code__.co_flags & inspect.CO_VARARGS:
            # FX doesn't support varargs, so we gotta fake up a wrapper
            # TODO: Would be nice to fix this at the source...
            func = fake_signature(f, len(phs))
        else:
            func = f

        # We disable the autocast cache as the autocast cache causes type conversions on parameters to
        # check a cache, which introduces untracked tensors into the graph
        #
        # We also disable tracing by any other tensor proxy-based tracers except the current. The
        # purpose of `make_fx` is to produce graphmodules as a side effect; its internal execution is
        # thus irrelevant to any external functional trace.
        with decompose(decomposition_table), fake_tensor_mode, python_dispatcher_mode, pre_dispatch_mode, proxy_function_mode, \
             sym_mode, proxy_mode, disable_autocast_cache():
            t = dispatch_trace(wrap_key(func, args, fx_tracer, pre_dispatch), tracer=fx_tracer, concrete_args=tuple(phs))

        # TODO: kind of a bad way to do it, should maybe figure out a better way
        if tracing_mode == "symbolic":
            t.shape_env = shape_env  # type: ignore[assignment]
        return t

    return wrapped


def get_torch_dispatch_modes():
    return torch.utils._python_dispatch._get_current_dispatch_mode_stack()


def get_innermost_proxy_mode():
    return torch._C._get_dispatch_mode(torch._C._TorchDispatchModeKey.PROXY)


@contextlib.contextmanager
def disable_proxy_modes_tracing(enable_current=False):
    # enable_current=True is now a no-op, since only one proxy mode
    # can live on the stack at a time.
    # We should kill this API in a future PR.
    maybe_old = None
    if not enable_current:
        # Only one proxy_mode can be "active" at a time.
        # So we simply remove our active mode.
        maybe_old = torch._C._unset_dispatch_mode(torch._C._TorchDispatchModeKey.PROXY)
    try:
        yield
    finally:
        if maybe_old is not None:
            torch._C._set_dispatch_mode(maybe_old)


def maybe_handle_decomp(proxy_mode, op, args, kwargs):
    if op in CURRENT_DECOMPOSITION_TABLE:
        with proxy_mode:
            return CURRENT_DECOMPOSITION_TABLE[op](*args, **kwargs)
    return NotImplemented


def get_isolated_graphmodule(func, args, kwargs, tracing_mode="real"):
    """A helper function used to get the GraphModule for the given func.

    It's expected to be used in the ProxyTensor tracing context.
    It detaches the args and kwargs from the current tracer so that the trace of
    the current graph module can be created without any side-effects.
    """
    wrapped, all_args = wrapper_and_args_for_make_fx(func, args, kwargs)

    with disable_proxy_modes_tracing():
        gm = make_fx(wrapped, tracing_mode=tracing_mode)(all_args)
    return gm<|MERGE_RESOLUTION|>--- conflicted
+++ resolved
@@ -81,6 +81,82 @@
 no_default = object()
 
 py_sym_types = (SymInt, SymFloat, SymBool)
+
+
+@dataclass
+class _SymExprHash:
+    """
+    Hash for a py_sym_types that will use the underlying sympy expression
+    """
+
+    sym_obj: py_sym_types
+
+    def __hash__(self) -> int:
+        return hash((type(self.sym_obj), self.sym_obj.node.expr))
+
+    def __eq__(self, value: "_SymExprHash") -> bool:
+        assert isinstance(value, _SymExprHash)
+        return self.sym_obj.node.expr == value.sym_obj.node.expr
+
+
+class _SymHashingDict:
+    """
+    Wrapper around a dictionary that will convert sym types to hash with _SymExprHash and reuse
+    existing sym proxies.
+
+    SymPy hash is not always reliable so optimistically hash sympy expression, and if those fail,
+    fallback to symnodes.
+
+    We only dedupe sym_size that are resolvable to an sym type that is an input to the graph to avoid
+    adding dependencies of graph intermediaries.
+    """
+    def __init__(self):
+        # optimistically hash sympy expressions, if those fail, fallback to symnodes
+        self.sym_node_dict = {}
+        self.sym_hash_dict = {}
+        self.sym_not_to_dedupe = set()
+        self.graph_input_symbols = set()
+
+    def add_input_symint_symbol(self, symbol: py_sym_types):
+        self.graph_input_symbols.update(symbol.node.expr.free_symbols)
+
+    def dont_hash_sym_expr(self, symbol: py_sym_types):
+        "Dont dedupe this expression with other SymInts which are"
+
+        self.sym_not_to_dedupe.add(symbol.node)
+
+    def __setitem__(self, key, value):
+        existing_node = key.node in self.sym_node_dict
+        dont_dedup = key.node in self.sym_not_to_dedupe
+        if not existing_node and not dont_dedup and key.node.expr.free_symbols.issubset(self.graph_input_symbols):
+            self.graph_input_symbols.update(key.node.expr.free_symbols)
+            self.sym_hash_dict.__setitem__(self._wrap_to_sym_expr_hash(key), value)
+        self.sym_node_dict[key.node] = value
+
+    def __getitem__(self, key):
+        if node_val := self.sym_node_dict.get(key.node, None):
+            return node_val
+
+        out = self.sym_hash_dict[self._wrap_to_sym_expr_hash(key)]
+        out()
+        return out
+
+    def __contains__(self, key):
+        return key.node in self.sym_node_dict or self._wrap_to_sym_expr_hash(key) in self.sym_hash_dict
+
+    def get(self, key, default=None):
+        if val := self.sym_node_dict.get(key.node, None):
+            return val
+
+        out = self.sym_hash_dict.get(self._wrap_to_sym_expr_hash(key), default)
+        if out is not None:
+            out()
+        return out
+
+    def _wrap_to_sym_expr_hash(self, key):
+        return _SymExprHash(key) if isinstance(key, py_sym_types) else key
+
+
 def is_sym_node(node):
     assert hasattr(node, 'meta'), "All nodes traced with proxy_tensor should have meta"
     return "val" in node.meta and isinstance(node.meta['val'], py_sym_types)
@@ -100,7 +176,7 @@
         # This works because primals get their SymInts set first, and
         # THEN later we allocate tangent inputs.  Make sure if a SymInt
         # is derivable from a primal that we use that.
-        assert isinstance(obj, SymNode), type(obj)
+        assert isinstance(obj, py_sym_types), type(obj)
         if obj not in tracer.symnode_tracker:
             tracer.symnode_tracker[obj] = proxy
 
@@ -117,7 +193,7 @@
     elif isinstance(obj, torch.ScriptObject):
         tracker = tracer.script_object_tracker
     else:
-        assert isinstance(obj, SymNode), type(obj)
+        assert isinstance(obj, py_sym_types), type(obj)
         tracker = tracer.symnode_tracker
 
     if obj not in tracker:
@@ -180,21 +256,47 @@
     def try_set_proxy_slot(outer_s, proxy_callable, *args):
         assert callable(proxy_callable)
         if isinstance(outer_s, SymInt):
-            inner_s = outer_s.node
-            set_proxy_slot(inner_s, tracer, thunkify(proxy_callable, outer_s, *args))
+            set_proxy_slot(outer_s, tracer, thunkify(proxy_callable, outer_s, *args))
 
     # The basic idea is that we need to associate each tensor/SymInt
     # with a Proxy.  How do we setup this association?  We just store
     # the proxy on the proxy slot of the object, keyed on the tracer
     # (so that if we have multiple tracers at the same time, they
     # don't clobber each other.)
+
+    # reuse existing sym int if it exists instead of inserting sym_size calls,
+    # which can interfere with graph passes / pattern-matching
+    def get_existing_proxy(s_inp):
+        if isinstance(s_inp, py_sym_types):
+            if p := tracer.symnode_tracker.get(s_inp, None):
+                return p
+
+        return None
+
+    def proxy_func(p, *args, **kwargs):
+        return p()
+
+    def dont_hash_sym_expr(s):
+        # Recompute the expressions that are computed from uses on tensors, otherwise we might induce
+        # a dependency on forward from backward.
+        if isinstance(s, py_sym_types):
+            tracer.symnode_tracker.dont_hash_sym_expr(s)
+
     for i, s in enumerate(tensor.shape):
-        try_set_proxy_slot(s, lambda x, i: set_meta(torch.ops.aten.sym_size.int(proxy, i), x), i)
+        if p := get_existing_proxy(s):
+            try_set_proxy_slot(s, functools.partial(proxy_func, p))
+        else:
+            dont_hash_sym_expr(s)
+            try_set_proxy_slot(s, lambda x, i: set_meta(torch.ops.aten.sym_size.int(proxy, i), x), i)
 
     for i, s in enumerate(tensor.stride()):
-        try_set_proxy_slot(s, lambda x, i: set_meta(torch.ops.aten.sym_stride.int(proxy, i), x), i)
-
-    try_set_proxy_slot(tensor.numel(), lambda x: set_meta(torch.ops.aten.sym_numel.default(proxy), x))
+        if p := get_existing_proxy(s):
+            try_set_proxy_slot(s, functools.partial(proxy_func, p))
+        else:
+            dont_hash_sym_expr(s)
+            try_set_proxy_slot(s, lambda x, i: set_meta(torch.ops.aten.sym_stride.int(proxy, i), x), i)
+
+    dont_hash_sym_expr(tensor.storage_offset())
     try_set_proxy_slot(tensor.storage_offset(), lambda x: set_meta(torch.ops.aten.sym_storage_offset.default(proxy), x))
     set_proxy_slot(tensor, tracer, _ProxyTensor(proxy, constant))
 
@@ -206,14 +308,10 @@
         elif isinstance(e, py_sym_types):
             # NB: eagerly set meta here, so that the numbering is in order
             set_meta(proxy, e)
-<<<<<<< HEAD
-            set_proxy_slot(e.node, tracer, lambda: proxy)
-=======
             set_proxy_slot(e, tracer, lambda: proxy)
         elif isinstance(e, torch.ScriptObject):
             set_proxy_slot(e, tracer, proxy)
             set_meta(proxy, e)
->>>>>>> 9768f73c
         elif isinstance(e, (tuple, list)):
             if isinstance(proxy, fx.Proxy):
                 set_meta(proxy, e)
@@ -286,9 +384,15 @@
         n = e.node
         if n.constant is not None:
             return n.constant
+        if e.node.expr.is_number:
+            if isinstance(e, SymBool):
+                return bool(e.node.expr)
+            elif isinstance(e, SymInt):
+                return int(e.node.expr)
+            return float(e.node.expr)
         else:
             # NB: we REQUIRE all symints to be tracked
-            return get_proxy_slot(n, tracer)()
+            return get_proxy_slot(e, tracer)()
     return inner
 
 
@@ -400,6 +504,7 @@
     if func is torch.ops.aten.lift_fresh.default:
         func = torch.ops.aten.lift_fresh_copy.default
 
+
     proxy_out = proxy_mode.tracer.create_proxy('call_function', func, proxy_args, proxy_kwargs,
                                                name=proxy_mode.tracer.graph._target_to_str(func.overloadpacket.__name__))
 
@@ -471,12 +576,8 @@
     def __init__(self):
         super().__init__(autowrap_modules=())
         self.tensor_tracker = WeakTensorKeyDictionary()
-<<<<<<< HEAD
-        self.symnode_tracker = weakref.WeakKeyDictionary()  # type: ignore[var-annotated]
-=======
         self.symnode_tracker = _SymHashingDict()  # type: ignore[var-annotated]
         self.script_object_tracker = WeakIdKeyDictionary(dict=None, ref_type=_WeakHashRef)
->>>>>>> 9768f73c
 
     # In general, we don't want to make modules leaves. In principle, users of
     # this tracer might want to override this in order to turn a couple specific
@@ -516,13 +617,9 @@
         if isinstance(e, torch.Tensor):
             return get_proxy_slot(e, self, e, lambda e: e.proxy)
         elif isinstance(e, (torch.SymInt, torch.SymFloat, torch.SymBool)):
-<<<<<<< HEAD
-            return get_proxy_slot(e.node, self, e, lambda e: e())
-=======
             return get_proxy_slot(e, self, e, lambda e: e())
         elif isinstance(e, torch.ScriptObject):
             return get_proxy_slot(e, self, e)
->>>>>>> 9768f73c
         else:
             return e
 
@@ -556,6 +653,11 @@
         assert len(flat_proxies) == len(flat_tensors)
         with _pop_proxy_mode_temporarily() as m:
             assert isinstance(m, ProxyTorchDispatchMode)
+
+            for arg in flat_tensors:
+                if isinstance(arg, py_sym_types):
+                    tracer.symnode_tracker.add_input_symint_symbol(arg)
+
             track_tensor_tree(flat_tensors, flat_proxies, constant=None, tracer=tracer)
 
         out = f(*tensors)
@@ -566,7 +668,7 @@
         )
         out = pytree.tree_map_only(
             (SymInt, SymFloat, SymBool),
-            lambda t: get_proxy_slot(t.node, tracer)(),
+            lambda t: get_proxy_slot(t, tracer)(),
             out
         )
         return out
@@ -602,11 +704,7 @@
         kwargs = kwargs or {}
         if func in _side_effectful_need_to_be_preserved_pre_dispatch:
             # It's for passing the export verifier which needs to verify the meta['val']
-<<<<<<< HEAD
-            # TODO(chundian): we should systematically couple it with expoert verifier,
-=======
             # TODO(tmanlaibaatar): we should systematically couple it with expoert verifier,
->>>>>>> 9768f73c
             # instead of hardcoding it here.
             node = self.tracer.create_node("call_function", func, args, {})
             if func is torch._C._set_grad_enabled:
@@ -699,7 +797,7 @@
 
     def _compute_proxy(self, func, args, out: Union[SymInt, SymFloat, SymBool]):
         n_args = tuple(
-            get_proxy_slot(a.node, self.tracer)().node if isinstance(a, py_sym_types) else a
+            get_proxy_slot(a, self.tracer)().node if isinstance(a, py_sym_types) else a
             for a in args
         )
 
@@ -735,7 +833,7 @@
         if isinstance(out, py_sym_types):
             # Delays tracing out the proxies on this op until we actually need it
             p_out_thunk = thunkify(self._compute_proxy, func=func, args=args, out=out)
-            set_proxy_slot(out.node, self.tracer, p_out_thunk)
+            set_proxy_slot(out, self.tracer, p_out_thunk)
 
         return out
 
@@ -974,6 +1072,12 @@
 
     if decomposition_table is None:
         decomposition_table = {}
+
+    if torch.ops.aten.sym_numel.default not in decomposition_table:
+        decomposition_table = {
+            **decomposition_table,
+            torch.ops.aten.sym_numel.default: torch._decomp.decompositions.sym_numel
+        }
 
     @functools.wraps(f)
     def wrapped(*args):
