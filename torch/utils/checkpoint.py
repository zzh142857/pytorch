--- conflicted
+++ resolved
@@ -1257,11 +1257,7 @@
             return out
 
 
-<<<<<<< HEAD
-def context_fn_gen(no_recompute_policy_fn=None, must_recompute_policy_fn=None):
-=======
-def _pt2_selective_checkpoint_context_fn_gen(policy_fn):
->>>>>>> 13d2cdff
+def _pt2_selective_checkpoint_context_fn_gen(no_recompute_policy_fn=None, must_recompute_policy_fn=None):
     """
     A helper function that generates a pair of contexts to be later passed into
     `torch.utils.checkpoint` API to implment selective checkpointing.
@@ -1304,11 +1300,10 @@
         >>>     no_recompute_list = [
         >>>         torch.ops.aten.mm.default,
         >>>     ]
-<<<<<<< HEAD
         >>>     must_recompute_list = [
         >>>         torch.ops.aten.sigmoid.default,
         >>>     ]
-        >>>     return context_fn_gen(
+        >>>     return _pt2_selective_checkpoint_context_fn_gen(
         >>>         no_recompute_policy_fn=get_custom_policy(
         >>>             func_list=no_recompute_list
         >>>         ),
@@ -1316,14 +1311,6 @@
         >>>             func_list=must_recompute_list
         >>>         ),
         >>>     )
-=======
-        >>>     def custom_policy(mode, func, *args, **kwargs):
-        >>>         return func in no_recompute_list
-        >>>     return custom_policy
-        >>>
-        >>> def selective_checkpointing_context_fn():
-        >>>     return _pt2_selective_checkpoint_context_fn_gen(get_custom_policy())
->>>>>>> 13d2cdff
         >>>
         >>> def gn(x, y):
         >>>     return torch.sigmoid(torch.matmul(torch.matmul(x, y), y)) * y
