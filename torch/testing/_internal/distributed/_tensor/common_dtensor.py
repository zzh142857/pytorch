# mypy: ignore-errors

# Copyright (c) Meta Platforms, Inc. and affiliates

import itertools
from dataclasses import dataclass
import sys
from functools import wraps
from typing import (
    Any,
    Callable,
    Iterator,
    Tuple,
    Dict,
    List,
    Sequence,
    TypeVar,
    cast,
)

import torch
import torch.distributed as dist
import torch.nn as nn
import torch.nn.functional as F

from torch.utils._pytree import tree_flatten, tree_unflatten, TreeSpec
from torch.testing._internal.common_distributed import (
    MultiProcessTestCase,
    MultiThreadedTestCase,
    TEST_SKIPS,
    skip_if_lt_x_gpu,
)


from torch.distributed._tensor import (
    DeviceMesh,
    Shard,
    Replicate,
    distribute_tensor,
)
from torch.distributed._tensor.placement_types import Placement

DEVICE_TYPE = "cuda" if torch.cuda.is_available() and torch.cuda.device_count() > 1 else "cpu"
PG_BACKEND = "nccl" if DEVICE_TYPE == "cuda" else "gloo"

NUM_DEVICES = 4

# We use this as a proxy for "multiple GPUs exist"
if torch.cuda.is_available() and torch.cuda.device_count() > 1:
    # when we actually have multiple GPUs, relax the requirement to smaller counts.
    NUM_DEVICES = min(NUM_DEVICES, torch.cuda.device_count())

T = TypeVar("T")


class MLPModule(nn.Module):
    def __init__(self, device):
        super().__init__()
        torch.manual_seed(5)
        self.net1 = nn.Linear(10, 16, device=device)
        self.relu = nn.ReLU()
        self.net2 = nn.Linear(16, 10, device=device)

    def forward(self, x):
        return self.net2(self.relu(self.net1(x)))

    def reset_parameters(self):
        self.net1.reset_parameters()
        self.net2.reset_parameters()


@dataclass
class ModelArgs:
    n_layers: int = 2
    vocab_size: int = 16
    max_seq_len: int = 16
    dim: int = 8
    n_heads: int = 4
    dropout_p: float = 0.1
    use_attn_mask: bool = True
    weight_tying: bool = True
    checkpoint_activations: bool = False

class Attention(nn.Module):
    def __init__(self, args: ModelArgs):
        super().__init__()
        assert args.dim % args.n_heads == 0
        self.head_dim = args.dim // args.n_heads
        self.n_heads = args.n_heads
        self.dropout_p = args.dropout_p
        self.resid_dropout = nn.Dropout(args.dropout_p)
        self.use_attn_mask = args.use_attn_mask

        self.wq = nn.Linear(args.dim, args.dim, bias=False)
        self.wk = nn.Linear(args.dim, args.dim, bias=False)
        self.wv = nn.Linear(args.dim, args.dim, bias=False)
        self.wo = nn.Linear(args.dim, args.dim, bias=False)

    def forward(self, x):
        bsz, seq_len, _ = x.size()
        queries, keys, values = self.wq(x), self.wk(x), self.wv(x)
        queries = queries.view(bsz, seq_len, self.n_heads, self.head_dim)
        keys = keys.view(bsz, seq_len, self.n_heads, self.head_dim)
        values = values.view(bsz, seq_len, self.n_heads, self.head_dim)

        queries = queries.transpose(1, 2)  # (bsz, n_heads, seq_len, head_dim)
        keys = keys.transpose(1, 2)  # (bsz, n_heads, seq_len, head_dim)
        values = values.transpose(1, 2)  # (bsz, n_heads, seq_len, head_dim)

        output = F.scaled_dot_product_attention(
            queries, keys, values, None,
            self.dropout_p if self.training else 0,
            self.use_attn_mask,
        )
        output = output.transpose(1, 2).contiguous().view(bsz, seq_len, -1)
        return self.resid_dropout(self.wo(output))

class FeedForward(nn.Module):
    def __init__(self, dim, hidden_dim, dropout_p):
        super().__init__()
        self.w1 = nn.Linear(dim, hidden_dim)
        self.gelu = nn.GELU()
        self.w2 = nn.Linear(hidden_dim, dim)
        self.resid_dropout = nn.Dropout(dropout_p)

    def forward(self, x):
        return self.resid_dropout(self.w2(self.gelu(self.w1(x))))

class TransformerBlock(nn.Module):
    def __init__(self, args: ModelArgs):
        super().__init__()
        self.attention_norm = nn.LayerNorm(args.dim)
        self.attention = Attention(args)
        self.ffn_norm = nn.LayerNorm(args.dim)
        self.feed_forward = FeedForward(args.dim, hidden_dim=4 * args.dim, dropout_p=args.dropout_p)

    def forward(self, x):
        h = x + self.attention(self.attention_norm(x))
        out = h + self.feed_forward(self.ffn_norm(h))
        return out

# A toy transformer model, partly inspired by the nanoGPT model:
# https://github.com/karpathy/nanoGPT.
class Transformer(nn.Module):
    def __init__(self, args: ModelArgs):
        super().__init__()
        assert args.vocab_size is not None
        assert args.max_seq_len is not None
        self.max_seq_len = args.max_seq_len
        self.tok_embeddings = nn.Embedding(args.vocab_size, args.dim)
        self.pos_embeddings = nn.Embedding(args.max_seq_len, args.dim)
        self.dropout = nn.Dropout(args.dropout_p)
        self.layers = nn.ModuleList()
        for _ in range(args.n_layers):
            self.layers.append(TransformerBlock(args))
        self.norm = nn.LayerNorm(args.dim)
        self.output = nn.Linear(args.dim, args.vocab_size, bias=False)
        if args.weight_tying:
            self.output.weight = self.tok_embeddings.weight
        self.checkpoint_activations = args.checkpoint_activations

    def forward(self, tokens):
        _bsz, seq_len = tokens.size()
        assert seq_len <= self.max_seq_len
        h = self.tok_embeddings(tokens)
        pos = torch.arange(0, seq_len, device=tokens.device)
        p = self.pos_embeddings(pos)  # positional embeddings of shape (seq_len, dim)
        h = h + p
        h = self.dropout(h)
        for layer in self.layers:
            if self.checkpoint_activations:
                h = torch.utils.checkpoint.checkpoint(layer, h, use_reentrant=False)
            else:
                h = layer(h)
        h = self.norm(h)
        output = self.output(h).float()
        return output


def skip_unless_torch_gpu(method: T) -> T:
    """
    Test decorator which skips the test unless there's a GPU available to torch.

    >>> # xdoctest: +SKIP
    >>> @skip_unless_torch_gpu
    >>> def test_some_method(self) -> None:
    >>>   ...
    """
    # The builtin @skip_if_no_gpu relies on os.environ['WORLD_SIZE'] being set.
    return cast(T, skip_if_lt_x_gpu(NUM_DEVICES)(method))


class DTensorTestBase(MultiProcessTestCase):
    @property
    def world_size(self) -> int:
        return NUM_DEVICES

    @property
    def backend(self) -> str:
        return PG_BACKEND

    def build_device_mesh(self) -> DeviceMesh:
        return DeviceMesh(DEVICE_TYPE, list(range(self.world_size)))

    def init_pg(self) -> None:
        if "nccl" in self.backend and torch.cuda.device_count() < self.world_size:
            sys.exit(TEST_SKIPS[f"multi-gpu-{self.world_size}"].exit_code)

        if self.backend not in ["nccl", "gloo", "mpi", "cpu:gloo,cuda:nccl"]:
            raise RuntimeError(f"Backend {self.backend} not supported!")

        dist.init_process_group(
            backend=self.backend,
            world_size=self.world_size,
            rank=self.rank,  # pyre-ignore[16]
            init_method=f"file://{self.file_name}",  # pyre-ignore[16]
        )

        # set device for nccl pg for collectives
        if "nccl" in self.backend:
            torch.cuda.set_device(self.rank)

    def destroy_pg(self) -> None:
        # Wait for all ranks to reach here before starting shutdown.
        # FIXME dist.barrier deadlocks with multiple threads and NCCL: https://github.com/pytorch/pytorch/issues/95895
        # dist.all_reduce(torch.zeros((1,), device="cuda" if torch.cuda.is_available() else "cpu"))
        # FIXME can't use the above all_reduce as it causes hangs on bionic and focal. It hangs:
        #  test_dtensor.py  -- DTensorMeshTest.test_dtensor_device_mesh_device_conversion
        dist.barrier()
        dist.destroy_process_group()

    def setUp(self) -> None:
        super().setUp()
        self._spawn_processes()

    # pyre-ignore[2]:
    def _test_op(self, mesh: DeviceMesh, op_call, *args, **kwargs) -> None:
        out = op_call(*args, **kwargs)
        dtc = DTensorConverter(mesh, args, kwargs)
        for d_args, d_kwargs in dtc:
            # pyre can't find assertTrue anymore?
            self.assertEqual(dtc.successful(), True)
            d_out = op_call(*d_args, **d_kwargs)
            self.assertEqual(d_out.full_tensor(), out)

    def run_subtests(self, *args, **kwargs):
        return run_subtests(self, *args, **kwargs)


TestFunc = Callable[[object], object]

# wrapper to initialize comms (processgroup)
def with_comms(func: TestFunc) -> TestFunc:
    assert func is not None

    @wraps(func)  # pyre-ignore[6]
    def wrapper(
        self, *args: Tuple[object], **kwargs: Dict[str, Any]  # type: ignore[misc]
    ) -> None:
        # if backend not specified, and cuda available, then use nccl, else gloo
        if torch.cuda.is_available() and torch.cuda.device_count() >= self.world_size:
            self.device_type = "cuda"
        else:
            self.device_type = "cpu"

        self.init_pg()
        func(self, *args, **kwargs)  # type: ignore[misc]
        self.destroy_pg()

    return wrapper


def run_subtests(
    cls_inst,
    subtest_config: Dict[str, List[Any]],
    test_fn: Callable,
    *test_args,
    **test_kwargs: Any,
):
    """
    Runs a test function given by ``test_fn`` as a subtest according to the
    configurations specified by ``subtest_config``. This amortizes the
    costly setup overhead (including process spawn and initializing the
    process group) over the subtests.

    Args:
        subtest_config (Dict[str, List[Any]]): A mapping from subtest
            keyword argument name to a list of its possible values.
        test_fn (Callable): A callable that runs the actual test.
        test_args: Positional arguments to pass to ``test_fn``.
        test_kwargs: Keyword arguments to pass to ``test_fn``.
    """
    # Convert the config mapping to a list to have a fixed order
    subtest_config_items: List[Tuple[str, List[Any]]] = list(subtest_config.items())
    subtest_config_keys: List[str] = [item[0] for item in subtest_config_items]
    subtest_config_values: List[List[Any]] = [item[1] for item in subtest_config_items]
    for values in itertools.product(*subtest_config_values):
        # Map keyword to chosen value
        subtest_kwargs = dict(zip(subtest_config_keys, values))
        with cls_inst.subTest(**subtest_kwargs):
            test_fn(*test_args, **test_kwargs, **subtest_kwargs)
        dist.barrier()


class DTensorOpTestBase(MultiThreadedTestCase):
    @property
    def world_size(self) -> int:
        return NUM_DEVICES

    @property
    def device_type(self) -> str:
        return DEVICE_TYPE

    def build_device_mesh(self):
        return DeviceMesh(self.device_type, list(range(self.world_size)))

    def setUp(self) -> None:
        super().setUp()
        self._spawn_threads()


# This is a class for converting args/kwargs of an op into distributed args/kwargs
class DTensorConverter:
    def __init__(
        self,
        mesh: DeviceMesh,
        args: Tuple[object, ...],
        kwargs: Dict[str, object],
    ) -> None:
        self.hit = 0
        self.miss = 0
        self.mesh = mesh
        self.args = args
        self.kwargs = kwargs
        flatten_args, flatten_args_spec = tree_flatten(args)
        flatten_kwargs, flatten_kwargs_spec = tree_flatten(kwargs)

        self.flatten_args: List[object] = flatten_args
        self.flatten_args_spec: TreeSpec = flatten_args_spec
        self.flatten_kwargs: List[object] = flatten_kwargs
        self.flatten_kwargs_spec: TreeSpec = flatten_kwargs_spec

        choices_for_args = []
        for arg in self.flatten_args:
            if isinstance(arg, torch.Tensor):
                choices_for_args.append(self.gen_sharding_choices_for_arg(arg))

        for arg in self.flatten_kwargs:
            if isinstance(arg, torch.Tensor):
                choices_for_args.append(self.gen_sharding_choices_for_arg(arg))

        self.sharding_combs: Iterator[Sequence[Placement]] = iter(
            itertools.product(*choices_for_args)
        )

    def successful(self) -> bool:
        return self.hit > 0 and self.miss == 0

    def is_supported_tensor(self, t: torch.Tensor) -> bool:
        # TODO: dist tensor need to support quantized and sparse
        # tensors, quantized tensor might be relatively easy, but
        # sparse tensor have special layouts that we need to possibly
        # deal with, until we are clear about them, we don't officially
        # support them.
        return not any(
            [
                t.is_sparse_csr,
                t.is_sparse,
                t.is_mkldnn,
                t.is_quantized,
                t.is_nested,
                torch._is_functional_tensor(t),
                t.is_neg(),
                t.is_conj(),
                t.device.type in ("lazy", "meta"),
                # We need a way to test if a tensor is batched but there
                # is no official APi to do it
                # torch._C._is_batched(t),
            ]
        )

    def gen_sharding_choices_for_arg(
        self, arg: torch.Tensor
    ) -> Sequence[Placement]:
        mesh_size = self.mesh.size()
        sharding_choices: List[Placement] = [Replicate()]
        # c10d collective does not support bool tensor
        # for bool tensor we treat it as replicated
        if arg.dtype != torch.bool:
            # only generating choices with: replicate, or sharding
            # evenly on a dimension that could be sharded
            sharding_choices = sharding_choices + [
                Shard(i)
                for i, s in enumerate(arg.shape)
                if s > 1 and s % mesh_size == 0
            ]
        # TODO: add multi mesh choices
        # all_choices = itertools.product(
        #     *(self.mesh.ndim * [sharding_choices])
        # )
        return sharding_choices

    def __iter__(self) -> "DTensorConverter":
        return self

    def __next__(self) -> Tuple[Tuple[object, ...], Dict[str, object]]:
        try:
            next_sharding_choices = next(self.sharding_combs)
            idx = 0

            new_args: List[object] = []
            for arg in self.flatten_args:
                if isinstance(arg, torch.Tensor):
                    new_args.append(
                        self.to_dist_tensor(
                            arg, self.mesh, [next_sharding_choices[idx]]
                        )
                    )
                    idx += 1
                else:
                    new_args.append(arg)

            new_kwargs: List[object] = []
            for arg in self.flatten_kwargs:
                if isinstance(arg, torch.Tensor):
                    new_kwargs.append(
                        self.to_dist_tensor(
                            arg, self.mesh, [next_sharding_choices[idx]]
                        )
                    )
                    idx += 1
                else:
                    new_kwargs.append(arg)

            return (
                tree_unflatten(new_args, self.flatten_args_spec),
                tree_unflatten(new_kwargs, self.flatten_kwargs_spec),
            )
        except StopIteration as e:
            raise StopIteration from e

    def to_dist_tensor(
        self, t: torch.Tensor, mesh: DeviceMesh, placements: List[Placement]
    ) -> torch.Tensor:
        if type(t) is torch.Tensor or type(t) is nn.Parameter:
            if self.is_supported_tensor(t):
                self.hit += 1
                if t.ndim == 0:
                    # scalar tensor by default will be replicated
                    r = distribute_tensor(t, mesh, [Replicate()] * mesh.ndim)
                else:
                    # distribute non-scalar tensors
                    r = distribute_tensor(t, mesh, placements)
                if type(t) is nn.Parameter:
                    r = nn.Parameter(  # type: ignore[assignment]
                        r, requires_grad=r.requires_grad
                    )
                return r
            else:
                self.miss += 1
                return t
        elif torch.overrides.is_tensor_like(t):
            # Blindly converting tensor subclasses to dist tensor can cause
            # unpredictable problems, we explicitly disable this conversion
            # for now (i.e. we don't support DTensor holding tensor subclass
            # until there's a strong reason later).
            self.miss += 1
            return t
        else:
            raise RuntimeError(
                f"Trying to convert to DTensor, but got {type(t)}"
<<<<<<< HEAD
            )


def with_native_funcol(use_native_funcol: bool, with_arg: bool):
    import torch.distributed._functional_collectives_impl as funcol_impl

    def decorator(fn):
        def inner(*args, **kwargs):
            if not with_arg:
                del kwargs["use_native_funcol"]
            prev = funcol_impl._use_native_funcol
            funcol_impl._use_native_funcol = use_native_funcol
            try:
                return fn(*args, **kwargs)
            finally:
                funcol_impl._use_native_funcol = prev

        return inner

    return decorator


run_with_native_funcol = with_native_funcol(True, with_arg=True)
run_with_legacy_funcol = with_native_funcol(False, with_arg=True)


run_with_both_funcol_impls = parametrize(
    "use_native_funcol",
    [
        subtest(True, decorators=[with_native_funcol(True, with_arg=False)]),
        subtest(False, decorators=[with_native_funcol(False, with_arg=False)]),
    ]
)

run_with_both_funcol_impls_with_arg = parametrize(
    "use_native_funcol",
    [
        subtest(True, decorators=[with_native_funcol(True, with_arg=True)]),
        subtest(False, decorators=[with_native_funcol(False, with_arg=True)]),
    ]
)
=======
            )
>>>>>>> 17110148
<|MERGE_RESOLUTION|>--- conflicted
+++ resolved
@@ -469,48 +469,4 @@
         else:
             raise RuntimeError(
                 f"Trying to convert to DTensor, but got {type(t)}"
-<<<<<<< HEAD
-            )
-
-
-def with_native_funcol(use_native_funcol: bool, with_arg: bool):
-    import torch.distributed._functional_collectives_impl as funcol_impl
-
-    def decorator(fn):
-        def inner(*args, **kwargs):
-            if not with_arg:
-                del kwargs["use_native_funcol"]
-            prev = funcol_impl._use_native_funcol
-            funcol_impl._use_native_funcol = use_native_funcol
-            try:
-                return fn(*args, **kwargs)
-            finally:
-                funcol_impl._use_native_funcol = prev
-
-        return inner
-
-    return decorator
-
-
-run_with_native_funcol = with_native_funcol(True, with_arg=True)
-run_with_legacy_funcol = with_native_funcol(False, with_arg=True)
-
-
-run_with_both_funcol_impls = parametrize(
-    "use_native_funcol",
-    [
-        subtest(True, decorators=[with_native_funcol(True, with_arg=False)]),
-        subtest(False, decorators=[with_native_funcol(False, with_arg=False)]),
-    ]
-)
-
-run_with_both_funcol_impls_with_arg = parametrize(
-    "use_native_funcol",
-    [
-        subtest(True, decorators=[with_native_funcol(True, with_arg=True)]),
-        subtest(False, decorators=[with_native_funcol(False, with_arg=True)]),
-    ]
-)
-=======
-            )
->>>>>>> 17110148
+            )