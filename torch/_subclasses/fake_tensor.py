import contextlib
import functools
import itertools
import warnings
import weakref
from dataclasses import dataclass
from functools import partial
from typing import Any, Callable, Dict, List, Optional, Type, TypeVar, Union

import torch
import torch.fx.experimental.symbolic_shapes as symbolic_shapes
from torch._ops import OpOverload
from torch._subclasses.meta_utils import MetaConverter, WeakTensorRefKey
from torch.fx.operator_schemas import normalize_function
from torch.multiprocessing.reductions import StorageWeakRef
from torch.overrides import TorchFunctionMode
from torch.utils._mode_utils import no_dispatch
from torch.utils._python_dispatch import enable_torch_dispatch_mode, TorchDispatchMode

from torch.utils._pytree import PyTree, tree_flatten, tree_map

pytree = torch.utils._pytree
T = TypeVar("T")
TensorWeakRef = Any

aten = torch.ops.aten

CONSTANT_NUMEL_LIMIT = 1


@dataclass
class UnsupportedFakeTensorException(RuntimeError):
    reason: str


@dataclass
class DynamicOutputShapeException(RuntimeError):
    func: OpOverload


@dataclass
class DataDependentOutputException(RuntimeError):
    func: OpOverload


_device_not_kwarg_ops = (
    aten._resize_output_.default,
    aten.nested_tensor.default,
    aten.nested_tensor.out,
    aten.pin_memory.default,
    aten.is_pinned.default,
    aten.to.device,
    aten.to.prim_Device,
    aten._pin_memory.default,
    aten._pin_memory.out,
    aten._resize_output.default,
    aten._resize_output.out,
)

# this op is never actually used
_non_kwarg_device_constructors = (aten._list_to_tensor,)


def contains_tensor_types(type):
    tensor_type = torch._C.TensorType.get()
    return type.isSubtypeOf(tensor_type) or any(
        contains_tensor_types(e) for e in type.containedTypes()
    )


_like_tensor_constructors = (
    aten.empty_like.default,
    aten.empty_like.out,
    aten.full_like.default,
    aten.full_like.out,
    aten.ones_like.default,
    aten.ones_like.out,
    aten.rand_like.default,
    aten.rand_like.out,
    aten.randn_like.default,
    aten.randn_like.out,
    aten.randint_like.default,
    aten.randint_like.out,
    aten.randint_like.low_dtype,
    aten.randint_like.low_dtype_out,
    aten.zeros_like.default,
    aten.zeros_like.out,
    aten.new_empty.default,
    aten.new_empty.out,
    aten.new_empty_strided.default,
    aten.new_empty_strided.out,
    aten.new_full.default,
    aten.new_full.out,
    aten.new_zeros.default,
    aten.new_zeros.out,
    aten.new_ones.default,
    aten.new_ones.out,
)


@functools.lru_cache(None)
def _is_tensor_constructor(func: OpOverload):
    assert isinstance(func, OpOverload)
    schema = func._schema
    if any(contains_tensor_types(arg.type) for arg in schema.arguments):
        return False
    # TODO: no real reason to restrict multiple outputs
    return (
        len(schema.returns) == 1 and schema.returns[0].type is torch._C.TensorType.get()
    )


@functools.lru_cache(None)
def get_schema_info(func):
    return torch._C._SchemaInfo(func._schema)  # type: ignore[attr-defined]


def tree_flatten_only(ty: Type[T], pytree: PyTree):
    flat_vals, _ = tree_flatten(pytree)
    return [elem for elem in flat_vals if isinstance(elem, ty)]


# Similar to `MetaConverter`, this is a class for converting
# multiple tensors into fake tensors which share the same view/storage
# structure. Like `MetaConverter`, it uses `WeakTensorRefKey` to
# hold a weak reference for all memoized tensors.
class FakeTensorConverter(object):
    tensor_memo: weakref.WeakValueDictionary
    meta_converter: MetaConverter
    constant_storage_mapping: Dict[StorageWeakRef, List[TensorWeakRef]]

    def __init__(self):
        # FakeTensors store the FakeTensorMode which in turn stores a
        # FakeTensor, so we need to hold a weak reference to the FakeTensor
        # otherwise we would induce a circular reference
        self.tensor_memo = weakref.WeakValueDictionary()
        self.meta_converter = MetaConverter()

        # map from to storage to corresponding constant tensors
        self.constant_storage_mapping = {}

    def add_constant_storage_mapping(self, fake_tensor):
        # when you have a constant, aliased tensor:
        # const_tensor.add_(torch.rand([1]))
        # all aliases of it must become no longer const
        assert isinstance(fake_tensor, FakeTensor) and fake_tensor.constant is not None
        weak_st = StorageWeakRef(fake_tensor.constant.storage())

        # we need a map from a weak storage to all of its corresponding
        # constant tensors. python doesn't have the weak value equivalent
        # of defaultdict(list), so we are using a WeakValueDictionary as one
        if weak_st not in self.constant_storage_mapping:
            self.constant_storage_mapping[weak_st] = []
        self.constant_storage_mapping[weak_st].append(weakref.ref(fake_tensor))

    def invalidate_constant_aliases(self, tensor):
        assert not isinstance(tensor, FakeTensor)

        weak_st = StorageWeakRef(tensor.storage())
        if weak_st not in self.constant_storage_mapping:
            return

        for weak_tensor_ref in self.constant_storage_mapping[weak_st]:
            ten = weak_tensor_ref()
            if ten is not None:
                ten._fix_weakref()
                ten.constant = None

        del self.constant_storage_mapping[weak_st]

    def _get_memo(self, t):
        if WeakTensorRefKey(t) in self.tensor_memo:
            out = self.tensor_memo[WeakTensorRefKey(t)]
            out._fix_weakref()
            return out
        return None

    def set_tensor_memo(self, t, v):
        th = WeakTensorRefKey(t)

        # hold a weak ref to self, otherwise it will be kept alive
        # by the del_ten closure
        self_weak_ref = weakref.ref(self)

        def del_ten():
            self_ref = self_weak_ref()
            if self_ref is None:
                return
            # on shutdown, th may not be in memo
            self_ref.tensor_memo.pop(th, None)

        weakref.finalize(t, del_ten)
        self.tensor_memo[th] = v

    def from_real_tensor(self, fake_mode, t, make_constant=False):
        maybe_memo = self._get_memo(t)
        if maybe_memo is not None:
            return maybe_memo
        existing_device = t.device
        # not yet supported in metatensors
        if t.is_quantized:
            raise UnsupportedFakeTensorException("quantized nyi in meta tensors")
        with no_dispatch():
            meta_t = self.meta_converter(t)
            if meta_t.device.type != "meta":
                raise UnsupportedFakeTensorException("meta converter nyi")
            out = FakeTensor(
                fake_mode,
                meta_t,
                existing_device,
                constant=t if make_constant else None,
            )
            if make_constant:
                self.add_constant_storage_mapping(out)
        if type(t) is torch.nn.Parameter:
            assert not make_constant
            out = torch.nn.Parameter(out, requires_grad=out.requires_grad)  # type: ignore[assignment]
        with warnings.catch_warnings():
            warnings.filterwarnings("ignore", "The .grad attribute of a Tensor")
            grad_not_none = t.grad is not None
        if grad_not_none:
            out.grad = self.from_real_tensor(fake_mode, t.grad)
        self.set_tensor_memo(t, out)
        return out

    def from_meta_and_device(self, fake_mode, t, device):
        maybe_memo = self._get_memo(t)
        if maybe_memo is not None:
            return maybe_memo
        out = FakeTensor(fake_mode, t, device)
        self.set_tensor_memo(t, out)
        return out

    # There are two ways to call this.  First, you can have manually constructed
    # a meta tensor and you need to turn it into a fake tensor.  In that case,
    # pass a meta tensor and a device argument.  Alternately, you can have a
    # real tensor that you need to convert into a fake tensor; in that case,
    # omit the device.
    #
    # The disallowed case: if you specify the device, it MUST be a meta tensor.
    # However, you're allowed to pass a meta tensor to be turned into a fake
    # tensor; although an odd thing to do, this can occur if you're doing
    # cross ref testing and the inner test is already operating on meta tensors
    def __call__(self, fake_mode, t, device=None, *, make_constant=False):
        if device is None:
            return self.from_real_tensor(fake_mode, t, make_constant)
        else:
            assert make_constant is False
            assert t.device.type == "meta"
            return self.from_meta_and_device(fake_mode, t, device)


op_implementations = []


def register_op_impl(run_impl_check: Union[Callable[[OpOverload], bool], OpOverload]):
    def impl_decorator(op_impl):
        global op_implementations
        if isinstance(run_impl_check, OpOverload):
            op_implementations.append((lambda func: func == run_impl_check, op_impl))
        else:
            op_implementations.append((run_impl_check, op_impl))

        return op_impl

    return impl_decorator


@register_op_impl(
    lambda func: (_is_tensor_constructor(func) or func in _like_tensor_constructors)
)
def constructors(fake_mode, func, *args, **kwargs):
    assert func not in _non_kwarg_device_constructors
    _, new_kwargs = normalize_function(
        func, args=args, kwargs=kwargs, normalize_to_only_use_kwargs=True
    )
    if func in _like_tensor_constructors:
        default_device = new_kwargs["input"].device
        # TODO: file issue
        args = (new_kwargs.pop("input"),)
    else:
        # cpu is default device if none is specified
        default_device = torch.device("cpu")
        args = ()
    out_device = new_kwargs.pop("device", None)
    out_device = out_device if out_device is not None else default_device
    new_kwargs["device"] = torch.device("meta")
    r = func(*args, **new_kwargs)
    return FakeTensor(fake_mode, r, out_device)


@register_op_impl(lambda func: func in (aten.to.prim_Device, aten.to.device))
def non_kwarg_to(fake_mode, func, *args, **kwargs):
    _, new_kwargs = normalize_function(
        func, args, kwargs, normalize_to_only_use_kwargs=True
    )
    input_device = new_kwargs["device"]
    out_device = input_device if input_device else new_kwargs["input"].device
    new_kwargs["device"] = torch.device("meta")
    r = func(*args, **new_kwargs)
    return fake_mode.fake_tensor_converter(fake_mode, r, out_device)


# Dont default to default device handling,
# since the device of `the_template` is ignored
@register_op_impl(aten.resize_as_.default)
def resize_as_(fake_mode, func, *args, **kwargs):
    return func(*args, **kwargs)


@register_op_impl(aten._sparse_coo_tensor_with_dims_and_tensors.default)
def _sparse_coo_tensor_with_dims_and_tensors(fake_mode, func, *args, **kwargs):
    # TODO: remove me
    return constructors(fake_mode, func, *args, **kwargs)


# _to_copy fails when run with FakeTensors to cuda device
# TODO: debug
@register_op_impl(aten._to_copy.default)
def to_copy(fake_mode, func, *args, **kwargs):
    _, new_kwargs = normalize_function(
        func, args=args, kwargs=kwargs, normalize_to_only_use_kwargs=True
    )

    input_device = new_kwargs.pop("device", None)
    out_device = input_device if input_device else new_kwargs["input"].device
    with no_dispatch():
        input = new_kwargs.pop("input").to("meta")
        return FakeTensor(fake_mode, aten._to_copy(input, **new_kwargs), out_device)


# index.Tensor data-dependent in only some conditions
@register_op_impl(
    lambda func: torch.Tag.dynamic_output_shape in func.tags  # type: ignore[attr-defined]
    and func != aten.index.Tensor
)
def dyn_shape(fake_mode, func, *args, **kwargs):
    raise DynamicOutputShapeException(func)


@register_op_impl(
    lambda func: torch.Tag.data_dependent_output in func.tags  # type: ignore[attr-defined]
)
def data_dep(fake_mode, func, *args, **kwargs):
    if fake_mode.throw_on_data_dependent_ops:
        raise DataDependentOutputException(func)
    return NotImplemented


# Bool Indices get Expanded as Masks
# See: IndexingUtils.h:expandTensors
def check_no_bool_index_tensors(func, self, indices):
    for index in indices:
        if index is not None and index.dtype in (torch.bool, torch.uint8):
            raise DynamicOutputShapeException(func)


def run_and_return_new_tensor_of_input_device(fake_mode, func, args, kwargs):
    _, new_kwargs = normalize_function(
        func, args=args, kwargs=kwargs, normalize_to_only_use_kwargs=True
    )

    out_device = new_kwargs["input"].device
    with in_kernel_invocation_manager(fake_mode):
        out = func(*args, **kwargs)

    return FakeTensor(fake_mode, out, out_device)


# Dont default to default device handling,
# Since op can take in non-zero sized cpu
# index tensors with cuda self
@register_op_impl(aten.index.Tensor)
def index_tensor(fake_mode, func, *args, **kwargs):
    # dynamic shape op if indices are bool/uint8
    check_no_bool_index_tensors(func, *args, **kwargs)

    return run_and_return_new_tensor_of_input_device(fake_mode, func, args, kwargs)


# takes in multiple-devices, dont default to default device handling
@register_op_impl(aten.index_put.default)
def index_put(fake_mode, func, *args, **kwargs):
    return run_and_return_new_tensor_of_input_device(fake_mode, func, args, kwargs)


# same with index_put, but return the input
@register_op_impl(aten.index_put_.default)
def index_put_(fake_mode, func, *args, **kwargs):
    with in_kernel_invocation_manager(fake_mode):
        out = func(*args, **kwargs)

    _, new_kwargs = normalize_function(
        func, args=args, kwargs=kwargs, normalize_to_only_use_kwargs=True
    )

    return new_kwargs["input"]


# Meta tensors give you the ability to run PyTorch code without having to
# actually do computation through tensors allocated on a `meta` device.
# Because the device is `meta`, meta tensors do not model device propagation.
# FakeTensor extends MetaTensors to also carry an additional `fake_device`
# which tracks devices that would have been used.


@contextlib.contextmanager
def in_kernel_invocation_manager(fake_mode):
    fake_mode.in_kernel_invocation = True
    # See: note [Fake Tensor Dispatch Keys]
    torch._C._add_meta_to_tls_dispatch_include()
    try:
        yield
    finally:
        fake_mode.in_kernel_invocation = False
        torch._C._remove_meta_from_tls_dispatch_include()


class FakeTensor(torch.Tensor):
    fake_device: torch.device
    fake_mode: "FakeTensorMode"
    has_sym_ints: bool
    constant: Optional[torch.Tensor]

    # Note: [Fake Tensor Dispatch Keys]
    # In order to model the behavior of device-specific autocast
    # and autograd logic, we update the dispatch keys of FakeTensors
    # to reflect their fake device. This includes the BackendComponent
    # (DispatchKey::Meta -> DispatchKey::CUDA), and also the BackendComponent
    # related Autocast and Autograd keys. __torch__dispatch__ sits below
    # Autocast and Autograd, and is only invoked when we are at the
    # kernel for the BackendComponent. Then, we add Meta to the
    # thread-local dispatch include set to hit the meta kernel
    # instead of the kernel of the BackendComponent for the fake device.
    # The `device_for_backend_keys` does that below

    @staticmethod
    def __new__(cls, fake_mode, elem, device, constant=None):
        return torch.Tensor._make_subclass(
            cls,
            elem,
            elem.requires_grad,
            dispatch_device=True,
            device_for_backend_keys=device,
        )

    def __init__(
        self,
        fake_mode,
        elem,
        device: Union[torch.device, str],
        constant: Optional[torch.Tensor] = None,
    ):
        assert elem.device.type == "meta", elem.device.type
        device = device if isinstance(device, torch.device) else torch.device(device)
        # NB: it is fine, if a little confusing, for device to be meta
        # (we are faking a meta tensor in that case).  However, it often
        # indicates some sort of confusion (e.g., you accidentally passed
        # in a meta tensor when you should have passed in the real tensor).
        # So by default we disallow meta, and if you are working in a situation
        # where it is helpful (e.g., crossref testing) you can turn it back
        # on
        if not fake_mode.allow_meta:
            assert device.type != "meta"
        # normalize cuda device.
        if device.type == "cuda" and device.index is None:
            device = torch.device(f"cuda:{torch.cuda.current_device()}")
        self.fake_device = device
        self.fake_mode = fake_mode
        self.has_sym_ints = symbolic_shapes.has_symbolic_sizes_strides(elem)
        assert not (
            self.has_sym_ints and constant is not None
        ), f"meta: {elem}, constant: {constant}"
        self.constant = constant

    @staticmethod
    def from_tensor(t, fake_mode):
        existing_device = t.device
        # TODO: this should use meta converter
        return FakeTensor(fake_mode, t.to(device="meta"), existing_device)

    # TODO: resolve error in default __repr__
    def __repr__(self):
        with in_kernel_invocation_manager(self.fake_mode):
            self_repr = super().__repr__()
        return f"FakeTensor({self_repr}, {self.fake_device})"

    def new(self, *args, **kwargs):
        # TODO: This doesn't work with sparse self

        # torch.Tensor.new does not go through the normal dispatcher pattern
        # so in order to use the same pattern as normal invocation of
        # returning meta device within the kernel we need to intercept
        # the call here
        # because it doesn't go through the dispatcher, we run into errors
        # when attempting to compute an output in meta, so
        # we compute the real tensor then convert to meta
        out_device = self.fake_device
        with no_dispatch(), in_kernel_invocation_manager(self.fake_mode):
            real_out = super().new(*args, **kwargs)

        assert not isinstance(real_out, FakeTensor), real_out
        assert real_out.device.type != "meta", real_out.device

        with no_dispatch():
            meta_out = MetaConverter()(real_out)
            return FakeTensor(self.fake_mode, meta_out, out_device)

    @classmethod
    def __torch_dispatch__(cls, func, types, args=(), kwargs=None):
        # need to handle here to avoid infinite recursion
        # see [in_kernel_invocation]
        if func == torch.ops.prim.device.default:
            assert len(args) == 1 and isinstance(args[0], FakeTensor)
            if args[0].fake_mode.in_kernel_invocation:
                return torch.device("meta")
            else:
                return args[0].fake_device

        # Because fake mode can return NotImplemented (if it sees a subclass
        # it doesn't know how to deal with), this test here is important
        # because the next dispatch after a fake mode will attempt to use
        # subclasses of tensors to dispatch, and any FakeTensor arguments
        # will be considered eligible.
        if any(not issubclass(t, FakeTensor) and t is not torch.Tensor for t in types):
            return NotImplemented

        fake_mode = None
        for arg in itertools.chain(tree_flatten(args)[0], tree_flatten(kwargs)[0]):
            if isinstance(arg, FakeTensor):
                if fake_mode is None:
                    fake_mode = arg.fake_mode
                else:
                    assert fake_mode is arg.fake_mode, "Mixing modes NYI"

        with enable_torch_dispatch_mode(fake_mode):
            return func(*args, **kwargs)

    @staticmethod
    def _find_common_device(func, args, kwargs):
        # cpu - zero-dim tensors can be called in cuda kernels,
        # so overwrite the common_device if it the only existing
        # device comes from a cpu zero-dim tensor
        common_device = None
        is_cpu_zero_dim = None

        def cpu_zero_dim(t):
            return t.device.type == "cpu" and t.dim() == 0

        def merge_devices(t):
            nonlocal common_device
            nonlocal is_cpu_zero_dim
            if not isinstance(t, FakeTensor):
                return

            if common_device is None:
                common_device = t.device
                is_cpu_zero_dim = cpu_zero_dim(t)
                return

            t_is_cpu_zero_dim = cpu_zero_dim(t)
            if t.device == common_device:
                if is_cpu_zero_dim:
                    is_cpu_zero_dim = t_is_cpu_zero_dim
                return

            # mismatching devices !
            # if current tensor is cpu 0 dim, defer to existing device
            if t_is_cpu_zero_dim:
                return

            # current device is from cpu 0 dim tensor, overwrite
            if is_cpu_zero_dim:
                common_device = t.device
                is_cpu_zero_dim = t_is_cpu_zero_dim
                return

            # mismatching devices of non-zero dim tensors, throw
            # This might be valid behavior and need to be explicitly modeled, e.g. reshape_as
            raise RuntimeError(
                f"Unhandled FakeTensor Device Propagation for {func}, found two different devices {common_device}, {t.device}"
            )

        tree_map(merge_devices, args)
        tree_map(merge_devices, kwargs)

        assert common_device is not None, f"Could not find common device for {func}"

        return common_device

    __torch_function__ = torch._C._disabled_torch_function_impl


# We keep one instantiation of `fake_tensor_converter` active
# for the duration of `with torch_enable_mode(FakeTensorMode)`.
# This allows accurate storage aliasing across invocation of
# different operators. While this will keep all freshly allocated
# tensors alive during `FakeTensorMode`, there will no be no
# new allocations of Tensors which have non-meta storage so
# memory should not significantly incraese.


class FakeTensorMode(TorchDispatchMode):
    def __init__(
        self,
        *,
        allow_fallback_kernels=True,
        allow_meta=False,
        throw_on_data_dependent_ops=False,
    ):
        self.allow_fallback_kernels = allow_fallback_kernels
        self.fake_tensor_converter = FakeTensorConverter()
        self.allow_meta = allow_meta

        # TODO: delete arg and default to true. waiting on dynamo perf regression testing
        self.throw_on_data_dependent_ops = throw_on_data_dependent_ops

        # [in_kernel_invocation]
        # when FakeTensor is invoked in user code, .device should return
        # the fake_device of the tensor so that code such as as `if x.is_cuda`
        # or torch.zeros([10, 10], device=x.device) continues to execute as if
        # the FakeTensor were real. However, within kernel execution, we return
        # the `Meta` device because all computation within the kernels should
        # behave as if the Tensors are on meta devices. Kernels should allocate
        # new tensors on meta devices, and checks like `is_meta` should return true.
        # within python refs, we always return the real device by defining
        # the device property
        self.in_kernel_invocation = False

    def __torch_dispatch__(self, func, types, args=(), kwargs=None):
        kwargs = kwargs if kwargs else {}

        if func == torch.ops.prim.device.default:
            assert len(args) == 1 and isinstance(args[0], FakeTensor)
            if args[0].fake_mode.in_kernel_invocation:
                return torch.device("meta")
            else:
                return args[0].fake_device

        flat_arg_tensors = tree_flatten_only(FakeTensor, (args, kwargs))
        flat_symints = tree_flatten_only(torch.SymIntNode, (args, kwargs))
        has_symbolic_sizes = (
            any([i.has_sym_ints for i in flat_arg_tensors]) or len(flat_symints) > 0
        )

        converter = self.fake_tensor_converter

        # If this is a lift, the input tensor is guaranteed to be a
        # constant, so we keep a copy of the original argument along so
        # we can query it if we're asked to item() it at some later point
        if func in (torch.ops.aten.lift_fresh.default, aten.lift_fresh_copy.default):
            out = func(*args, **kwargs)
            if self.may_turn_const(out):
                with no_dispatch():
                    return converter(self, out.clone(), make_constant=True)

        # The current constant handling only support tracing systems
        # (aot autograd, torchdynamo) where each operation is run consecutively.
        # Because each operation is run in order, we can trace out and support
        # sequences like: x = torch.tensor(0.); y = x.add_(1)
        # Whenver a constant is written to but with inputs that cannot be evaluated
        # statically, such as random_(), we invalidate all constants that alias the input
        # We will rely on functionalization for use of fake tensors constants as persistent
        # objects on an FX Graph.

        # We dispatch size/stride/numel on the FakeTensor not its constant, so bail on inplace_view
        all_constant = all(e.constant is not None for e in flat_arg_tensors)
        if (
            torch.Tag.nondeterministic_seeded not in func.tags  # type: ignore[attr-defined]
            and torch.Tag.inplace_view not in func.tags  # type: ignore[attr-defined]
            and all_constant
            and len(flat_arg_tensors) != 0
            and not has_symbolic_sizes
        ):
            with no_dispatch():
                const_args, const_kwargs = pytree.tree_map_only(
                    FakeTensor, lambda t: t.constant, (args, kwargs)
                )
                out = func(*const_args, **const_kwargs)

                all_constant = pytree.tree_all_only(
                    torch.Tensor, lambda t: self.may_turn_const(t), out
                )

                if all_constant:
                    return pytree.tree_map_only(
                        torch.Tensor,
                        lambda t: converter(self, t, make_constant=True),
                        out,
                    )

                # we weren't able to turn outputs to constants,
                # so invalidate all constants that might be aliases of the outputs
                for ten in tree_flatten_only(torch.Tensor, out):
                    converter.invalidate_constant_aliases(ten)

        # we are falling through to running non constant tensors, any input constant that
        # is written to must be invalidated
        self.invalidate_written_to_constants(func, flat_arg_tensors, args, kwargs)

        functions_with_cpp_meta_impl_that_support_symint = [
            aten.empty_strided.default,
<<<<<<< HEAD
            aten.empty.memory_format,
=======
>>>>>>> de1d085f
            aten.as_strided.default,
            aten.zeros.default,
            aten.clone.default,
            aten.detach.default,
        ]
        # IDK: feels bad man, sym_numel on as_strided infinite loops otherwise
<<<<<<< HEAD
        if has_symbolic_sizes and func not in functions_with_cpp_meta_impl_that_support_symint:
=======
        if (
            has_symbolic_sizes
            and func not in functions_with_cpp_meta_impl_that_support_symint
        ):
>>>>>>> de1d085f
            # TODO: Find better approach for this
            # Avoid circular import
            from torch._decomp import decomposition_table
            from torch._meta_registrations import meta_table

            with self.restore():
                if func in meta_table:
                    r = meta_table[func](*args, **kwargs)
                    return r
                if func in decomposition_table:
                    return decomposition_table[func](*args, **kwargs)

                # Decomposes CompositeImplicitAutograd ops
                r = func.decompose(*args, **kwargs)
                if r is not NotImplemented:
                    return r

        # prims already wrap FakeTensor inputs to FakeTensor outputs
        # and do device logic, we dont need do anything but run them
        # and ensure that Meta kernels are dispatched to (see)
        # Fake Tensor Dispatch Keys
        # TODO - we should be use the prim aten impl
        if (
            "prims::" in func._schema.name
            and len(flat_arg_tensors) != 0
            and hasattr(func, "prim_meta_impl")
        ):
            with self.restore():
                return func.prim_meta_impl(*args, **kwargs)

        if has_symbolic_sizes:
            if func not in functions_with_cpp_meta_impl_that_support_symint:
                raise RuntimeError(
                    f"{func} - couldn't find symbolic meta function/decomposition"
                )

        with no_dispatch():
            # if we are in the dispatch mode, we will enter this function even if the inputs
            # are not FakeTensors. For now, throw if any non-Fake Tensor inputs
            # and just support constructors. TODO: extend more broadly
            conversion_made = False
            subclass_seen = False

            def check_non_fake_tensor(x):
                nonlocal conversion_made, subclass_seen
                conversion_made = conversion_made or (
                    isinstance(x, torch.Tensor) and not isinstance(x, FakeTensor)
                )
                subclass_seen = subclass_seen or (
                    isinstance(x, torch.Tensor)
                    and not isinstance(x, FakeTensor)
                    and type(x) is not torch.Tensor
                    and type(x) is not torch.nn.Parameter
                )

            tree_map(check_non_fake_tensor, args)
            tree_map(check_non_fake_tensor, kwargs)

            # Suppose we enable fake tensor mode.  This means that fake tensor
            # mode will run first.  But what if we do an operation that
            # involves a tensor subclass that will desugar into normal tensor
            # operations?  Without this line, fake tensor mode will run first,
            # decide that a conversion was made (since there was a non fake
            # tensor argument), and report an error that converting non
            # fake tensor is not supported.  What we actually wanted to happen
            # was to give the subclass a chance to figure out what it wants to
            # before erroring out.  Returning NotImplemented here allows this.
            #
            # NB: If you're seeing a mysterious infinite loop involving fake
            # tensor, it might be related to this line.  Though I'm not sure
            # how you'll know to read this comment, as this line won't show up
            # in the stack trace.
            if subclass_seen:
                return NotImplemented

            # this is generated from torch.tensor(), which does not use the
            # dispatcher, to allow wrapper subclasses to wrap the new tensor
            # we need to handle before error checking
            if func in [
                aten.lift_fresh.default,
                aten.lift_fresh_copy.default,
            ]:
                assert (
                    len(kwargs) == 0
                    and len(args) == 1
                    and type(args[0]) is torch.Tensor
                ), f"{args} {kwargs}"
                with no_dispatch():
                    return converter(self, args[0])

            if conversion_made:
                raise Exception(
                    "Invoking operators with non-Fake Tensor inputs in FakeTensorMode is not yet supported. "
                    f"Please convert all Tensors to FakeTensors first. Found in {func}(*{args}, **{kwargs})"
                )

            for run_impl_check, op_impl in op_implementations:
                if run_impl_check(func):
                    op_impl_out = op_impl(self, func, *args, **kwargs)
                    if op_impl_out != NotImplemented:
                        return op_impl_out

            try:
                with in_kernel_invocation_manager(self):
                    r = func(*args, **kwargs)
            except NotImplementedError as not_implemented_error:
                if not self.allow_fallback_kernels:
                    raise not_implemented_error
                return run_fallback_kernel(
                    self, func, args, kwargs, not_implemented_error
                )

            # TODO: handle non-kwarg devices
            assert func not in _device_not_kwarg_ops, f"NYI: {func}"

            # Lazily initialized, in case there are no tensor returns
            common_device = None

            def wrap(e, device=None):
                nonlocal common_device
                if isinstance(e, torch.Tensor) and not isinstance(e, FakeTensor):
                    if common_device is None:
                        common_device = FakeTensor._find_common_device(
                            func, args, kwargs
                        )
                    return converter(self, e, device or common_device)
                else:
                    return e

            # if device is specified, use that
            if kwargs.get("device", None):
                return tree_map(partial(wrap, device=kwargs["device"]), r)

            return tree_map(partial(wrap), r)

    def may_turn_const(self, t):
        return (
            t.numel() <= CONSTANT_NUMEL_LIMIT
            and not t.is_sparse
            and not isinstance(t, FakeTensor)
        )

    def invalidate_written_to_constants(self, func, flat_arg_tensors, args, kwargs):
        any_constant = any(e.constant is not None for e in flat_arg_tensors)
        if any_constant and get_schema_info(func).is_mutable():
            schema_info = get_schema_info(func)
            _, new_kwargs = normalize_function(
                func, args=args, kwargs=kwargs, normalize_to_only_use_kwargs=True
            )
            for k, v in new_kwargs.items():
                k = k if (k != "input" or schema_info.has_argument(k)) else "self"
                if (
                    isinstance(v, FakeTensor)
                    and schema_info.is_mutable(k)
                    and v.constant is not None
                ):
                    self.fake_tensor_converter.invalidate_constant_aliases(v.constant)

    def from_tensor(self, tensor):
        return self.fake_tensor_converter(self, tensor)


# NB: returns fake tensors
def run_fallback_kernel(fake_mode, func, args, kwargs, orig_not_implemented_exception):
    # these should all be supported, just to be safe
    # avoid fallback for operators which inplace modify metadata
    # because the input fake tensors would be umodified
    if torch.Tag.inplace_view in func.tags:  # type: ignore[attr-defined]
        raise orig_not_implemented_exception

    with no_dispatch():
        inp_impls = {}

        def to_real_tensor(e):
            if isinstance(e, FakeTensor):
                out = torch.zeros_like(e, device=e.fake_device)
                if e.is_sparse:
                    out._coalesced_(e.is_coalesced())
                inp_impls[id(out)] = e
                return out
            return e

        args = tree_map(to_real_tensor, args)
        kwargs = tree_map(to_real_tensor, kwargs)

        r = func(*args, **kwargs)

        tensor_impls = set()
        storages = set()

        for e in tree_flatten((args, kwargs))[0]:
            if isinstance(e, torch.Tensor):
                if not e.is_sparse:
                    storages.add(e.storage()._cdata)

        # TODO: also check metadata change on inputs
        # proper aliasing/metadata relationship between outputs and inputs will
        # not be set up, bc of conversion to device, unless we can reuse an
        # input impl
        for e in tree_flatten(r)[0]:
            if id(e) not in inp_impls and (
                isinstance(e, torch.Tensor)
                and not e.is_sparse
                and e.storage()._cdata in storages
            ):
                raise orig_not_implemented_exception

    def map_out(e):
        if isinstance(e, torch.Tensor):
            if id(e) in inp_impls:
                return inp_impls[id(e)]
            else:
                return fake_mode.fake_tensor_converter(fake_mode, e)
        else:
            return e

    return tree_map(map_out, r)


# Just for use to allow copying a module to fake tensors,
# does not apply elsewhere
class FakeCopyMode(TorchFunctionMode):
    def __init__(self, fake_mode):
        self.fake_mode = fake_mode

    def __torch_function__(self, func, types, args=(), kwargs=None):
        kwargs = kwargs if kwargs else {}

        # clone will get called in Parameter deepcopy
        if func == torch._C._TensorBase.clone:
            return func(self.fake_mode.from_tensor(args[0]), **kwargs)
        elif func == torch.Tensor.__deepcopy__:
            assert len(args) == 2 and len(kwargs) == 0
            tensor, memo = args

            if id(tensor) in memo:
                return memo[id(tensor)]

            out = self.fake_mode.from_tensor(tensor)
            memo[id(tensor)] = out
            return out
        else:
            with torch._C.DisableTorchFunction():
                return func(*args, **kwargs)<|MERGE_RESOLUTION|>--- conflicted
+++ resolved
@@ -700,24 +700,16 @@
 
         functions_with_cpp_meta_impl_that_support_symint = [
             aten.empty_strided.default,
-<<<<<<< HEAD
-            aten.empty.memory_format,
-=======
->>>>>>> de1d085f
             aten.as_strided.default,
             aten.zeros.default,
             aten.clone.default,
             aten.detach.default,
         ]
         # IDK: feels bad man, sym_numel on as_strided infinite loops otherwise
-<<<<<<< HEAD
-        if has_symbolic_sizes and func not in functions_with_cpp_meta_impl_that_support_symint:
-=======
         if (
             has_symbolic_sizes
             and func not in functions_with_cpp_meta_impl_that_support_symint
         ):
->>>>>>> de1d085f
             # TODO: Find better approach for this
             # Avoid circular import
             from torch._decomp import decomposition_table
