import torch
from torch import Tensor

import torch._prims as prims
import torch._refs as refs
from torch._prims_common.wrappers import out_wrapper

<<<<<<< HEAD
import torch._prims.utils as utils
from torch._prims.utils import (
=======
from torch._prims_common import (
>>>>>>> 2fb2740e
    check,
    check_is_matrix,
    check_fp_or_complex,
    DimsType,
    TensorLikeType,
    NumberType,
)
import torch._refs.linalg as linalg

from typing import Optional, List, Tuple, Union
from functools import partial

__all__ = [
    "svd",
    "vector_norm",
    "matrix_norm",
    "norm",
]


def check_norm_dtype(dtype: Optional[torch.dtype], x_dtype: torch.dtype, fn_name: str):
    """
    Checks related to the dtype kwarg in `linalg.*norm` functions
    """
    if dtype is not None:
        check(
            utils.is_float_dtype(dtype) or utils.is_complex_dtype(dtype),
            lambda: f"{fn_name}: dtype should be floating point or complex. Got {dtype}",
        )
        check(
            utils.is_complex_dtype(dtype) == utils.is_complex_dtype(x_dtype),
            lambda: "{fn_name}: dtype should be {d} for {d} inputs. Got {dtype}".format(
                fn_name=fn_name,
                d="complex" if utils.is_complex_dtype(x_dtype) else "real",
                dtype=dtype,
            ),
        )
        check(
            utils.get_higher_dtype(dtype, x_dtype) == dtype,
            lambda: f"{fn_name}: the dtype of the input ({x_dtype}) should be convertible "
            "without narrowing to the specified dtype ({dtype})",
        )


@out_wrapper(exact_dtype=True)
def vector_norm(
    x: TensorLikeType,
    ord: float = 2.0,
    dim: Optional[DimsType] = None,
    keepdim: bool = False,
    *,
    dtype: Optional[torch.dtype] = None,
) -> Tensor:
    # Checks
    check_fp_or_complex(x.dtype, "linalg.vector_norm")

    if isinstance(dim, int):
        dim = [dim]  # type: ignore[assignment]
    elif not isinstance(dim, List) and dim is not None:
        # refs.amin just accepts List rather than DimType (Tuple)
        dim = list(dim)  # type: ignore[assignment]

    if x.numel() == 0 and (ord < 0.0 or ord == float("inf")):
        check(
            dim is not None and len(dim) != 0,
            lambda: f"linalg.vector_norm cannot compute the {ord} norm on an empty tensor "
            "because the operation does not have an identity",
        )
        shape = x.shape
        assert dim is not None  # mypy does not seem to be able to see through check?
        for d in dim:
            check(
                shape[d] != 0,
                lambda: f"linalg.vector_norm cannot compute the {ord} norm on the "
                f"dimension {d} because this dimension is empty and the "
                "operation does not have an identity",
            )
    check_norm_dtype(dtype, x.dtype, "linalg.vector_norm")

    computation_dtype, result_dtype = utils.reduction_dtypes(
        x, utils.REDUCTION_OUTPUT_TYPE_KIND.COMPLEX_TO_FLOAT, dtype
    )

    to_result_dtype = partial(prims.convert_element_type, dtype=result_dtype)

    # Implementation
    if ord == 0.0:
        return refs.sum(refs.ne(x, 0.0), dim=dim, keepdim=keepdim, dtype=result_dtype)
    elif ord == float("inf"):
        return to_result_dtype(refs.amax(torch.abs(x), dim=dim, keepdim=keepdim))
    elif ord == float("-inf"):
        return to_result_dtype(refs.amin(torch.abs(x), dim=dim, keepdim=keepdim))
    else:
        # From here on the computation dtype is important as the reduction is non-trivial
        x = prims.convert_element_type(x, computation_dtype)
        reduce_sum = partial(refs.sum, dim=dim, keepdim=keepdim)

        if not (ord % 2.0 == 0.0 and utils.is_float_dtype(x.dtype)):
            x = torch.abs(x)
        return to_result_dtype(torch.pow(reduce_sum(torch.pow(x, ord)), 1.0 / ord))


def backshift_permutation(dim0, dim1, ndim):
    # Auxiliary function for matrix_norm
    # Computes the permutation that moves the two given dimensions to the back
    ret = [i for i in range(ndim) if i != dim0 and i != dim1]
    ret.extend((dim0, dim1))
    return ret


def inverse_permutation(perm):
    # Given a permutation, returns its inverse. It's equivalent to argsort on an array
    return [i for i, j in sorted(enumerate(perm), key=lambda i_j: i_j[1])]


@out_wrapper(exact_dtype=True)
def matrix_norm(
    A: TensorLikeType,
    ord: Union[float, str] = "fro",
    dim: DimsType = (-2, -1),
    keepdim: bool = False,
    *,
    dtype: Optional[torch.dtype] = None,
) -> TensorLikeType:
    # shape
    check_is_matrix(A, "linalg.matrix_norm")
    # dim
    dim = utils.canonicalize_dims(A.ndim, dim)
    if isinstance(dim, int):
        dim = (dim,)  # type: ignore[assignment]
    check(len(dim) == 2, lambda: "linalg.matrix_norm: dim must be a 2-tuple. Got {dim}")
    check(
        dim[0] != dim[1],
        lambda: "linalg.matrix_norm: dims must be different. Got ({dim[0]}, {dim[1]})",
    )
    # dtype arg
    check_norm_dtype(dtype, A.dtype, "linalg.matrix_norm")

    if isinstance(ord, str):
        # ord
        check(
            ord in ("fro", "nuc"),
            lambda: "linalg.matrix_norm: Order {ord} not supported.",
        )
        # dtype
        check_fp_or_complex(
            A.dtype, "linalg.matrix_norm", allow_low_precision_dtypes=ord != "nuc"
        )

        if ord == "fro":
            return vector_norm(A, 2, dim, keepdim, dtype=dtype)
        else:  # ord == "nuc"
            if dtype is not None:
                A = prims.convert_element_type(A, dtype)
            perm = backshift_permutation(dim[0], dim[1], A.ndim)
            result = torch.sum(svdvals(prims.transpose(A, perm)), -1, keepdim)
            if keepdim:
                inv_perm = inverse_permutation(perm)
                result = prims.transpose(torch.unsqueeze(result, -1), inv_perm)
            return result
    else:
        # ord
        abs_ord = abs(ord)
        check(
            abs_ord in (2, 1, float("inf")),
            lambda: "linalg.matrix_norm: Order {ord} not supported.",
        )
        # dtype
        check_fp_or_complex(
            A.dtype, "linalg.matrix_norm", allow_low_precision_dtypes=ord != 2
        )

        max_min = partial(torch.amax if ord > 0.0 else torch.amin, keepdim=keepdim)

        if abs_ord == 2.0:
            if dtype is not None:
                A = prims.convert_element_type(A, dtype)
            perm = backshift_permutation(dim[0], dim[1], A.ndim)
            result = max_min(svdvals(prims.transpose(A, perm)), dim=-1)
            if keepdim:
                inv_perm = inverse_permutation(perm)
                result = prims.transpose(torch.unsqueeze(result, -1), inv_perm)
            return result
        else:  # 1, -1, inf, -inf
            dim0, dim1 = dim
            if abs_ord == float("inf"):
                dim0, dim1 = dim1, dim0
            if not keepdim and (dim0 < dim1):
                dim1 -= 1
            return max_min(
                vector_norm(A, 1.0, dim=dim0, keepdim=keepdim, dtype=dtype), dim1
            )


@out_wrapper(exact_dtype=True)
def norm(
    A: TensorLikeType,
    ord: Optional[Union[float, str]] = None,
    dim: Optional[DimsType] = None,
    keepdim: bool = False,
    *,
    dtype: Optional[torch.dtype] = None,
) -> TensorLikeType:
    if dim is not None:
        if isinstance(dim, int):
            dim = (dim,)  # type: ignore[assignment]
        check(
            len(dim) in (1, 2),
            lambda: "linalg.norm: If dim is specified, it must be of length 1 or 2. Got {dim}",
        )
    elif ord is not None:
        check(
            A.ndim in (1, 2),
            lambda: "linalg.norm: If dim is not specified but ord is, the input must be 1D or 2D. Got {A.ndim}D",
        )

    if ord is not None and (
        (dim is not None and len(dim) == 2) or (dim is None and A.ndim == 2)
    ):
        if dim is None:
            dim = (0, 1)
        return matrix_norm(A, ord, dim, keepdim, dtype=dtype)
    else:
        if ord is None:
            ord = 2.0
        return vector_norm(A, ord, dim, keepdim, dtype=dtype)


@out_wrapper("U", "S", "Vh", exact_dtype=True)
def svd(A: TensorLikeType, full_matrices: bool = True) -> Tuple[Tensor, Tensor, Tensor]:
    return prims.svd(A, full_matrices=full_matrices)


@out_wrapper(exact_dtype=True)
def svdvals(A: TensorLikeType) -> Tensor:
    return svd(A, full_matrices=False)[1]<|MERGE_RESOLUTION|>--- conflicted
+++ resolved
@@ -5,12 +5,8 @@
 import torch._refs as refs
 from torch._prims_common.wrappers import out_wrapper
 
-<<<<<<< HEAD
-import torch._prims.utils as utils
-from torch._prims.utils import (
-=======
+import torch._prims_common as utils
 from torch._prims_common import (
->>>>>>> 2fb2740e
     check,
     check_is_matrix,
     check_fp_or_complex,
