--- conflicted
+++ resolved
@@ -880,15 +880,9 @@
                     self.import_source(self.f_globals["__name__"]), name
                 )
             else:
-<<<<<<< HEAD
-                mangled_name = f"___unnamed_scope_{id(self.f_globals)}"
-                if mangled_name not in self.output.global_scope:
-                    self.output.install_global(mangled_name, self.f_globals)
-=======
                 mangled_name = self.output.install_global_by_id(
                     "___unnamed_scope", self.f_globals
                 )
->>>>>>> e1f9eca1
                 source = GetItemSource(GlobalSource(mangled_name), name)
         return source
 
@@ -1895,19 +1889,12 @@
             lookup_line=False,
         )
 
-<<<<<<< HEAD
-    def store_global_weakref(self, name, value):
-        install_guard(GlobalWeakRefSource(name).make_guard(GuardBuilder.WEAKREF_ALIVE))
-        if name not in self.output.global_scope:
-            self.output.install_global(name, weakref.ref(value))
-=======
     def store_global_weakref_by_id(self, prefix, value):
         global_name = self.output.install_global_by_id(prefix, weakref.ref(value))
         install_guard(
             GlobalWeakRefSource(global_name).make_guard(GuardBuilder.WEAKREF_ALIVE)
         )
         return global_name
->>>>>>> e1f9eca1
 
     @property
     def fake_mode(self):
@@ -2221,12 +2208,8 @@
         if new_code.co_freevars:
             cg.make_function_with_closure(name, new_code, True, stack_len)
         else:
-<<<<<<< HEAD
-            self.output.install_global(
-=======
             # This is safe: we pre-generate a unique name
             self.output.install_global_unsafe(
->>>>>>> e1f9eca1
                 name, types.FunctionType(new_code, self.f_globals, name)
             )
             cg.extend_output(cg.load_function_name(name, True, stack_len))
