--- conflicted
+++ resolved
@@ -632,14 +632,8 @@
         # Normally, we would do this via codegen for the proxy mapping to an output - we cannot do this yet, as we do not
         # yet have a plan for how we want to handle the case where the stream is used as an input or an output. Pending
         # design, to unblock current work, we lift the stream into a global and then codegen bytecode to load it from there.
-<<<<<<< HEAD
-        name = f"_stream_{self.device}_{id(self.value)}"
-        if name not in codegen.tx.output.global_scope:
-            codegen.tx.output.install_global(name, self.value)
-=======
         prefix = f"_stream_{self.device}"
         name = codegen.tx.output.install_global_by_id(prefix, self.value)
->>>>>>> e1f9eca1
 
         return [codegen.create_load_global(name, push_null=False, add=True)]
 
