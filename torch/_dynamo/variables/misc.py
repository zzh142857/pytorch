import collections
import dataclasses
import functools
import inspect
import itertools
import sys
import types
from typing import Dict, List

import torch._C
import torch._numpy as tnp
from .. import config, variables
from ..bytecode_transformation import create_call_function, create_instruction
from ..exc import unimplemented
from ..guards import GuardBuilder, install_guard
from ..source import AttrSource, GetItemSource, ODictGetItemSource, TypeSource
from ..utils import (
    check_constant_args,
    identity,
    is_tensor_base_attr_getter,
    proxy_args_kwargs,
)
from .base import MutableLocal, VariableTracker
from .functions import (
    NestedUserFunctionVariable,
    UserFunctionVariable,
    UserMethodVariable,
)
from .user_defined import UserDefinedObjectVariable


class SuperVariable(VariableTracker):
    def __init__(self, typevar, objvar=None, specialized=False, **kwargs):
        super().__init__(**kwargs)
        self.typevar = typevar
        self.objvar = objvar
        self.specialized = specialized  # directly get attr from self.typevar if true

    def reconstruct(self, codegen):
        codegen(variables.BuiltinVariable(super))
        codegen(self.typevar)
        if self.objvar is not None:
            codegen(self.objvar)
            return create_call_function(2, True)
        else:
            return create_call_function(1, True)

    def _resolved_getattr_and_source(self, tx, name):
        assert self.objvar, "1-arg super not implemented"
        if self.specialized:
            return getattr(self.typevar.as_python_constant(), name)
        search_type = self.typevar.as_python_constant()

        # We default to the python type of the object. However, if this is
        # a `type` or subclass of `type`, then the original object represents
        # the user defined type.
        type_to_use = self.objvar.python_type()
        type_to_use_source = (
            TypeSource(self.objvar.source) if self.objvar.source else None
        )
        if issubclass(type_to_use, type):
            type_to_use = self.objvar.value
            type_to_use_source = self.objvar.source

        source = None
        if self.objvar.source is not None:
            # Walk the mro tuple to find out the actual class where the
            # attribute resides.
            search_mro = type_to_use.__mro__
            start_index = search_mro.index(search_type) + 1
            for index in range(start_index, len(search_mro)):
                if hasattr(search_mro[index], name):
                    # Equivalent of something like type(L['self']).__mro__[1].attr_name
                    source = AttrSource(
                        GetItemSource(AttrSource(type_to_use_source, "__mro__"), index),
                        name,
                    )
                    break

        # TODO(jansel): there is a small chance this could trigger user code, prevent that
        return getattr(super(search_type, type_to_use), name), source

    def var_getattr(self, tx, name: str) -> "VariableTracker":
        # Check if getattr is a constant. If not, delay the actual work by
        # wrapping the result in GetAttrVariable. Mostly super is called with a
        # method, so most of the work is delayed to call_function.
        #
        # We could have just implemented a const_getattr. However, super is
        # special when it comes to finding sources. Compared to other VTs, super
        # requires the attr name to walk the mro and find the actual source (and
        # not just AttrSource).
        value, source = self._resolved_getattr_and_source(self, name)
        if not variables.ConstantVariable.is_literal(value):
            return GetAttrVariable(self, name)
        if source:
            install_guard(source.make_guard(GuardBuilder.CONSTANT_MATCH))
            return variables.ConstantVariable.create(value, source=source)
        return variables.ConstantVariable.create(value)

    def call_method(
        self,
        tx,
        name,
        args: "List[VariableTracker]",
        kwargs: "Dict[str, VariableTracker]",
    ) -> "VariableTracker":
        inner_fn, source = self._resolved_getattr_and_source(self, name)

        if inner_fn is object.__init__:
            return LambdaVariable(identity)
        elif inner_fn is torch.nn.Module.__init__:
            objvar = self.objvar
            from ..side_effects import AttributeMutationNew

            if (
                isinstance(objvar, variables.UserDefinedObjectVariable)
                and isinstance(objvar.mutable_local, AttributeMutationNew)
                and not (args or kwargs)
            ):
                tx.output.side_effects.store_attr(
                    objvar,
                    "__call_nn_module_init",
                    variables.ConstantVariable.create(True),
                )
                return variables.ConstantVariable.create(None)
            else:
                unimplemented("super() nn.Module.__init__")
        elif isinstance(inner_fn, types.FunctionType):
            return variables.UserFunctionVariable(
                inner_fn, source=source
            ).call_function(tx, [self.objvar] + args, kwargs)
        elif isinstance(inner_fn, types.MethodType):
            return variables.UserMethodVariable(
                inner_fn.__func__, self.objvar, source=source
            ).call_function(tx, args, kwargs)
        elif (
            inner_fn is collections.OrderedDict.__getitem__
            and isinstance(self.objvar, variables.UserDefinedObjectVariable)
            and self.objvar.source
            and len(args) == 1
            and len(kwargs) == 0
            and args[0].is_python_constant()
        ):
            from .builder import VariableBuilder

            key = args[0].as_python_constant()
            return VariableBuilder(tx, ODictGetItemSource(self.objvar.source, key))(
                collections.OrderedDict.__getitem__(self.objvar.value, key)
            )
        elif inner_fn in (
            collections.OrderedDict.__setitem__,
            object.__setattr__,
        ) and isinstance(self.objvar, variables.CustomizedDictVariable):
            assert not kwargs and len(args) == 2
<<<<<<< HEAD
            k = variables.ConstDictVariable.get_key(tx, args[0])
            tx.output.side_effects.mutation(self)
            self.objvar.items[k] = args[1]
            return variables.ConstantVariable.create(None)
=======
            return super(variables.CustomizedDictVariable, self.objvar).call_method(
                tx, "__setitem__", args, kwargs
            )
>>>>>>> fd7f6e7e
        else:
            unimplemented(f"non-function or method super: {inner_fn}")


class UnknownVariable(VariableTracker):
    """
    It could be anything!
    """


class DelayGraphBreakVariable(UnknownVariable):
    """
    Used to insert a dummy variable in the stack to do the graph break at CALL_FUNCTION.
    """


class ComptimeVariable(VariableTracker):
    """
    This variable is special, it lets you execute arbitrary code at
    Dynamo compile time
    """

    def reconstruct(self, codegen):
        raise NotImplementedError("comptime is special form")

    def var_getattr(self, tx, name: str) -> "VariableTracker":
        from ..comptime import comptime

        # To support the comptime.print_graph convenience accessors
        from .functions import UserFunctionVariable

        return UserFunctionVariable(
            getattr(comptime, name), source=AttrSource(self.source, name)
        )

    def call_function(
        self, tx, args: "List[VariableTracker]", kwargs: "Dict[str, VariableTracker]"
    ) -> "VariableTracker":
        from ..comptime import ComptimeContext

        # TODO: support an expression form as well

        assert not kwargs
        assert len(args) == 1
        fn = args[0]
        if isinstance(fn, UserFunctionVariable):
            fn.get_function()(ComptimeContext(tx))
        elif isinstance(fn, NestedUserFunctionVariable):
            # We have to manually bind the freevars ourselves
            code = fn.get_code()
            assert not fn.closure, (
                "comptime function must not have free variables, "
                f"but these variables were free: {code.co_freevars}"
            )
            func = types.FunctionType(
                code,
                fn.f_globals,
                fn.fn_name.as_python_constant(),
                tuple(fn.defaults.items) if fn.defaults else None,
                # We could automatically promote free variables into
                # ComptimeVar but this is confusing if you access
                # a free variable that we actually DO have the runtime
                # value for
                # tuple(make_cell(ComptimeVar(i)) for i in fn.closure.items)
                tuple(),
            )
            func(ComptimeContext(tx))
        else:
            raise RuntimeError(f"unsupported argument to comptime: {type(fn)}")

        return variables.ConstantVariable.create(None)


class ClosureVariable(UnknownVariable):
    def __init__(self, name, **kwargs):
        super().__init__(**kwargs)
        self.name = name

    def reconstruct(self, codegen):
        return [codegen.create_load_closure(self.name)]


# closure variable created by an inlined function
class InlinedClosureVariable(UnknownVariable):
    def __init__(self, name, **kwargs):
        super().__init__(**kwargs)
        self.name = name

    def reconstruct(self, codegen):
        return [codegen.create_load_closure(self.name)]


class NewCellVariable(VariableTracker):
    def __init__(self, **kwargs):
        super().__init__(**kwargs)


class NewGlobalVariable(VariableTracker):
    def __init__(self, **kwargs):
        super().__init__(**kwargs)


class InspectSignatureVariable(VariableTracker):
    """represents inspect.signature(...)"""

    @staticmethod
    def create(callable, **kwargs):
        if kwargs:
            unimplemented(f"inspect.signature with {kwargs}")
        return InspectSignatureVariable(callable)

    def __init__(self, inspected: VariableTracker, **kwargs):
        super().__init__(**kwargs)
        self.inspected = inspected

    def var_getattr(self, tx, name: str) -> "VariableTracker":
        if name == "parameters":
            return variables.ConstDictVariable(
                {
                    variables.ConstantVariable.create(name): InspectParameterVariable()
                    for name in self.inspected.inspect_parameter_names()
                },
                user_cls=dict,
            )
        return super().var_getattr(tx, name)


class InspectParameterVariable(VariableTracker):
    """This is not implemented, if used will graph break."""

    pass


def produce_trampoline_autograd_apply(fn_cls):
    def trampoline_autograd_apply(*args, **kwargs):
        return fn_cls.apply(*args, **kwargs)

    trampoline_autograd_apply._origin = produce_trampoline_autograd_apply
    return trampoline_autograd_apply


class AutogradFunctionVariable(VariableTracker):
    """represents a torch.autograd.Function subclass"""

    def __init__(self, fn_cls, **kwargs):
        super().__init__(**kwargs)
        self.fn_cls = fn_cls

    def call_apply(self, tx, args, kwargs):
        requires_grad = False

        def visit(node):
            nonlocal requires_grad
            if isinstance(node, variables.TensorVariable):
                if node.requires_grad is not False:
                    requires_grad = True
            if isinstance(node, variables.NNModuleVariable):
                if node.is_training(tx):
                    requires_grad = True
            return node

        VariableTracker.apply(visit, (args, kwargs))

        if (
            requires_grad
            and torch.is_grad_enabled()
            and config.capture_autograd_function
        ):
            # Note - this is the same check used in autograd/function.py, except inverted.
            # If we want to support functorch transforms here, we will need to enable this.
            if (
                self.fn_cls.setup_context
                != torch.autograd.function._SingleLevelFunction.setup_context
            ):
                unimplemented(
                    "NYI - autograd.Function with custom setup_context method"
                )

            vjp_fn = self.fn_cls.vjp  # type: ignore[attr-defined]
            if vjp_fn is not torch.autograd.Function.vjp:
                unimplemented("NYI - User defind vjp")

            jvp_fn = self.fn_cls.jvp  # type: ignore[attr-defined]
            if jvp_fn is not torch.autograd.Function.jvp:
                unimplemented("NYI - User defind jvp")

            from .higher_order_ops import AutogradFunctionApplyVariable

            source = self.source
            if source is None:
                source = AttrSource(
                    tx.import_source(self.fn_cls.__module__), self.fn_cls.__name__
                )

            return AutogradFunctionApplyVariable(
                self.fn_cls.forward,
                self.fn_cls.backward,
                source,
                source=AttrSource(source, member="apply"),
            ).call_function(tx, args, kwargs)

        source = None
        if self.source:
            source = AttrSource(AttrSource(self.source, "__class__"), "forward")

        fn = self.fn_cls.forward
        ctx = AutogradFunctionContextVariable.create(tx)
        args = [ctx, *args]
        if isinstance(fn, types.FunctionType):
            return variables.UserFunctionVariable(fn, source=source).call_function(
                tx, args, kwargs
            )
        elif isinstance(fn, types.MethodType):
            return variables.UserMethodVariable(
                fn.__func__,
                variables.UserDefinedClassVariable(self.fn_cls),
                source=source,
            ).call_function(tx, args, kwargs)
        else:
            unimplemented(
                f"non-function or method in subclass of torch.autograd.Function: {fn}"
            )

    def call_function(self, tx, args, kwargs):
        return AutogradFunctionVariable(self.fn_cls)

    def call_method(
        self,
        tx,
        name,
        args: "List[VariableTracker]",
        kwargs: "Dict[str, VariableTracker]",
    ):
        from ..trace_rules import is_callable_allowed
        from .builder import wrap_fx_proxy

        if name == "apply":
            if is_callable_allowed(self.fn_cls):
                trampoline_autograd_apply = produce_trampoline_autograd_apply(
                    self.fn_cls
                )
                return wrap_fx_proxy(
                    tx=tx,
                    proxy=tx.output.create_proxy(
                        "call_function",
                        trampoline_autograd_apply,
                        *proxy_args_kwargs(args, kwargs),
                    ),
                )
            else:
                return self.call_apply(tx, args, kwargs)
        elif name == "backward":
            with tx.strict_translation_mode():
                if isinstance(self.fn_cls.backward, types.FunctionType):
                    backward = UserFunctionVariable(self.fn_cls.backward)
                elif isinstance(self.fn_cls.backward, types.MethodType):
                    backward = UserMethodVariable(
                        self.fn_cls.backward.__func__,
                        variables.UserDefinedClassVariable(self.fn_cls),
                    )
                    args = [backward.obj] + args
                else:
                    unimplemented(
                        f"backward is a non-function or method: {self.fn_cls.backward}"
                    )

                return tx.inline_call(tx, backward, args, kwargs)

        elif name == "forward":
            if isinstance(self.fn_cls.forward, types.FunctionType):
                forward = UserFunctionVariable(self.fn_cls.forward)
            elif isinstance(self.fn_cls.forward, types.MethodType):
                forward = UserMethodVariable(
                    self.fn_cls.forward.__func__,
                    variables.UserDefinedClassVariable(self.fn_cls),
                )
                args = [forward.obj] + args
            else:
                unimplemented(
                    f"forward is a non-function or method: {self.fn_cls.forward}"
                )

            return tx.inline_call(tx, forward, args, kwargs)

        else:
            unimplemented(f"Unsupported method: {name}")


@dataclasses.dataclass
class SavedTensorBox:
    tensors: List[VariableTracker] = dataclasses.field(default_factory=list)


class AutogradFunctionContextVariable(UserDefinedObjectVariable):
    """
    Tracks an autograd.Function() context using mutation tracking in side_effects.py
    """

    _nonvar_fields = {
        "proxy",
        "inference",
        *UserDefinedObjectVariable._nonvar_fields,
    }

    def __init__(
        self,
        value,
        value_type=None,
        inference=False,
        proxy=None,
        saved_tensors=None,
        **kwargs,
    ):
        super().__init__(value=value, value_type=value_type, **kwargs)
        self.inference = inference
        self.proxy = proxy
        self.saved_tensors = saved_tensors

    @staticmethod
    def create(tx):
        proxy = tx.output.create_proxy(
            "call_function", torch.autograd.function.FunctionCtx, tuple(), {}
        )
        out = tx.output.side_effects.track_object_new(
            None,
            torch.autograd.function.FunctionCtx,
            functools.partial(
                AutogradFunctionContextVariable,
                inference=True,
                proxy=proxy,
                saved_tensors=SavedTensorBox(),
            ),
            {},
        )
        proxy.node.meta["example_value"] = out.value
        return out

    def as_proxy(self):
        if self.proxy is None:
            unimplemented("proxy not set")
        return self.proxy

    def call_method(
        self,
        tx,
        name,
        args: "List[VariableTracker]",
        kwargs: "Dict[str, VariableTracker]",
    ) -> "VariableTracker":
        if name != "save_for_backward":
            unimplemented(f"autograd.Function context method: {name}")
        if self.saved_tensors is None:
            unimplemented(
                "save_for_backward only supported on a newly constructed FunctionCtx"
            )

        if not self.inference:
            assert self.source and not kwargs
            tx.output.side_effects.track_save_for_backward(self, args)

        for arg in args:
            self.saved_tensors.tensors.append(arg)
        return variables.ConstantVariable.create(None)

    def var_getattr(self, tx, name):
        if name == "save_for_backward":
            return LambdaVariable(
                lambda *args, **kwargs: self.call_method(tx, name, args, kwargs)
            )
        if name == "saved_tensors" and self.saved_tensors is not None:
            return variables.TupleVariable(list(self.saved_tensors.tensors))
        return super().var_getattr(tx, name)


class LambdaVariable(VariableTracker):
    def __init__(self, fn, **kwargs):
        super().__init__(**kwargs)
        self.fn = fn

    def call_function(
        self, tx, args: "List[VariableTracker]", kwargs: "Dict[str, VariableTracker]"
    ) -> "VariableTracker":
        return self.fn(*args, **kwargs)


class GetAttrVariable(VariableTracker):
    def __init__(self, obj, name, **kwargs):
        super().__init__(**kwargs)
        assert isinstance(obj, VariableTracker)
        assert isinstance(name, str)
        self.obj = obj
        self.name = name

    def __str__(self):
        return f"{self.__class__.__name__}({self.obj}, {self.name})"

    @staticmethod
    def create_getattr_proxy(base_proxy: torch.fx.Proxy, attr):
        return getattr(base_proxy, attr)

    def as_proxy(self):
        return GetAttrVariable.create_getattr_proxy(self.obj.as_proxy(), self.name)

    def const_getattr(self, tx, name):
        if not isinstance(self.obj, variables.NNModuleVariable):
            raise NotImplementedError()
        step1 = tx.output.get_submodule(self.obj.module_key)
        if self.name not in step1.__dict__:
            raise NotImplementedError()
        step2 = inspect.getattr_static(step1, self.name)
        if name not in step2.__dict__:
            raise NotImplementedError()
        return inspect.getattr_static(step2, name)

    def reconstruct(self, codegen):
        codegen(self.obj)
        return codegen.create_load_attrs(self.name)

    def call_function(
        self, tx, args: "List[VariableTracker]", kwargs: "Dict[str, VariableTracker]"
    ) -> "VariableTracker":
        return self.obj.call_method(tx, self.name, args, kwargs)


class MethodWrapperVariable(VariableTracker):
    def __init__(self, method_wrapper, **kwargs):
        super().__init__(**kwargs)
        self.method_wrapper = method_wrapper

    def call_function(
        self, tx, args: "List[VariableTracker]", kwargs: "Dict[str, VariableTracker]"
    ) -> "VariableTracker":
        if is_tensor_base_attr_getter(self.method_wrapper) and isinstance(
            args[0], variables.TensorVariable
        ):
            assert len(args) == 1 and len(kwargs) == 0

            return args[0].var_getattr(tx, self.method_wrapper.__self__.__name__)

        super().call_function(tx, args, kwargs)

    def is_python_constant(self):
        return True

    def as_python_constant(self):
        return self.method_wrapper


class GetSetDescriptorVariable(VariableTracker):
    def __init__(self, desc, **kwargs):
        super().__init__(**kwargs)
        self.desc = desc

    def var_getattr(self, tx, name):
        if name == "__get__" and self.source:
            from .builder import VariableBuilder

            return VariableBuilder(tx, AttrSource(self.source, "__get__"))(
                self.desc.__get__
            )
        else:
            return super().var_getattr(tx, name)

    def is_python_constant(self):
        return True

    def as_python_constant(self):
        return self.desc


class PythonModuleVariable(VariableTracker):
    def __init__(self, value: types.ModuleType, **kwargs):
        super().__init__(**kwargs)
        self.value = value
        self.is_torch = self.value is torch or self.value.__name__.startswith("torch.")

    def python_type(self):
        return types.ModuleType

    def as_python_constant(self):
        return self.value

    def __repr__(self):
        return f"PythonModuleVariable({self.value})"

    def call_hasattr(self, tx, name):
        if self.is_torch:
            result = hasattr(self.value, name)
            return variables.ConstantVariable.create(result)
        return super().call_hasattr(tx, name)


class SkipFilesVariable(VariableTracker):
    def __init__(self, value, reason=None, **kwargs):
        super().__init__(**kwargs)
        self.value = value
        self.reason = reason

    def python_type(self):
        return type(self.value)

    def as_python_constant(self):
        return self.value

    @classmethod
    def create_with_source(cls, value, source):
        install_guard(source.make_guard(GuardBuilder.FUNCTION_MATCH))
        return cls(
            value,
            source=source,
        )

    @staticmethod
    @functools.lru_cache(None)
    def fold_through_function_to_wrapper():
        return {
            collections.namedtuple: variables.UserDefinedClassVariable,
        }

    def call_function(
        self, tx, args: "List[VariableTracker]", kwargs: "Dict[str, VariableTracker]"
    ) -> "VariableTracker":
        if inspect.getattr_static(self.value, "_torchdynamo_disable", False):
            unimplemented(f"call torch._dynamo.disable() wrapped function {self.value}")
        # Fold through the functions(e.g, collections.namedtuple)
        # that inputs & outputs are all python constants
        elif (
            self.value in self.fold_through_function_to_wrapper().keys()
            and check_constant_args(args, kwargs)
        ):
            value = self.value(
                *[x.as_python_constant() for x in args],
                **{k: v.as_python_constant() for k, v in kwargs.items()},
            )
            return self.fold_through_function_to_wrapper().get(self.value)(
                value, mutable_local=MutableLocal()
            )
        elif (
            self.value is functools.wraps
            and not kwargs
            and len(args) == 1
            and (
                args[0].source is not None or args[0].can_reconstruct(tx.output.root_tx)
            )
        ):

            def wraps(fn):
                if isinstance(fn, variables.NestedUserFunctionVariable):
                    if args[0].source:
                        reconstructible = args[0].source
                    else:
                        reconstructible = args[0]
                    return fn.clone(wrapped_reconstructible=reconstructible)
                unimplemented(f"functools.wraps({fn})")

            return variables.LambdaVariable(wraps)
        elif self.value is collections.deque and not kwargs:
            if len(args) == 0:
                items = []
            elif len(args) == 1 and args[0].has_unpack_var_sequence(tx):
                items = args[0].unpack_var_sequence(tx)
            else:
                unimplemented("deque() with more than 1 arg not supported")
            return variables.lists.DequeVariable(items, mutable_local=MutableLocal())
        elif self.value is functools.partial:
            if not args:
                unimplemented("functools.partial malformed")
            # The first arg, a callable (the ctor below will assert on types)
            fn = args[0]
            rest_args = args[1:]
            # guards for the produced FunctoolsPartialVariable are installed in FunctoolsPartialVariable ctor from the
            # args and keywords
            return variables.functions.FunctoolsPartialVariable(
                fn, args=rest_args, keywords=kwargs
            )
        elif self.value is itertools.repeat:
            if len(args) < 2:
                return variables.RepeatIteratorVariable(
                    *args, mutable_local=MutableLocal()
                )

            from .builder import SourcelessBuilder

            return tx.inline_user_function_return(
                SourcelessBuilder()(tx, polyfill.repeat), args, kwargs
            )
        else:
            try:
                path = inspect.getfile(self.value)
            except TypeError:
                path = f"Builtin {self.value.__name__}"
            msg = f"'skip function {self.value.__qualname__} in file {path}'"
            msg += f"', {self.reason}'" if self.reason else ""
            unimplemented(msg)


class TypingVariable(VariableTracker):
    def __init__(self, value, **kwargs):
        super().__init__(**kwargs)
        self.value = value

    def call_method(
        self,
        tx,
        name,
        args: "List[VariableTracker]",
        kwargs: "Dict[str, VariableTracker]",
    ) -> "VariableTracker":
        if name == "__getitem__" and len(args) == 1:
            return variables.ConstantVariable.create(
                self.value[args[0].as_python_constant()],
            )
        unimplemented("typing")

    def python_type(self):
        return type(self.value)

    def as_python_constant(self):
        return self.value


@functools.lru_cache(maxsize=1)
def get_np_to_tnp_map():
    from ..utils import NP_TO_TNP_MODULE

    np_fn_to_tnp_fn = {}

    for np_mod, tnp_mod in NP_TO_TNP_MODULE.items():
        for fn_name, tnp_fn in tnp_mod.__dict__.items():
            if callable(tnp_fn):
                # some internal details do leak from tnp
                # which are not part of numpy API.
                if np_fn := getattr(np_mod, fn_name, None):
                    np_fn_to_tnp_fn[np_fn] = tnp_fn

    return np_fn_to_tnp_fn


class NumpyVariable(VariableTracker):
    """
    Wrapper around `numpy.*`. Currently, is able to trace a small subset of numpy functions as well as numpy dtypes.
    """

    def __init__(self, value, **kwargs):
        super().__init__(**kwargs)
        self.value = value

    def call_function(
        self, tx, args: "List[VariableTracker]", kwargs: "Dict[str, VariableTracker]"
    ) -> "VariableTracker":
        if not config.trace_numpy:
            unimplemented(f"numpy.{self.value}()")

        from ..utils import numpy_to_tensor_wrapper

        from .tensor import NumpyNdarrayVariable

        # lookup method name in tnp. Things like np.dtype(float) are not supported yet.
        if self.value.__name__ == "dtype":
            unimplemented(
                f"numpy dtype function is not supported yet. Got type {type(self.value)}."
            )
        else:  # We are dealing with a callable.
            func = get_np_to_tnp_map().get(self.value)
            if func is None:
                unimplemented(
                    f"Can't find numpy function {self.value} in torch._numpy. "
                    " Please file an issue to request support for this function."
                )

            if (
                func.__module__ == "torch._numpy.random"
                and config.use_numpy_random_stream
            ):
                msg = f"delegate '{func.__qualname__}' to NumPy itself via "
                msg += f"confg.use_numpy_random_stream={config.use_numpy_random_stream}"
                unimplemented(msg)

            # TODO(larryliu0820): currently assuming all numpy.* functions are returning a ndarray that can be
            #  wrapped by NumpyNdarrayVariable which is wrong!
            proxy = tx.output.create_proxy(
                "call_function",
                numpy_to_tensor_wrapper(func),
                *proxy_args_kwargs(args, kwargs),
            )
            return NumpyNdarrayVariable.create(tx, proxy)

    def call_method(
        self,
        tx,
        name,
        args: "List[VariableTracker]",
        kwargs: "Dict[str, VariableTracker]",
    ) -> "VariableTracker":
        unimplemented("numpy")

    def python_type(self):
        return type(self.value)

    def as_python_constant(self):
        return self.value

    def as_proxy(self):
        # this handles numpy dtype attribute such as np.float32. TODO(larryliu0820): we should split NumpyVariable
        #  into NumpyVariable for instances/objects and NumpyVariable for types.
        if config.trace_numpy and isinstance(self.value, type):
            # retrieve attribute str. E.g., "float32" if given np.float32

            attr = self.value.__name__
            # get tnp equivalent
            tnp_dtype = tnp.dtype(attr)
            # returning a string here because we are assuming all `dtype` kwargs for numpy
            # functions can take an equivalent string and the behavior of the function would
            # be the same as taking a numpy dtype.
            return tnp_dtype.name

        return super().as_proxy()


# Used to keep track of NULLs pushed on the stack for Python 3.11 function calls
class NullVariable(VariableTracker):
    def __init__(self, **kwargs):
        super().__init__(**kwargs)

    def __str__(self):
        return "NullVariable"

    def reconstruct(self, codegen):
        if sys.version_info < (3, 11):
            unimplemented("cannot reconstruct NullVariable in < Python 3.11")
        return [create_instruction("PUSH_NULL")]


class DeletedVariable(VariableTracker):
    """Marker used to implement delattr()"""


class StringFormatVariable(VariableTracker):
    """
    Represents a call to str.format(), we delay calling format until after the graph.
    """

    _nonvar_fields = {"format_string", *VariableTracker._nonvar_fields}

    @classmethod
    def create(cls, format_string, sym_args, sym_kwargs):
        if all(
            x.is_python_constant()
            for x in itertools.chain(sym_args, sym_kwargs.values())
        ):
            return variables.ConstantVariable.create(
                format_string.format(
                    *[v.as_python_constant() for v in sym_args],
                    **{k: v.as_python_constant() for k, v in sym_kwargs.items()},
                )
            )
        return cls(format_string, list(sym_args), dict(sym_kwargs))

    def __init__(self, format_string, sym_args, sym_kwargs, **kwargs):
        super().__init__(**kwargs)
        assert isinstance(format_string, str)
        self.format_string = format_string
        self.sym_args = sym_args
        self.sym_kwargs = sym_kwargs

    def __repr__(self):
        return f"{self.__class__.__name__}({self.format_string!r}, {self.sym_args!r}, {self.sym_kwargs!r})"

    def reconstruct(self, codegen):
        if sys.version_info >= (3, 11):
            codegen.append_output(create_instruction("PUSH_NULL"))
        codegen.append_output(codegen.create_load_const(self.format_string))
        codegen.append_output(codegen.create_load_attr("format"))
        codegen.extend_output(
            variables.TupleVariable(self.sym_args).reconstruct(codegen)
        )
        kwargs = {
            variables.ConstantVariable.create(k): v for k, v in self.sym_kwargs.items()
        }
        codegen.extend_output(variables.ConstDictVariable(kwargs).reconstruct(codegen))
        codegen.append_output(create_instruction("CALL_FUNCTION_EX", arg=1))
        return []<|MERGE_RESOLUTION|>--- conflicted
+++ resolved
@@ -152,16 +152,9 @@
             object.__setattr__,
         ) and isinstance(self.objvar, variables.CustomizedDictVariable):
             assert not kwargs and len(args) == 2
-<<<<<<< HEAD
-            k = variables.ConstDictVariable.get_key(tx, args[0])
-            tx.output.side_effects.mutation(self)
-            self.objvar.items[k] = args[1]
-            return variables.ConstantVariable.create(None)
-=======
             return super(variables.CustomizedDictVariable, self.objvar).call_method(
                 tx, "__setitem__", args, kwargs
             )
->>>>>>> fd7f6e7e
         else:
             unimplemented(f"non-function or method super: {inner_fn}")
 
