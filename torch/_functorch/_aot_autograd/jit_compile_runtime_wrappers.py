--- conflicted
+++ resolved
@@ -179,13 +179,9 @@
             # See Note: [Partitioner handling for Subclasses, Part 1]
             # See Note: [Recomputing subclass mutation handling]
             mutated_inp_runtime_indices = (
-<<<<<<< HEAD
-                compute_inner_mutated_inp_indices_from_subclass_meta(fw_metadata)
-=======
                 compute_inner_mutated_inp_indices_from_subclass_meta(
                     fw_metadata, inner_meta
                 )
->>>>>>> 4f99bc1e
             )
             num_mutated_inp_runtime_indices = len(mutated_inp_runtime_indices)
             num_inner_fwd_outputs = (
