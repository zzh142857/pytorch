#if defined(USE_CUDA)
#include <gtest/gtest.h>

#include <torch/csrc/jit/codegen/cuda/arith.h>
#include <torch/csrc/jit/codegen/cuda/codegen.h>
#include <torch/csrc/jit/codegen/cuda/disjoint_set.h>
#include <torch/csrc/jit/codegen/cuda/executor.h>
#include <torch/csrc/jit/codegen/cuda/executor_launch_params.h>
#include <torch/csrc/jit/codegen/cuda/expr_evaluator.h>
#include <torch/csrc/jit/codegen/cuda/fusion.h>
#include <torch/csrc/jit/codegen/cuda/fusion_segmenter.h>
#include <torch/csrc/jit/codegen/cuda/grouped_reduction.h>
#include <torch/csrc/jit/codegen/cuda/interface.h>
#include <torch/csrc/jit/codegen/cuda/ir_all_nodes.h>
#include <torch/csrc/jit/codegen/cuda/ir_builder.h>
#include <torch/csrc/jit/codegen/cuda/ir_graphviz.h>
#include <torch/csrc/jit/codegen/cuda/ir_iostream.h>
#include <torch/csrc/jit/codegen/cuda/ir_utils.h>
#include <torch/csrc/jit/codegen/cuda/iter_visitor.h>
#include <torch/csrc/jit/codegen/cuda/kernel_cache.h>
#include <torch/csrc/jit/codegen/cuda/kernel_expr_evaluator.h>
#include <torch/csrc/jit/codegen/cuda/kernel_ir.h>
#include <torch/csrc/jit/codegen/cuda/lower2device.h>
#include <torch/csrc/jit/codegen/cuda/mutator.h>
#include <torch/csrc/jit/codegen/cuda/root_domain_map.h>
#include <torch/csrc/jit/codegen/cuda/scheduler/all_schedulers.h>
#include <torch/csrc/jit/codegen/cuda/scheduler/utils.h>
#include <torch/csrc/jit/codegen/cuda/test/test_gpu_validator.h>
#include <torch/csrc/jit/codegen/cuda/transform_replay.h>
#include <torch/csrc/jit/codegen/cuda/transform_rfactor.h>

// fuser and IR parser
#include <ATen/cuda/CUDAContext.h>
#include <ATen/cuda/Exceptions.h>
#include <c10/cuda/CUDAStream.h>

#include <algorithm>
#include <iostream>

// Tests go in torch::jit
namespace torch {
namespace jit {

using namespace torch::jit::fuser::cuda;
using namespace at::indexing;

namespace {

// Make a tensor that is known to be fully contiguous of dimensionality=ndims,
// but unknown sizes
TensorView* makeContigTensor(size_t ndims, DataType dtype = DataType::Float) {
  return TensorViewBuilder()
      .ndims(ndims)
      .dtype(dtype)
      .contiguity(std::vector<bool>(ndims, true))
      .build();
}

// Make a tensor that is known to be non-contiguous of dimensionality=ndims,
// but unknown sizes
TensorView* makeSymbolicTensor(size_t ndims, DataType dtype = DataType::Float) {
  return TensorViewBuilder().ndims(ndims).dtype(dtype).build();
}

// Make a non-contiguous tensor of compile-time known sizes
TensorView* makeConcreteTensor(
    std::vector<int64_t> shape,
    DataType dtype = DataType::Float) {
  return TensorViewBuilder().shape(shape).dtype(dtype).build();
}

class KernelExprVisitor : private kir::IrVisitor {
 public:
  static std::vector<Expr*> getAllExprs(const kir::Kernel* kernel) {
    KernelExprVisitor visitor(kernel);
    return visitor.all_exprs_;
  }

 private:
  KernelExprVisitor(const kir::Kernel* kernel) {
    handle(kernel->topLevelExprs());
  }

  using kir::IrVisitor::handle;

  void handle(Expr* expr) final {
    all_exprs_.push_back(expr);
    kir::IrVisitor::handle(expr);
  }

 private:
  std::vector<Expr*> all_exprs_;
};

void validateNoParallelBroadcastExist(kir::Kernel* kernel) {
  for (auto expr : KernelExprVisitor::getAllExprs(kernel)) {
    BroadcastOp* bc = dynamic_cast<BroadcastOp*>(expr);
    if (bc == nullptr) {
      auto grid_bc = dynamic_cast<kir::GridBroadcast*>(expr);
      if (grid_bc != nullptr) {
        std::cerr << "Grid broadcast: " << grid_bc->toString();
        bc = grid_bc->broadcast_op();
      }
    }
    if (bc == nullptr) {
      continue;
    }
    TORCH_CHECK(
        kernel->summary().broadcast_parallel_types.at(bc).none(),
        "Parallel broadcast should not exist but was found: ",
        bc->toString());
  }
}

} // namespace

TEST_F(NVFuserTest, FusionGridAllreduce1_CUDA) {
  const int nx = 999;
  const int tidx = 128;

  if (ceilDiv(nx, tidx) > deviceSMCount()) {
    GTEST_SKIP() << "Not enough SMs to run this test";
  }

  Fusion fusion;
  FusionGuard fg(&fusion);

  auto tv0 = makeSymbolicTensor(1);
  fusion.addInput(tv0);

  auto tv1 = sum(tv0, {0});
  auto tv2 = broadcast(tv1, {true});
  auto tv3 = add(tv0, tv2);

  fusion.addOutput(tv3);

  tv3->split(0, tidx);
  TransformPropagator::from(tv3);

  tv3->axis(0)->parallelize(ParallelType::BIDx);
  tv3->axis(1)->parallelize(ParallelType::TIDx);
  scheduler_utils::parallelizeAllLike(tv3, ir_utils::allTvs(&fusion));

  GpuLower gpulw(&fusion);
  validateNoParallelBroadcastExist(gpulw.kernel());

  auto options = at::TensorOptions().dtype(at::kFloat).device(at::kCUDA, 0);
  at::manual_seed(0);
  auto t0 = at::randn({nx}, options);

  FusionExecutor fe;
  fe.compileFusion(&fusion, {t0});
  auto cg_outputs = fe.runFusion({t0});

  auto ref = sum(t0).unsqueeze(0) + t0;

  testValidate(&fusion, cg_outputs, {t0}, {ref}, __LINE__, __FILE__);
}

TEST_F(NVFuserTest, FusionGridAllreduce2_CUDA) {
  const int nx = 99;
  const int tidx = 32;

  if (ceilDiv(nx, tidx) > deviceSMCount()) {
    GTEST_SKIP() << "Not enough SMs to run this test";
  }

  Fusion fusion;
  FusionGuard fg(&fusion);

  auto tv0 = makeSymbolicTensor(1);
  fusion.addInput(tv0);

  auto tv1 = sum(tv0, {0});
  auto tv2 = broadcast(tv1, {true});
  auto tv3 = add(tv0, tv2);

  fusion.addOutput(tv3);

  tv3->split(0, tidx);
  TransformPropagator::from(tv3);

  tv3->axis(0)->parallelize(ParallelType::BIDx);
  tv3->axis(1)->parallelize(ParallelType::TIDx);
  scheduler_utils::parallelizeAllLike(tv3, {tv2});

  // Broadcast on TIDy instead of TIDx. This still uses the fused
  // reduction as it's broadcast on BIDx as well. Since TIDy is not
  // predicated, the broadcast becomes a set op.
  tv1->axis(0)->parallelize(ParallelType::BIDx);
  tv1->axis(1)->parallelize(ParallelType::TIDy);

  GpuLower gpulw(&fusion);
  validateNoParallelBroadcastExist(gpulw.kernel());

  auto options = at::TensorOptions().dtype(at::kFloat).device(at::kCUDA, 0);
  at::manual_seed(0);
  auto t0 = at::randn({nx}, options);

  FusionExecutor fe;
  fe.compileFusion(&fusion, {t0});
  auto cg_outputs = fe.runFusion({t0});

  auto ref = sum(t0).unsqueeze(0) + t0;

  testValidate(&fusion, cg_outputs, {t0}, {ref}, __LINE__, __FILE__);
}

// Grid reduction with serial non-reduction axis. The global work
// buffer is double buffered.
TEST_F(NVFuserTest, FusionGridAllreduce3_CUDA) {
  const int nx = 100;
  const int ny = 5000;
  const int tidx = 128;

  if (ceilDiv(ny, tidx) > deviceSMCount()) {
    GTEST_SKIP() << "Not enough SMs to run this test";
  }

  Fusion fusion;
  FusionGuard fg(&fusion);

  auto tv0 = makeSymbolicTensor(2);
  fusion.addInput(tv0);

  auto tv1 = sum(tv0, {1});
  auto tv2 = broadcast(tv1, {false, true});
  auto tv3 = add(tv0, tv2);

  fusion.addOutput(tv3);

  tv3->split(1, tidx);
  TransformPropagator::from(tv3);

  tv0->computeAt(tv3, 1);

  tv3->axis(1)->parallelize(ParallelType::BIDx);
  tv3->axis(2)->parallelize(ParallelType::TIDx);
  scheduler_utils::parallelizeAllLike(tv3, ir_utils::allTvs(&fusion));

  GpuLower gpulw(&fusion);
  validateNoParallelBroadcastExist(gpulw.kernel());

  auto options = at::TensorOptions().dtype(at::kFloat).device(at::kCUDA, 0);
  at::manual_seed(0);
  auto t0 = at::randn({nx, ny}, options);

  FusionExecutor fe;
  fe.compileFusion(&fusion, {t0});
  auto cg_outputs = fe.runFusion({t0});

  auto ref = sum(t0, {1}).unsqueeze(-1) + t0;

  testValidate(&fusion, cg_outputs, {t0}, {ref}, __LINE__, __FILE__);
}

// Indirect reduction and broadcast
TEST_F(NVFuserTest, FusionGridAllreduce4_CUDA) {
  const int nx = 999;
  const int tidx = 128;

  if (ceilDiv(nx, tidx) > deviceSMCount()) {
    GTEST_SKIP() << "Not enough SMs to run this test";
  }

  Fusion fusion;
  FusionGuard fg(&fusion);

  auto tv0 = makeSymbolicTensor(1);
  fusion.addInput(tv0);

  auto tv1 = sum(tv0, {0});
  auto tv2 = add(tv1, IrBuilder::create<Double>(1));
  auto tv3 = broadcast(tv2, {true});
  auto tv4 = add(tv0, tv3);

  fusion.addOutput(tv4);

  tv4->split(0, tidx);
  TransformPropagator::from(tv4);

  tv4->axis(0)->parallelize(ParallelType::BIDx);
  tv4->axis(1)->parallelize(ParallelType::TIDx);
  scheduler_utils::parallelizeAllLike(tv4, ir_utils::allTvs(&fusion));

  GpuLower gpulw(&fusion);
  validateNoParallelBroadcastExist(gpulw.kernel());

  auto options = at::TensorOptions().dtype(at::kFloat).device(at::kCUDA, 0);
  at::manual_seed(0);
  auto t0 = at::randn({nx}, options);

  FusionExecutor fe;
  fe.compileFusion(&fusion, {t0});
  auto cg_outputs = fe.runFusion({t0});

  auto ref = (sum(t0) + 1).unsqueeze(0) + t0;

  testValidate(&fusion, cg_outputs, {t0}, {ref}, __LINE__, __FILE__);
}

// Unused block dimension in the kernel
TEST_F(NVFuserTest, FusionGridAllreduce5_CUDA) {
  const int nx = 999;
  const int tidx = 128;
  const int iter = 2;
  const int bdimx = 9; // One more than required by the reduction
  const int bdimy = 3; // Want an unused dimension

  // Going to bump the bdimx count for this test, ignor
  if (bdimx * bdimy > deviceSMCount()) {
    GTEST_SKIP() << "Not enough SMs to run this test";
  }

  Fusion fusion;
  FusionGuard fg(&fusion);

  // Didn't setup this test with inlining for register usage, so just leave the
  // iter dimension concrete
  auto tv0 = makeConcreteTensor({iter, -1});
  fusion.addInput(tv0);

  auto tv1 = sum(tv0, {1});
  auto tv2 = add(tv1, IrBuilder::create<Double>(1));
  auto tv3 = broadcast(tv2, {false, true});
  auto tv4 = add(tv0, tv3);

  fusion.addOutput(tv4);

  // Dummy op to mess with parallelization
  auto tv5 = makeSymbolicTensor(2);
  fusion.addInput(tv5);
  auto tv6 = set(tv5);
  fusion.addOutput(tv6);

  // Setup the reduction
  tv4->split(1, tidx);
  TransformPropagator::from(tv4);

  tv4->axis(1)->parallelize(ParallelType::BIDx);
  tv4->axis(2)->parallelize(ParallelType::TIDx);
  scheduler_utils::parallelizeAllLike(tv4, ir_utils::allTvs(&fusion));

  tv6->axis(0)->parallelize(ParallelType::BIDy);
  tv6->axis(1)->parallelize(ParallelType::BIDx);

  GpuLower gpulw(&fusion);
  validateNoParallelBroadcastExist(gpulw.kernel());

  auto options = at::TensorOptions().dtype(at::kFloat).device(at::kCUDA, 0);
  at::manual_seed(0);
  auto t0 = at::randn({iter, nx}, options);
  auto t5 = at::randn({bdimy, bdimx}, options);

  FusionExecutor fe;
  fe.compileFusion(&fusion, {t0, t5});
  auto cg_outputs = fe.runFusion({t0, t5});

  auto ref = (sum(t0, {1}) + 1).unsqueeze(-1) + t0;

  testValidate(&fusion, cg_outputs, {t0, t5}, {ref, t5}, __LINE__, __FILE__);
}

TEST_F(NVFuserTest, FusionGridAllreduce6_CUDA) {
  Fusion fusion;
  FusionGuard fg(&fusion);

  std::vector<int64_t> shape({99, 200});

  const int vec = 4;
  const int tidx = 32;
  const int tidy = 8;
  const int bdimx = ceilDiv(shape[1], vec * tidx);
  const int bdimy = ceilDiv(shape[0], tidy);

  if (bdimx * bdimy > deviceSMCount()) {
    GTEST_SKIP() << "Not enough SMs to run this test";
  }

  auto tv0 = makeSymbolicTensor(2);
  fusion.addInput(tv0);

  auto tv1 = set(tv0);
  auto tv2 = sum(tv1, {0});
  auto tv3 = broadcast(tv2, {true, false});
  auto tv4 = add(tv0, tv3);
  fusion.addOutput(tv4);

  tv1->split(1, vec);
  tv1->split(1, tidx);
  tv1->split(0, tidy);
  TransformPropagator::from(tv1);

  tv1->axis(0)->parallelize(ParallelType::BIDy);
  tv1->axis(1)->parallelize(ParallelType::TIDy);
  tv1->axis(2)->parallelize(ParallelType::BIDx);
  tv1->axis(3)->parallelize(ParallelType::TIDx);

  scheduler_utils::parallelizeAllLike(tv1, ir_utils::allTvs(&fusion));

  tv1->axis(4)->parallelize(ParallelType::Vectorize);

  auto options = at::TensorOptions().dtype(at::kFloat).device(at::kCUDA, 0);
  at::manual_seed(0);
  auto t0 = at::randn(shape, options);

  FusionExecutor fe;
  fe.compileFusion(&fusion, {t0});
  auto outputs = fe.runFusion({t0});

  auto t0_double = t0.to(at::kDouble);
  auto ref = t0_double + t0_double.sum({0}).unsqueeze(0);

  testValidate(fe.kernel(), outputs, {t0}, {ref}, __LINE__, __FILE__);
}

TEST_F(NVFuserTest, FusionGridAllreduceWelford1_CUDA) {
  const int nx = 999;
  const int tidx = 128;

  if (ceilDiv(nx, tidx) > deviceSMCount()) {
    GTEST_SKIP() << "Not enough SMs to run this test";
  }

  Fusion fusion;
  FusionGuard fg(&fusion);

  auto tv0 = makeSymbolicTensor(1);
  fusion.addInput(tv0);

  auto tvs = Welford(tv0, {0});
  auto tv2 = broadcast(tvs.avg, {true});
  auto tv3 = broadcast(tvs.var_sum, {true});
  auto tv4 = add(tv0, tv2);
  auto tv5 = add(tv4, tv3);

  fusion.addOutput(tv5);

  tv5->split(0, tidx);
  TransformPropagator::from(tv5);

  tv5->axis(0)->parallelize(ParallelType::BIDx);
  tv5->axis(1)->parallelize(ParallelType::TIDx);
  scheduler_utils::parallelizeAllLike(tv5, ir_utils::allTvs(&fusion));

  GpuLower gpulw(&fusion);
  validateNoParallelBroadcastExist(gpulw.kernel());

  auto options = at::TensorOptions().dtype(at::kFloat).device(at::kCUDA, 0);
  at::manual_seed(0);
  auto t0 = at::randn({nx}, options);

  FusionExecutor fe;
  fe.compileFusion(&fusion, {t0});
  auto cg_outputs = fe.runFusion({t0});

  auto ref =
      (t0.mean({0}).unsqueeze(0) + t0) + t0.var({0}, false).unsqueeze(0) * nx;

  testValidate(&fusion, cg_outputs, {t0}, {ref}, __LINE__, __FILE__);
}

// Grid welford reduction with serial non-reduction axis. The global
// work buffer is double buffered.
TEST_F(NVFuserTest, FusionGridAllreduceWelford2_CUDA) {
  const int nx = 100;
  const int ny = 5000;
  const int tidx = 128;

  if (ceilDiv(ny, tidx) > deviceSMCount()) {
    GTEST_SKIP() << "Not enough SMs to run this test";
  }

  Fusion fusion;
  FusionGuard fg(&fusion);

  auto tv0 = makeSymbolicTensor(2);
  fusion.addInput(tv0);

  auto tvs = Welford(tv0, {1});
  auto tv2 = broadcast(tvs.avg, {false, true});
  auto tv3 = add(tv0, tv2);

  fusion.addOutput(tv3);

  tv3->split(1, tidx);
  TransformPropagator::from(tv3);

  tv0->computeAt(tv3, 1);

  tv3->axis(1)->parallelize(ParallelType::BIDx);
  tv3->axis(2)->parallelize(ParallelType::TIDx);
  scheduler_utils::parallelizeAllLike(tv3, ir_utils::allTvs(&fusion));

  // There must be no parallel broadcast
  GpuLower gpulw(&fusion);
  validateNoParallelBroadcastExist(gpulw.kernel());

  auto options = at::TensorOptions().dtype(at::kFloat).device(at::kCUDA, 0);
  at::manual_seed(0);
  auto t0 = at::randn({nx, ny}, options);

  FusionExecutor fe;
  fe.compileFusion(&fusion, {t0});
  auto cg_outputs = fe.runFusion({t0});

  auto ref = (sum(t0, {1}) / ny).unsqueeze(-1) + t0;

  testValidate(&fusion, cg_outputs, {t0}, {ref}, __LINE__, __FILE__);
}

// Persistent batchnorm. Uses the fused reduction for grid welford and
// broadcast.
TEST_F(NVFuserTest, FusionFusedReductionBatchnorm_CUDA) {
  const std::vector<int64_t> input_shape{256, 2048, 14, 14};

  std::unique_ptr<Fusion> fusion_ptr = std::make_unique<Fusion>();
  Fusion& fusion = *fusion_ptr.get();
  FusionGuard fg(&fusion);

  auto tv0 = makeSymbolicTensor(4, DataType::Half);
  fusion.addInput(tv0);
  auto tv1 = makeSymbolicTensor(1, DataType::Half);
  fusion.addInput(tv1);
  auto tv2 = makeSymbolicTensor(1, DataType::Half);
  fusion.addInput(tv2);
  auto tv3 = makeSymbolicTensor(1, DataType::Float);
  fusion.addInput(tv3);
  auto tv4 = makeSymbolicTensor(1, DataType::Float);
  fusion.addInput(tv4);

  auto d34 = IrBuilder::create<Double>(1);
  auto tv5 = castOp(DataType::Float, tv0);
  auto tv6 = castOp(DataType::Float, tv1);
  auto tv7 = castOp(DataType::Float, tv2);
  auto tvs = Welford(tv5, {0, 2, 3});
  auto tv8 = tvs.avg;
  auto tv9 = tvs.var_sum;
  auto tv10 = tvs.n;
  auto tv11 = mul(tv8, IrBuilder::create<Double>(0.1));
  auto tv12 = mul(tv3, d34);
  auto tv13 = add(tv12, tv11);
  auto d43 = IrBuilder::create<Double>(0.5);
  auto tv14 = mul(tv9, d43);
  auto tv15 = mul(tv14, IrBuilder::create<Double>(0.1));
  auto tv16 = mul(tv4, d34);
  auto tv17 = add(tv16, tv15);
  auto tv18 = broadcast(tv8, {true, false, true, true});
  auto tv19 = sub(tv5, tv18);
  auto tv20 = mul(tv9, d43);
  auto tv21 = add(tv20, IrBuilder::create<Double>(0.0001));
  auto tv22 = rsqrt(tv21);
  auto tv23 = broadcast(tv22, {true, false, true, true});
  auto tv24 = mul(tv19, tv23);
  auto tv25 = broadcast(tv6, {true, false, true, true});
  auto tv26 = mul(tv24, tv25);
  auto tv27 = broadcast(tv7, {true, false, true, true});
  auto tv28 = add(tv26, tv27);
  auto tv29 = castOp(DataType::Half, tv28);
  fusion.addOutput(tv13);
  fusion.addOutput(tv17);
  fusion.addOutput(tv29);

  auto tv0_cache = tv0->cacheAfter();
  auto tv1_cache = tv1->cacheAfter();
  auto tv2_cache = tv2->cacheAfter();
  auto tv3_cache = tv3->cacheAfter();
  auto tv4_cache = tv4->cacheAfter();

  auto tv13_cache = tv13->cacheBefore();
  auto tv17_cache = tv17->cacheBefore();
  auto tv29_cache = tv29->cacheBefore();

  tv0->split(1, NamedScalar::getParallelDim(ParallelType::BIDx), false);
  tv0->split(0, NamedScalar::getParallelDim(ParallelType::BIDy), false);
  tv0->split(1, 8, false);
  tv0->split(2, 8, false);
  tv0->merge(-2, -1);
  tv0->split(-1, 2);
  tv0->split(-2, 1, false);
  tv0->split(-2, 1, false);
  tv0->reorder(
      {{4, 0},
       {5, 1},
       {0, 2},
       {3, 3},
       {8, 4},
       {1, 5},
       {7, 6},
       {2, 7},
       {9, 8},
       {6, 9}});

  TransformPropagator::from(tv0);

  auto tvs_rf = tvs.rFactor({-5, -4, -3, -2, -1});

  tv0->computeAt(tv29, 2);
  tv1->computeAt(tv29, 2);
  tv2->computeAt(tv29, 2);
  tv3->computeAt(tv13, 2);
  tv4->computeAt(tv17, 2);

  tv29->axis(0)->parallelize(ParallelType::BIDx);
  tv29->axis(2)->parallelize(ParallelType::BIDy);
  tv29->axis(3)->parallelize(ParallelType::TIDz);
  tv29->axis(4)->parallelize(ParallelType::TIDx);
  scheduler_utils::parallelizeAllLike(tv29, ir_utils::allTvs(&fusion));

  auto options = at::TensorOptions().dtype(at::kFloat).device(at::kCUDA, 0);
  auto options_half = at::TensorOptions().dtype(at::kHalf).device(at::kCUDA, 0);
  at::manual_seed(0);
  auto t0 = at::randn(input_shape, options_half);
  auto t1 = at::randn(input_shape[1], options_half);
  auto t2 = at::randn(input_shape[1], options_half);
  auto t3 = at::randn(input_shape[1], options);
  auto t4 = at::randn(input_shape[1], options);
  std::vector<IValue> aten_inputs = {t0, t1, t2, t3, t4};

  GpuLower gpulw(&fusion);
  validateNoParallelBroadcastExist(gpulw.kernel());

  FusionExecutor fe;
  LaunchParams launch_params(2, 2, -1, -1, -1, -1);
  fe.compileFusion(&fusion, aten_inputs, launch_params);
  auto cg_outputs = fe.runFusion(aten_inputs, launch_params);

  auto t5 = t0.to(at::kFloat);
  auto t6 = t1.to(at::kFloat);
  auto t7 = t2.to(at::kFloat);
  auto t8 = t5.mean({0, 2, 3});
  auto t9 = t5.var({0, 2, 3}, false) * input_shape[0] * input_shape[2] *
      input_shape[3];
  auto t11 = t8 * 0.1;
  auto t12 = t3 * 1;
  auto t13 = t12 + t11;
  auto t14 = t9 * 0.5;
  auto t15 = t14 * 0.1;
  auto t16 = t4 * 1;
  auto t17 = t16 + t15;
  auto t18 = t8.unsqueeze(0).unsqueeze(-1).unsqueeze(-1);
  auto t19 = t5 - t18;
  auto t20 = t9 * 0.5;
  auto t21 = t20 + 0.0001;
  auto t22 = rsqrt(t21);
  auto t23 = t22.unsqueeze(0).unsqueeze(-1).unsqueeze(-1);
  auto t24 = t19 * t23;
  auto t25 = t6.unsqueeze(0).unsqueeze(-1).unsqueeze(-1);
  auto t26 = t24 * t25;
  auto t27 = t7.unsqueeze(0).unsqueeze(-1).unsqueeze(-1);
  auto t28 = t26 + t27;
  auto t29 = t28.to(at::kHalf);

  testValidate(
      &fusion,
      cg_outputs,
      aten_inputs,
      {t13, t17, t29},
      __LINE__,
      __FILE__,
      "",
      launch_params);
}

// Simple grouped reduction
TEST_F(NVFuserTest, FusionGroupedReduction1_CUDA) {
  Fusion fusion;
  FusionGuard fg(&fusion);

  auto tv0 = makeSymbolicTensor(2);
  fusion.addInput(tv0);

  auto tv1 = sum(tv0, {1});
  auto tv2 = sum(tv0, {1});
  auto tv3 = add(tv1, tv2);
  fusion.addOutput(tv3);

  groupReductions({tv1, tv2});

  tv2->axis(0)->parallelize(ParallelType::BIDx);
  tv2->axis(1)->parallelize(ParallelType::TIDx);
  scheduler_utils::parallelizeAllLike(tv2, ir_utils::allTvs(&fusion));

  std::vector<int64_t> shape({99, 999});

  auto options = at::TensorOptions().dtype(at::kFloat).device(at::kCUDA, 0);

  auto t0 = at::randn(shape, options);

  FusionExecutor fe;
  fe.compileFusion(&fusion, {t0});
  auto outputs = fe.runFusion({t0});

  auto ref = t0.sum({1}) * 2;

  testValidate(fe.kernel(), outputs, {t0}, {ref}, __LINE__, __FILE__);
}

// Grouping reductions with different ops
TEST_F(NVFuserTest, FusionGroupedReduction2_CUDA) {
  Fusion fusion;
  FusionGuard fg(&fusion);

  auto tv0 = makeSymbolicTensor(2);
  fusion.addInput(tv0);

  auto tv1 = add(tv0, IrBuilder::create<Double>(1));
  auto tv2 = sum(tv1, {1});

  auto tv3 = add(tv0, IrBuilder::create<Double>(2));
  auto tv4 = max(tv3, {1});

  auto tv5 = add(tv2, tv4);
  fusion.addOutput(tv5);

  groupReductions({tv2, tv4});

  tv2->split(1, 128);
  TransformPropagator::from(tv2);

  tv0->computeAt(tv4, -1, ComputeAtMode::MostInlined);

  // tv4 is automatically parallelized in the same way
  tv2->axis(0)->parallelize(ParallelType::BIDy);
  tv2->axis(1)->parallelize(ParallelType::BIDx);
  tv2->axis(2)->parallelize(ParallelType::TIDx);

  std::vector<int64_t> shape({99, 999});

  auto options = at::TensorOptions().dtype(at::kFloat).device(at::kCUDA, 0);

  auto t0 = at::randn(shape, options);

  FusionExecutor fe;
  fe.compileFusion(&fusion, {t0});
  auto outputs = fe.runFusion({t0});

  auto ref = (t0 + 1).sum({1}) + std::get<0>((t0 + 2).max(1));

  testValidate(fe.kernel(), outputs, {t0}, {ref}, __LINE__, __FILE__);
}

// Grouped reduction with different types
TEST_F(NVFuserTest, FusionGroupedReduction3_CUDA) {
  Fusion fusion;
  FusionGuard fg(&fusion);

  auto tv0 = makeSymbolicTensor(2);
  fusion.addInput(tv0);

  auto tv1 = sum(tv0, {1});

  auto tv2 = castOp(DataType::Double, tv0);
  auto tv3 = sum(tv2, {1});
  auto tv4 = castOp(DataType::Float, tv3);

  auto tv5 = add(tv1, tv4);
  fusion.addOutput(tv5);

  groupReductions({tv1, tv3});
  tv1->split(1, 128);
  TransformPropagator::from(tv1);

  tv0->computeAt(tv5, -1, ComputeAtMode::MostInlined);

  tv1->axis(0)->parallelize(ParallelType::BIDy);
  tv1->axis(1)->parallelize(ParallelType::BIDx);
  tv1->axis(2)->parallelize(ParallelType::TIDx);

  std::vector<int64_t> shape({99, 999});

  auto options = at::TensorOptions().dtype(at::kFloat).device(at::kCUDA, 0);

  auto t0 = at::randn(shape, options);

  FusionExecutor fe;
  fe.compileFusion(&fusion, {t0});
  auto outputs = fe.runFusion({t0});

  auto ref = t0.sum({1}) + t0.to(c10::kDouble).sum({1}).to(c10::kFloat);

  testValidate(fe.kernel(), outputs, {t0}, {ref}, __LINE__, __FILE__);
}

// Testing validation
TEST_F(NVFuserTest, FusionGroupedReduction4_CUDA) {
  Fusion fusion;
  FusionGuard fg(&fusion);

  auto tv0 = makeSymbolicTensor(2);
  fusion.addInput(tv0);
  auto tv1 = makeSymbolicTensor(2);
  fusion.addInput(tv1);

  auto tv2 = sum(tv0, {1});
  auto tv3 = sum(tv1, {1});
  auto tv4 = add(tv2, tv3);
  fusion.addOutput(tv4);

  // Invalid grouping as tv2 and tv3 are not guaranteed to have the
  // same shape
  // NOLINTNEXTLINE(cppcoreguidelines-avoid-goto,hicpp-avoid-goto)
  ASSERT_ANY_THROW(groupReductions({tv2, tv3}));
}

// Testing validation
TEST_F(NVFuserTest, FusionGroupedReduction5_CUDA) {
  Fusion fusion;
  FusionGuard fg(&fusion);

  auto tv0 = makeSymbolicTensor(2);
  fusion.addInput(tv0);

  auto tv1 = sum(tv0, {1});
  auto tv2 = sum(tv0, {1});
  auto tv3 = add(tv1, tv2);
  fusion.addOutput(tv3);

  tv1->split(1, 128);
  tv2->split(1, 64);

  // Invalid grouping as tv1 and tv2 don't have the same
  // transformations
  // NOLINTNEXTLINE(cppcoreguidelines-avoid-goto,hicpp-avoid-goto)
  ASSERT_ANY_THROW(groupReductions({tv1, tv2}));
}

// Grouping 3 reductions
TEST_F(NVFuserTest, FusionGroupedReduction6_CUDA) {
  Fusion fusion;
  FusionGuard fg(&fusion);

  auto tv0 = makeSymbolicTensor(2);
  fusion.addInput(tv0);

  auto tv1 = add(tv0, IrBuilder::create<Double>(1));
  auto tv2 = sum(tv1, {1});

  auto tv3 = add(tv0, IrBuilder::create<Double>(2));
  auto tv4 = sum(tv3, {1});

  auto tv5 = add(tv0, IrBuilder::create<Double>(3));
  auto tv6 = sum(tv5, {1});

  auto tv7 = add(add(tv2, tv4), tv6);

  fusion.addOutput(tv7);

  groupReductions({tv2, tv4, tv6});

  // There's no runtime grid reduction function that can take more
  // than 2 inputs, yet.
  tv2->axis(0)->parallelize(ParallelType::BIDx);
  tv2->axis(1)->parallelize(ParallelType::TIDx);

  scheduler_utils::parallelizeAllLike(tv2, ir_utils::allTvs(&fusion));

  std::vector<int64_t> shape({99, 999});

  auto options = at::TensorOptions().dtype(at::kFloat).device(at::kCUDA, 0);

  auto t0 = at::randn(shape, options);

  FusionExecutor fe;
  fe.compileFusion(&fusion, {t0});
  auto outputs = fe.runFusion({t0});

  auto ref = (t0 + 1).sum({1}) + (t0 + 2).sum({1}) + (t0 + 3).sum({1});

  testValidate(fe.kernel(), outputs, {t0}, {ref}, __LINE__, __FILE__);
}

TEST_F(NVFuserTest, FusionGroupedReduction7_CUDA) {
  Fusion fusion;
  FusionGuard fg(&fusion);

  auto tv0 = makeSymbolicTensor(2);
  fusion.addInput(tv0);

  auto tv1 = sum(tv0, {1});
  auto tv2 = broadcast(tv1, {false, true});
  auto tv3 = add(tv0, tv2);
  auto tv4 = sum(tv3, {1});
  fusion.addOutput(tv4);

  // Invalid grouping as tv3 depends on tv1
  // NOLINTNEXTLINE(cppcoreguidelines-avoid-goto,hicpp-avoid-goto)
  ASSERT_ANY_THROW(groupReductions({tv1, tv4}));
}

// Grouping rfactor'ed reductions
TEST_F(NVFuserTest, FusionGroupedReductionRfactor1_CUDA) {
  Fusion fusion;
  FusionGuard fg(&fusion);

  auto tv0 = makeSymbolicTensor(1);
  fusion.addInput(tv0);

  auto tv1 = sum(tv0, {0});
  auto tv2 = sum(tv0, {0});
  auto tv3 = add(tv1, tv2);
  fusion.addOutput(tv3);

  const size_t gdimx = 10;
  const size_t bdimx = 128;

  tv1->split(0, gdimx, false);
  tv1->split(1, bdimx);
  auto tv1_rf = tv1->rFactor({1});

  tv2->split(0, gdimx, false);
  tv2->split(1, bdimx);
  auto tv2_rf = tv2->rFactor({1});

  groupReductions({tv1_rf, tv2_rf});
  groupReductions({tv1, tv2});

  tv1_rf->axis(0)->parallelize(ParallelType::BIDx);
  tv1_rf->axis(2)->parallelize(ParallelType::TIDx);

  scheduler_utils::parallelizeAllLike(tv1_rf, ir_utils::allTvs(&fusion));

  std::vector<int64_t> shape({12345});

  auto options = at::TensorOptions().dtype(at::kFloat).device(at::kCUDA, 0);

  auto t0 = at::randn(shape, options);

  FusionExecutor fe;
  fe.compileFusion(&fusion, {t0});
  auto outputs = fe.runFusion({t0});

  auto ref = t0.sum({0}) * 2;

  testValidate(fe.kernel(), outputs, {t0}, {ref}, __LINE__, __FILE__);
}

// Rfactoring grouped reductions
TEST_F(NVFuserTest, FusionGroupedReductionRfactor2_CUDA) {
  Fusion fusion;
  FusionGuard fg(&fusion);

  auto tv0 = makeSymbolicTensor(1);
  fusion.addInput(tv0);

  auto tv1 = sum(tv0, {0});
  auto tv2 = sum(tv0, {0});
  auto tv3 = add(tv1, tv2);
  fusion.addOutput(tv3);

  groupReductions({tv1, tv2});

  const size_t gdimx = 10;
  const size_t bdimx = 128;

  tv1->split(0, gdimx, false);
  tv1->split(1, bdimx);

  // This should rfactor tv2 as well
  auto rf_tvs = tv1->rFactor({1}, {tv1, tv2});
  auto tv1_rf = rf_tvs.at(0);

  tv1_rf->axis(0)->parallelize(ParallelType::BIDx);
  tv1_rf->axis(2)->parallelize(ParallelType::TIDx);

  scheduler_utils::parallelizeAllLike(tv1_rf, ir_utils::allTvs(&fusion));

  std::vector<int64_t> shape({12345});

  auto options = at::TensorOptions().dtype(at::kFloat).device(at::kCUDA, 0);

  auto t0 = at::randn(shape, options);

  FusionExecutor fe;
  fe.compileFusion(&fusion, {t0});
  auto outputs = fe.runFusion({t0});

  auto ref = t0.sum({0}) * 2;

  testValidate(fe.kernel(), outputs, {t0}, {ref}, __LINE__, __FILE__);
}

// Group reductions of tensors that have computeAt positions set
TEST_F(NVFuserTest, FusionGroupedReductionAfterComputeAt_CUDA) {
  Fusion fusion;
  FusionGuard fg(&fusion);
  auto tv0 = makeSymbolicTensor(2);
  fusion.addInput(tv0);

  auto tv1 = add(tv0, IrBuilder::create<Double>(1));
  auto tv2 = sum(tv1, {1});
  auto tv3 = sum(tv1, {1});
  auto tv4 = add(tv2, tv3);
  fusion.addOutput(tv4);

  const size_t bdimx = 128;

  tv2->split(1, bdimx);
  auto tv2_rf = tv2->rFactor({1});
  tv2_rf->reorder({{1, 2}});

  tv3->split(1, bdimx);
  auto tv3_rf = tv3->rFactor({1});
  tv3_rf->reorder({{1, 2}});

  tv0->computeAt(tv4, -1, ComputeAtMode::MostInlined);

  groupReductions({tv2_rf, tv3_rf});
  groupReductions({tv2, tv3});

  tv2->axis(1)->parallelize(ParallelType::TIDx);
  scheduler_utils::parallelizeAllLike(tv2, ir_utils::allTvs(&fusion));

  std::vector<int64_t> shape({3, 1234});

  auto options = at::TensorOptions().dtype(at::kFloat).device(at::kCUDA, 0);

  auto t0 = at::randn(shape, options);

  FusionExecutor fe;
  fe.compileFusion(&fusion, {t0});
  auto outputs = fe.runFusion({t0});

  auto ref = (t0 + 1).sum({1}) * 2;

  testValidate(fe.kernel(), outputs, {t0}, {ref}, __LINE__, __FILE__);
}

TEST_F(NVFuserTest, FusionGroupAllreduce1_CUDA) {
  Fusion fusion;
  FusionGuard fg(&fusion);

  auto tv0 = makeSymbolicTensor(1);
  fusion.addInput(tv0);

  auto tv1 = sum(tv0, {0});
  auto tv2 = broadcast(tv1, {true});
  auto tv3 = sum(tv0, {0});
  auto tv4 = broadcast(tv3, {true});
  auto tv5 = add(tv0, tv2);
  auto tv6 = add(tv5, tv4);
  fusion.addOutput(tv6);

  groupReductions({tv1, tv3});

  tv2->split(0, 128);
  TransformPropagator::from(tv2);

  tv2->axis(0)->parallelize(ParallelType::BIDx);
  tv2->axis(1)->parallelize(ParallelType::TIDx);
  scheduler_utils::parallelizeAllLike(tv2, ir_utils::allTvs(&fusion));

  std::vector<int64_t> shape({999});

  auto options = at::TensorOptions().dtype(at::kFloat).device(at::kCUDA, 0);

  auto t0 = at::randn(shape, options);

  FusionExecutor fe;
  fe.compileFusion(&fusion, {t0});
  auto outputs = fe.runFusion({t0});

  auto t3 = t0.sum({0}).unsqueeze(-1);
  auto ref = t0 + t3 + t3;

  testValidate(fe.kernel(), outputs, {t0}, {ref}, __LINE__, __FILE__);
}

// Grid reductionso of different types
TEST_F(NVFuserTest, FusionGroupAllreduce2_CUDA) {
  Fusion fusion;
  FusionGuard fg(&fusion);

  auto tv0 = makeSymbolicTensor(2);
  fusion.addInput(tv0);

  auto tv1 = sum(tv0, {1});
  auto tv2 = broadcast(tv1, {false, true});

  auto tv3 = castOp(DataType::Double, tv0);
  auto tv4 = sum(tv3, {1});
  auto tv5 = broadcast(tv4, {false, true});
  auto tv6 = castOp(DataType::Float, tv5);

  auto tv7 = add(tv0, tv2);
  auto tv8 = add(tv7, tv6);
  fusion.addOutput(tv8);

  const int tidx = 512;
  groupReductions({tv1, tv4});
  tv1->split(1, tidx);
  TransformPropagator::from(tv1);

  tv0->computeAt(tv8, -1, ComputeAtMode::MostInlined);

  tv1->axis(0)->parallelize(ParallelType::BIDy);
  tv1->axis(1)->parallelize(ParallelType::BIDx);
  tv1->axis(2)->parallelize(ParallelType::TIDx);
  scheduler_utils::parallelizeAllLike(tv1, ir_utils::allTvs(&fusion));

  std::vector<int64_t> shape({10, 999});

  if (shape.at(0) * ceilDiv(shape.at(1), tidx) > deviceSMCount()) {
    GTEST_SKIP() << "Not enough SMs to run this test";
  }

  auto options = at::TensorOptions().dtype(at::kFloat).device(at::kCUDA, 0);

  auto t0 = at::randn(shape, options);

  FusionExecutor fe;
  fe.compileFusion(&fusion, {t0});
  auto outputs = fe.runFusion({t0});

  auto t2 = t0.sum({1}).unsqueeze(-1);
  auto t6 = t0.to(c10::kDouble).sum({1}).unsqueeze(-1).to(c10::kFloat);
  auto ref = t0 + t2 + t6;

  testValidate(fe.kernel(), outputs, {t0}, {ref}, __LINE__, __FILE__);
}

<<<<<<< HEAD
// Grouping 3 grid allreduces
TEST_F(NVFuserTest, FusionGroupAllreduce3_CUDA) {
  Fusion fusion;
  FusionGuard fg(&fusion);

  auto tv0 = makeSymbolicTensor(1);
  fusion.addInput(tv0);

  auto tv1 = sum(tv0, {0});
  auto tv2 = broadcast(tv1, {true});
  auto tv3 = div(tv0, tv2);
  auto tv4 = max(tv0, {0});
  auto tv5 = broadcast(tv4, {true});
  auto tv6 = div(tv0, tv5);
  auto tv7 = min(tv0, {0});
  auto tv8 = broadcast(tv7, {true});
  auto tv9 = sub(tv0, tv8);
  fusion.addOutput(tv3);
  fusion.addOutput(tv6);
  fusion.addOutput(tv9);

  groupReductions({tv1, tv4, tv7});

  tv1->split(0, 128);
  TransformPropagator::from(tv1);

  tv1->axis(0)->parallelize(ParallelType::BIDx);
  tv1->axis(1)->parallelize(ParallelType::TIDx);
  scheduler_utils::parallelizeAllLike(tv1, ir_utils::allTvs(&fusion));

  std::vector<int64_t> shape({999});

  auto options = at::TensorOptions().dtype(at::kFloat).device(at::kCUDA, 0);

  auto t0 = at::randn(shape, options);

  FusionExecutor fe;
  fe.compileFusion(&fusion, {t0});
  auto outputs = fe.runFusion({t0});

  auto t3 = t0 / t0.sum({0}).unsqueeze(0);
  auto t6 = t0 / std::get<0>(t0.max(0)).unsqueeze(0);
  auto t9 = t0 - std::get<0>(t0.min(0)).unsqueeze(0);

  testValidate(fe.kernel(), outputs, {t0}, {t3, t6, t9}, __LINE__, __FILE__);
}

// Grouping 8 grid allreduces
TEST_F(NVFuserTest, FusionGroupAllreduce4_CUDA) {
  Fusion fusion;
  FusionGuard fg(&fusion);

  const int num_reductions = 8;

  auto tv0 = makeSymbolicTensor(1);
  fusion.addInput(tv0);

  auto tv_sum = tv0;
  std::vector<TensorView*> reduction_tvs;

  for (int i = 0; i < num_reductions; ++i) {
    auto reduction = sum(add(tv0, IrBuilder::create<Double>(i)), {0});
    reduction_tvs.push_back(reduction);
    auto avg = div(reduction, tv0->axis(0)->extent());
    auto bc = broadcast(avg, {true});
    tv_sum = add(tv_sum, bc);
  }

  fusion.addOutput(tv_sum);

  groupReductions(reduction_tvs);

  auto reduction_tv = reduction_tvs.at(0);

  reduction_tv->split(0, 128);
  TransformPropagator::from(reduction_tv);

  reduction_tv->axis(0)->parallelize(ParallelType::BIDx);
  reduction_tv->axis(1)->parallelize(ParallelType::TIDx);
  scheduler_utils::parallelizeAllLike(reduction_tv, ir_utils::allTvs(&fusion));

  std::vector<int64_t> shape({999});

  auto options = at::TensorOptions().dtype(at::kFloat).device(at::kCUDA, 0);

  auto t0 = at::randn(shape, options);

  FusionExecutor fe;
  fe.compileFusion(&fusion, {t0});
  auto outputs = fe.runFusion({t0});

  at::Tensor ref = t0;
  for (int i = 0; i < num_reductions; ++i) {
    auto reduction = sum(add(t0, i), {0});
    auto avg = reduction / t0.sizes()[0];
    auto bc = avg.unsqueeze(0);
    ref = add(ref, bc);
  }

  testValidate(fe.kernel(), outputs, {t0}, {ref}, __LINE__, __FILE__);
}

// Variation of FusionGroupAllreduce5_CUDA but with different
// types. Exercise grouped allreduces with different types.
TEST_F(NVFuserTest, FusionGroupAllreduce5_CUDA) {
  Fusion fusion;
  FusionGuard fg(&fusion);

  auto tv0 = makeSymbolicTensor(1, DataType::Float);
  fusion.addInput(tv0);
  auto tv1 = sum(tv0, {0});
  auto tv2 = broadcast(tv1, {true});
  auto tv3 = div(tv0, tv2);

  auto tv4 = makeSymbolicTensor(1, DataType::Double);
  fusion.addInput(tv4);
  auto tv5 = sum(tv4, {0});
  auto tv6 = broadcast(tv5, {true});
  auto tv7 = div(tv4, tv6);

  auto tv8 = makeSymbolicTensor(1, DataType::Int);
  fusion.addInput(tv8);
  auto tv9 = sum(tv8, {0});
  auto tv10 = broadcast(tv9, {true});
  auto tv11 = div(tv8, tv10);

  auto out = add(
      add(castOp(DataType::Double, tv3), tv7), castOp(DataType::Double, tv11));

  fusion.addOutput(out);

  groupReductions({tv1, tv5, tv9});

  tv1->split(0, 128);
  TransformPropagator::from(tv1);

  tv1->axis(0)->parallelize(ParallelType::BIDx);
  tv1->axis(1)->parallelize(ParallelType::TIDx);
  scheduler_utils::parallelizeAllLike(tv1, ir_utils::allTvs(&fusion));

  std::vector<int64_t> shape({999});

  auto options_float =
      at::TensorOptions().dtype(at::kFloat).device(at::kCUDA, 0);
  auto options_double =
      at::TensorOptions().dtype(at::kDouble).device(at::kCUDA, 0);
  auto options_long = at::TensorOptions().dtype(at::kLong).device(at::kCUDA, 0);

  auto t0 = at::randn(shape, options_float);
  auto t4 = at::randn(shape, options_double);
  auto t8 = torch::randint(0, 1000, shape, options_long);
  std::vector<IValue> aten_inputs = {t0, t4, t8};

  std::vector<at::indexing::TensorIndex> indices({at::indexing::Slice(0, 10)});

  FusionExecutor fe;
  fe.compileFusion(&fusion, aten_inputs);
  auto outputs = fe.runFusion(aten_inputs);

  auto t3 = t0 / t0.sum({0}).unsqueeze(0).to(at::kDouble);
  auto t7 = t4 / t4.sum({0}).unsqueeze(0);
  auto t11 = t8 / t8.sum({0}).unsqueeze(0).to(at::kDouble);
  auto ref = t3 + t7 + t11;

  testValidate(fe.kernel(), outputs, aten_inputs, {ref}, __LINE__, __FILE__);
}

=======
>>>>>>> 61305cd6
// Persistent batchnorm backward with grouped allreduce
TEST_F(NVFuserTest, FusionPersistentBNBackwardAllreduce_CUDA) {
  const std::vector<int64_t> shape({64, 1024, 14, 14});

  Fusion fusion;
  FusionGuard fg(&fusion);

  auto input = makeContigTensor(4);
  fusion.addInput(input);
  auto grad_output = makeContigTensor(4);
  fusion.addInput(grad_output);
  auto weight = makeContigTensor(1);
  fusion.addInput(weight);
  auto save_mean = makeContigTensor(1);
  fusion.addInput(save_mean);
  auto save_invstd = makeContigTensor(1);
  fusion.addInput(save_invstd);

  const bool kTraining = true;
  const bool channels_last = false;

  const size_t kNumberOfDims =
      TensorDomain::noReductions(input->getMaybeRFactorDomain()).size();
  size_t c_axis = channels_last ? kNumberOfDims - 1 : 1;

  std::vector<int> reduction_axes;
  std::vector<bool> broadcast_mask(kNumberOfDims, false);
  Val* num_features = nullptr;
  for (const auto axis : c10::irange(kNumberOfDims)) {
    if (axis != c_axis) {
      reduction_axes.push_back(axis);
      broadcast_mask[axis] = true;
      if (num_features == nullptr) {
        num_features =
            castOp(DataType::Double, input->domain()->domain()[axis]->extent());
      } else {
        num_features =
            mul(num_features, input->domain()->domain()[axis]->extent());
      }
    }
  }

  auto mean = save_mean;
  auto invstd = save_invstd;

  mean = broadcast(mean, broadcast_mask);

  auto norm = reciprocal(num_features);

  auto grad_output_sum = sum(grad_output, reduction_axes);
  auto dot_p = sum(mul(grad_output, sub(input, mean)), reduction_axes);

  auto grad_mean = broadcast(mul(grad_output_sum, norm), broadcast_mask);

  auto proj_scale =
      broadcast(mul(mul(dot_p, norm), mul(invstd, invstd)), broadcast_mask);

  TensorView* grad_scale = nullptr;

  if (weight == nullptr) {
    grad_scale =
        mul(broadcast(invstd, broadcast_mask),
            IrBuilder::create<Double>(input->container(), 1));
  } else {
    grad_scale = mul(
        broadcast(invstd, broadcast_mask), broadcast(weight, broadcast_mask));
  }

  TensorView* grad_input = nullptr;
  if (kTraining) {
    auto proj = mul(sub(input, mean), proj_scale);
    grad_input = mul(sub(sub(grad_output, proj), grad_mean), grad_scale);
  } else {
    grad_input = mul(grad_output, grad_scale);
  }

  fusion.addOutput(grad_input);

  // Scheduling strategy
  // 1. Cache inputs
  // 2. Group the reductions (automatically fused with broadcasts)
  // 3. Merge HW and vectorize with the outer parallelized by TIDx
  // 4. Split N by TIDy with the outer parallelized by BIDx and
  // inner by TIDy
  // 5. Split C by BIDy and let the outer be the serial outermost loop

  auto input_cache = input->cacheAfter();
  auto grad_output_cache = grad_output->cacheAfter();
  auto weight_cache = weight->cacheAfter();
  auto save_mean_cache = save_mean->cacheAfter();
  auto save_invstd_cache = save_invstd->cacheAfter();

  // Group the two reductions
  groupReductions({grad_output_sum, dot_p});

  // Transform grad_input to: [C/bidy, N/tidy, tidy, bidy, HW/vec_width,
  // vec_width]
  const int tidy = 8;
  const int bidy = 4;
  const int bidx = ceilDiv(shape[0], (int64_t)tidy);
  const int vec_width = 4;
  TORCH_CHECK(
      (shape[2] * shape[3]) % vec_width == 0,
      "Invalid vector width: ",
      vec_width);

  grad_input->merge(-2, -1);
  grad_input->split(-1, vec_width);

  grad_input->split(0, tidy);
  grad_input->split(2, bidy);
  TORCH_CHECK(
      grad_input->nDims() == 6,
      "Unexpected number of dimensions: ",
      grad_input->toString());

  grad_input->reorder({{2, 0}, {0, 1}, {1, 2}});

  grad_input->axis(1)->parallelize(ParallelType::BIDx);
  grad_input->axis(2)->parallelize(ParallelType::TIDy);
  grad_input->axis(3)->parallelize(ParallelType::BIDy);
  grad_input->axis(4)->parallelize(ParallelType::TIDx);

  TransformPropagator::from(grad_input);

  auto rf_tensors = grad_output_sum->rFactor(
      {-1}, std::vector<TensorView*>({grad_output_sum, dot_p}));

  for (auto fusion_input :
       ir_utils::filterByType<TensorView>(fusion.inputs())) {
    fusion_input->computeAt(grad_input, 1);
  }

  // Parallelization
  scheduler_utils::parallelizeAllLike(grad_input, ir_utils::allTvs(&fusion));
  input_cache->axis(-1)->parallelize(ParallelType::Vectorize);
  grad_output_cache->axis(-1)->parallelize(ParallelType::Vectorize);

  auto options = at::TensorOptions().dtype(at::kFloat).device(at::kCUDA, 0);
  auto at_input = at::randn(shape, options);
  auto at_grad_output = at::randn(shape, options);
  auto at_weight = at::randn({shape[c_axis]}, options);
  auto at_save_mean = at::randn({shape[c_axis]}, options);
  auto at_save_invstd = at::randn({shape[c_axis]}, options);
  std::vector<IValue> aten_inputs(
      {at_input, at_grad_output, at_weight, at_save_mean, at_save_invstd});

  GpuLower gpulw(&fusion);
  validateNoParallelBroadcastExist(gpulw.kernel());

  FusionExecutor fe;
  fe.compileFusion(&fusion, aten_inputs);

  if (bidx * bidy > deviceSMCount()) {
    GTEST_SKIP() << "Not enough SMs to run this test";
  }

  auto outputs = fe.runFusion(aten_inputs);

  std::vector<int64_t> at_reduction_axes;
  std::copy(
      reduction_axes.begin(),
      reduction_axes.end(),
      std::back_inserter(at_reduction_axes));

  // MSVC bug on lambda non-capture of const integral type
  // https://developercommunity.visualstudio.com/t/lambda-fails-to-implicitly-capture-constexpr-value/610504
  auto at_bcast = [=](const auto& tensor) {
    if (channels_last) {
      tensor.unsqueeze(0).unsqueeze(0).unsqueeze(0);
    } else {
      return tensor.unsqueeze(0).unsqueeze(-1).unsqueeze(-1);
    }
  };

  auto at_mean = at_save_mean;
  const auto& at_invstd = at_save_invstd;
  at_mean = at_bcast(at_mean);
  auto at_norm = 1.0f / static_cast<float>(shape[0] * shape[2] * shape[3]);

  auto at_grad_output_sum = sum(at_grad_output, at_reduction_axes);
  auto at_dot_p =
      sum(mul(at_grad_output, sub(at_input, at_mean)), at_reduction_axes);

  auto at_grad_mean = at_bcast(at_grad_output_sum * at_norm);

  auto at_proj_scale = at_bcast((at_dot_p * at_norm) * (at_invstd * at_invstd));

  at::Tensor at_grad_scale;

  if (weight == nullptr) {
    at_grad_scale = at_bcast(at_invstd);
  } else {
    at_grad_scale = at_bcast(at_invstd) * at_bcast(at_weight);
  }

  at::Tensor at_grad_input;
  if (kTraining) {
    auto at_proj = (at_input - at_mean) * at_proj_scale;
    at_grad_input = (at_grad_output - at_proj - at_grad_mean) * at_grad_scale;
  } else {
    at_grad_input = at_grad_output * at_grad_scale;
  }

  testValidate(
      fe.kernel(), outputs, aten_inputs, {at_grad_input}, __LINE__, __FILE__);
}

TEST_F(NVFuserTest, FusionGroupedReductionReEntrant1_CUDA) {
  Fusion fusion;
  FusionGuard fg(&fusion);

  auto tv0 = makeSymbolicTensor(2);
  fusion.addInput(tv0);

  auto tv1 = add(tv0, IrBuilder::create<Double>(1));
  auto tv2 = sum(tv1, {0});

  auto tv3 = add(tv0, IrBuilder::create<Double>(2));
  auto tv4 = sum(tv3, {0});

  auto tv5 = add(tv2, tv4);
  fusion.addOutput(tv5);

  groupReductions({tv2, tv4});

  auto tv0_cache = tv0->cacheAfter();

  const int vec = 2;
  const int tidx = 64;
  const int tidy = 8;

  tv2->split(1, vec);
  tv2->split(1, tidx);

  tv2->split(0, tidy);
  TransformPropagator::from(tv2);

  tv0_cache->axis(-1)->parallelize(ParallelType::Vectorize);

  tv0->computeAt(tv4, -1, ComputeAtMode::MostInlined);

  tv2->axis(0)->parallelize(ParallelType::BIDy);
  tv2->axis(1)->parallelize(ParallelType::TIDy);
  tv2->axis(2)->parallelize(ParallelType::BIDx);
  tv2->axis(3)->parallelize(ParallelType::TIDx);

  scheduler_utils::parallelizeAllLike(tv2, ir_utils::allTvs(&fusion));

  std::vector<int64_t> shape({99, 999});

  auto options = at::TensorOptions().dtype(at::kFloat).device(at::kCUDA, 0);
  at::manual_seed(0);

  auto t0 = at::randn(shape, options);

  FusionExecutor fe;
  fe.compileFusion(&fusion, {t0});
  auto outputs = fe.runFusion({t0});

  auto t0_double = t0.to(at::kDouble);
  auto ref = (t0_double + 1).sum({0}) + (t0_double + 2).sum({0});

  testValidate(fe.kernel(), outputs, {t0}, {ref}, __LINE__, __FILE__);
}

// Channels-last batch norm with vectorization. Relies on re-entrant
// GroupedGridReduction
TEST_F(NVFuserTest, FusionGroupedReductionChannelsLastBatchNormLike_CUDA) {
  Fusion fusion;
  FusionGuard fg(&fusion);

  const std::vector<int64_t> shape({64, 14, 14, 32});

  auto tv0 = makeContigTensor(4, DataType::Half);
  fusion.addInput(tv0);
  auto tv1 = makeContigTensor(4, DataType::Half);
  fusion.addInput(tv1);
  auto tv2 = makeContigTensor(1);
  fusion.addInput(tv2);

  std::vector<int> reduction_axes({0, 1, 2});
  std::vector<bool> broadcast_mask({true, true, true, false});

  auto tv3 = castOp(DataType::Float, tv0);
  auto tv4 = castOp(DataType::Float, tv1);

  auto tv5 = sum(tv3, reduction_axes);

  auto tv6 = broadcast(tv2, broadcast_mask);
  auto tv7 = sub(tv4, tv6);
  auto tv8 = mul(tv3, tv7);
  auto tv9 = sum(tv8, reduction_axes);

  auto tv10 = castOp(DataType::Half, tv5);
  auto tv11 = castOp(DataType::Half, tv9);

  fusion.addOutput(tv10);
  fusion.addOutput(tv11);

  groupReductions({tv5, tv9});

  // Applies the outer-reduction schedule
  const int64_t num_channels = shape.back();
  const int64_t vector = 2;
  TORCH_CHECK(num_channels % vector == 0);
  // Use at most 32 TIDx threads
<<<<<<< HEAD
  const int64_t tidx = std::min(32l, num_channels / vector);
=======
  const int64_t tidx = std::min<int64_t>(32l, num_channels / vector);
>>>>>>> 61305cd6
  const auto bidx = ceilDiv(num_channels, tidx * vector);

  const int64_t tidy = 8;
  const auto bidy = ceilDiv(
      at::cuda::getCurrentDeviceProperties()->multiProcessorCount * 4, bidx);

  auto tv0_cache = tv0->cacheAfter();
  auto tv1_cache = tv1->cacheAfter();

  auto ref = tv5;

  // Move the reduction domains inner positions
  ref->reorder({{0, 1}, {1, 2}, {2, 3}, {3, 0}});

  // Parallelizing the reduction domains
  ref->merge(2, 3);
  ref->merge(1, 2);
  ref->split(1, tidy);
  ref->split(1, bidy, false);

  // Parallelizing the iteration domains
  ref->split(0, vector);
  ref->split(0, tidx);

  // Move the vector axis to the innermost position
  ref->reorder({{2, 5}, {3, 2}, {4, 3}, {5, 4}});
  // Move the serial reduction to the right of the vector axis
  ref->reorder({{3, 4}, {4, 3}});

  TransformPropagator::from(ref);

  auto rf_tvs = tv5->rFactor({-2}, {tv5, tv9});
  auto tv5_rf = rf_tvs.at(0);
  auto tv9_rf = rf_tvs.at(1);

  tv0->computeAt(tv5_rf, -2, ComputeAtMode::BestEffort);
  tv1->computeAt(tv9_rf, -2, ComputeAtMode::BestEffort);
  tv3->computeAt(tv5_rf, -1, ComputeAtMode::BestEffort);
  tv4->computeAt(tv9_rf, -1, ComputeAtMode::BestEffort);

  ref = tv5_rf;

  ref->axis(0)->parallelize(ParallelType::BIDx);
  ref->axis(1)->parallelize(ParallelType::TIDx);
  ref->axis(2)->parallelize(ParallelType::BIDy);
  ref->axis(3)->parallelize(ParallelType::TIDy);
  ref->axis(4)->parallelize(ParallelType::Serial);
  ref->axis(5)->parallelize(ParallelType::Serial);

  scheduler_utils::parallelizeAllLike(ref, ir_utils::allTvs(&fusion));

  tv0_cache->axis(-1)->parallelize(ParallelType::Vectorize);
  tv1_cache->axis(-1)->parallelize(ParallelType::Vectorize);

  auto options_half = at::TensorOptions().dtype(at::kHalf).device(at::kCUDA, 0);
  auto options_float =
      at::TensorOptions().dtype(at::kFloat).device(at::kCUDA, 0);
  auto t0 = at::randn(shape, options_half);
  auto t1 = at::randn(shape, options_half);
  auto t2 = at::randn({shape.back()}, options_float);
  std::vector<IValue> aten_inputs({t0, t1, t2});

  FusionExecutor fe;
  fe.compileFusion(&fusion, aten_inputs);
  auto outputs = fe.runFusion(aten_inputs);

  auto t0_double = t0.to(at::kDouble);
  auto t1_double = t1.to(at::kDouble);
  auto t2_double = t2.to(at::kDouble);

  std::vector<int64_t> at_reduction_axes(
      {reduction_axes.begin(), reduction_axes.end()});
  auto t5 = t0_double.sum(at_reduction_axes);
  auto t8 = t0_double *
      (t1_double - t2_double.unsqueeze(0).unsqueeze(0).unsqueeze(0));
  auto t9 = t8.sum(at_reduction_axes);

  testValidate(fe.kernel(), outputs, aten_inputs, {t5, t9}, __LINE__, __FILE__);
}

// Test the grouped grid allreduce with BN-like outer reductions
TEST_F(
    NVFuserTest,
    FusionGroupedReductionPersistentChannelsLastBatchNormLike_CUDA) {
  Fusion fusion;
  FusionGuard fg(&fusion);

  const std::vector<int64_t> shape({64, 14, 14, 32});

  auto tv0 = makeContigTensor(4, DataType::Half);
  fusion.addInput(tv0);
  auto tv1 = makeContigTensor(4, DataType::Half);
  fusion.addInput(tv1);
  auto tv2 = makeContigTensor(1);
  fusion.addInput(tv2);

  std::vector<int> reduction_axes({0, 1, 2});
  std::vector<bool> broadcast_mask({true, true, true, false});

  auto tv3 = castOp(DataType::Float, tv0);
  auto tv4 = castOp(DataType::Float, tv1);

  auto tv5 = sum(tv3, reduction_axes);

  auto tv6 = broadcast(tv2, broadcast_mask);
  auto tv7 = sub(tv4, tv6);
  auto tv8 = mul(tv3, tv7);
  auto tv9 = sum(tv8, reduction_axes);

  auto tv10 = broadcast(tv5, broadcast_mask);
  auto tv11 = add(tv3, tv10);

  auto tv12 = broadcast(tv9, broadcast_mask);
  auto tv13 = add(tv4, tv12);

  auto tv14 = castOp(DataType::Half, tv11);
  auto tv15 = castOp(DataType::Half, tv13);

  fusion.addOutput(tv14);
  fusion.addOutput(tv15);

  groupReductions({tv5, tv9});

  // Applies the outer-reduction schedule
  const int64_t num_channels = shape.back();
  const int64_t vector = 2;
  TORCH_CHECK(num_channels % vector == 0);
  // Use at most 32 TIDx threads
<<<<<<< HEAD
  const int64_t tidx = std::min(32l, num_channels / vector);
=======
  const int64_t tidx = std::min<int64_t>(32l, num_channels / vector);
>>>>>>> 61305cd6
  const auto bidx = ceilDiv(num_channels, tidx * vector);

  const int64_t tidy = 8;
  const int64_t reduction_work_per_thread = 8;

  auto tv0_cache = tv0->cacheAfter();
  auto tv1_cache = tv1->cacheAfter();

  auto ref = tv5;

  // Move the reduction domains inner positions
  ref->reorder({{0, 1}, {1, 2}, {2, 3}, {3, 0}});

  // Parallelizing the reduction domains
  ref->merge(2, 3);
  ref->merge(1, 2);
  ref->split(1, tidy);
  ref->split(1, reduction_work_per_thread);

  // Parallelizing the iteration domains
  ref->split(0, vector);
  ref->split(0, tidx);

  // Move the vector axis to the innermost position
  ref->reorder({{2, 5}, {3, 2}, {4, 3}, {5, 4}});
  // Move the serial reduction to the right of the vector axis
  ref->reorder({{3, 4}, {4, 3}});

  TransformPropagator::from(ref);

  auto rf_tvs = tv5->rFactor({-2}, {tv5, tv9});
  auto tv5_rf = rf_tvs.at(0);
  auto tv9_rf = rf_tvs.at(1);

  tv0->computeAt(tv5_rf, -2, ComputeAtMode::BestEffort);
  tv1->computeAt(tv9_rf, -2, ComputeAtMode::BestEffort);
  tv3->computeAt(tv5_rf, -1, ComputeAtMode::BestEffort);
  tv4->computeAt(tv9_rf, -1, ComputeAtMode::BestEffort);

  ref = tv5_rf;

  ref->axis(0)->parallelize(ParallelType::BIDx);
  ref->axis(1)->parallelize(ParallelType::TIDx);
  ref->axis(2)->parallelize(ParallelType::BIDy);
  ref->axis(3)->parallelize(ParallelType::TIDy);
  ref->axis(4)->parallelize(ParallelType::Serial);
  ref->axis(5)->parallelize(ParallelType::Serial);

  scheduler_utils::parallelizeAllLike(ref, ir_utils::allTvs(&fusion));

  tv0_cache->axis(-1)->parallelize(ParallelType::Vectorize);
  tv1_cache->axis(-1)->parallelize(ParallelType::Vectorize);

  auto options_half = at::TensorOptions().dtype(at::kHalf).device(at::kCUDA, 0);
  auto options_float =
      at::TensorOptions().dtype(at::kFloat).device(at::kCUDA, 0);
  auto t0 = at::randn(shape, options_half);
  auto t1 = at::randn(shape, options_half);
  auto t2 = at::randn({shape.back()}, options_float);
  std::vector<IValue> aten_inputs({t0, t1, t2});

  FusionExecutor fe;
  fe.compileFusion(&fusion, aten_inputs);
  auto outputs = fe.runFusion(aten_inputs);

  auto t0_double = t0.to(at::kDouble);
  auto t1_double = t1.to(at::kDouble);
  auto t2_double = t2.to(at::kDouble);

  std::vector<int64_t> at_reduction_axes(
      {reduction_axes.begin(), reduction_axes.end()});
  auto t5 = t0_double.sum(at_reduction_axes);
  auto t8 = t0_double *
      (t1_double - t2_double.unsqueeze(0).unsqueeze(0).unsqueeze(0));
  auto t9 = t8.sum(at_reduction_axes);

  auto t10 = t5.unsqueeze(0).unsqueeze(0).unsqueeze(0);
  auto t11 = t0_double + t10;
  auto t12 = t9.unsqueeze(0).unsqueeze(0).unsqueeze(0);
  auto t13 = t1_double + t12;

  testValidate(
      fe.kernel(), outputs, aten_inputs, {t11, t13}, __LINE__, __FILE__);
}

} // namespace jit
} // namespace torch
#endif // #if defined(USE_CUDA)<|MERGE_RESOLUTION|>--- conflicted
+++ resolved
@@ -1119,7 +1119,6 @@
   testValidate(fe.kernel(), outputs, {t0}, {ref}, __LINE__, __FILE__);
 }
 
-<<<<<<< HEAD
 // Grouping 3 grid allreduces
 TEST_F(NVFuserTest, FusionGroupAllreduce3_CUDA) {
   Fusion fusion;
@@ -1287,8 +1286,6 @@
   testValidate(fe.kernel(), outputs, aten_inputs, {ref}, __LINE__, __FILE__);
 }
 
-=======
->>>>>>> 61305cd6
 // Persistent batchnorm backward with grouped allreduce
 TEST_F(NVFuserTest, FusionPersistentBNBackwardAllreduce_CUDA) {
   const std::vector<int64_t> shape({64, 1024, 14, 14});
@@ -1596,11 +1593,7 @@
   const int64_t vector = 2;
   TORCH_CHECK(num_channels % vector == 0);
   // Use at most 32 TIDx threads
-<<<<<<< HEAD
-  const int64_t tidx = std::min(32l, num_channels / vector);
-=======
   const int64_t tidx = std::min<int64_t>(32l, num_channels / vector);
->>>>>>> 61305cd6
   const auto bidx = ceilDiv(num_channels, tidx * vector);
 
   const int64_t tidy = 8;
@@ -1729,11 +1722,7 @@
   const int64_t vector = 2;
   TORCH_CHECK(num_channels % vector == 0);
   // Use at most 32 TIDx threads
-<<<<<<< HEAD
-  const int64_t tidx = std::min(32l, num_channels / vector);
-=======
   const int64_t tidx = std::min<int64_t>(32l, num_channels / vector);
->>>>>>> 61305cd6
   const auto bidx = ceilDiv(num_channels, tidx * vector);
 
   const int64_t tidy = 8;
