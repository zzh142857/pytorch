#include <torch/csrc/jit/frontend/function_schema_parser.h>
#include <torch/csrc/utils/python_dispatch.h>

#include <ATen/ATen.h>
#include <ATen/FuncTorchTLS.h>
#include <ATen/FunctionalTensorWrapper.h>
#include <ATen/TensorSubclassLikeUtils.h>
#include <ATen/core/PythonOpRegistrationTrampoline.h>
#include <ATen/core/SingletonSymNodeImpl.h>
#include <ATen/core/dispatch/Dispatcher.h>

#include <ATen/functorch/BatchedTensorImpl.h>
#include <torch/library.h>

#include <c10/core/SafePyObject.h>
#include <torch/csrc/PyInterpreter.h>
#include <torch/csrc/autograd/python_variable.h>
#include <torch/csrc/jit/python/pybind_utils.h>

#include <c10/util/flat_hash_map.h>
#include <pybind11/operators.h>
#include <pybind11/stl.h>
#include <torch/csrc/utils/pybind.h>
#include <torch/csrc/utils/python_raii.h>

#include <iostream>
#include <memory>
#include <utility>

namespace py = pybind11;

namespace torch {
namespace impl {
namespace dispatch {

// NB: I'd like to index this on OperatorHandle, but I can't, as I can't
// guarantee that the main interpreter has finish doing all registrations before
// the other interpreters start banging on it
static ska::flat_hash_map<
    c10::OperatorName,
    ska::flat_hash_map<c10::DispatchKey, std::shared_ptr<c10::SafePyObject>>>
    python_registrations_;

static torch::Library::Kind parseKind(const std::string& k) {
  static std::unordered_map<std::string, torch::Library::Kind> kind_map = {
      {"DEF", torch::Library::DEF},
      {"IMPL", torch::Library::IMPL},
      {"FRAGMENT", torch::Library::FRAGMENT},
  };
  auto it = kind_map.find(k);
  TORCH_CHECK(it != kind_map.end(), "could not parse ", k);
  return it->second;
}
static c10::AliasAnalysisKind parseAliasAnalysisKind(const std::string& k) {
  static std::unordered_map<std::string, c10::AliasAnalysisKind> key_map = {
      {"CONSERVATIVE", c10::AliasAnalysisKind::CONSERVATIVE},
      {"FROM_SCHEMA", c10::AliasAnalysisKind::FROM_SCHEMA},
      {"PURE_FUNCTION", c10::AliasAnalysisKind::PURE_FUNCTION},
      {"", c10::AliasAnalysisKind::FROM_SCHEMA}, // default
  };
  auto it = key_map.find(k);
  TORCH_CHECK(it != key_map.end(), "could not parse ", k);
  return it->second;
}

template <typename Func>
inline torch::CppFunction dispatch_str(const char* key, Func&& raw_f) {
  auto mb_key = std::string(key).empty()
      ? c10::nullopt
      : c10::make_optional(c10::parseDispatchKey(key));
  if (mb_key) {
    return torch::dispatch(*mb_key, std::forward<Func>(raw_f));
  } else {
    torch::CppFunction f(std::forward<Func>(raw_f));
    return f;
  }
}

struct EnableHermeticPyObject {
  EnableHermeticPyObject()
      : old_(c10::impl::HermeticPyObjectTLS::get_state()),
        old_excluded_python_(
            c10::impl::tls_is_dispatch_key_excluded(at::DispatchKey::Python)),
        old_python_(
            c10::impl::tls_is_dispatch_key_included(at::DispatchKey::Python)),
        old_python_snapshot_(c10::impl::tls_is_dispatch_key_included(
            at::DispatchKey::PythonTLSSnapshot)) {
    c10::impl::HermeticPyObjectTLS::set_state(true);
    c10::impl::tls_set_dispatch_key_excluded(at::DispatchKey::Python, true);
    c10::impl::tls_set_dispatch_key_included(at::DispatchKey::Python, false);
    c10::impl::tls_set_dispatch_key_included(
        at::DispatchKey::PythonTLSSnapshot, false);
  }
  ~EnableHermeticPyObject() {
    c10::impl::HermeticPyObjectTLS::set_state(old_);
    c10::impl::tls_set_dispatch_key_excluded(
        at::DispatchKey::Python, old_excluded_python_);
    c10::impl::tls_set_dispatch_key_included(
        at::DispatchKey::Python, old_python_);
    c10::impl::tls_set_dispatch_key_included(
        at::DispatchKey::PythonTLSSnapshot, old_python_snapshot_);
  }
  bool old_;
  bool old_excluded_python_;
  bool old_python_;
  bool old_python_snapshot_;
};

class PythonKernelHolder : public c10::OperatorKernel {
  c10::SafePyObject func_;
  c10::DispatchKey dispatch_key_;
  bool is_torch_compile_python_kernel_;

 public:
  PythonKernelHolder(
      py::object func,
      c10::DispatchKey dispatch_key,
      bool is_torch_compile_python_kernel = false)
      : func_(func.release().ptr(), getPyInterpreter()),
        dispatch_key_(dispatch_key),
        is_torch_compile_python_kernel_(is_torch_compile_python_kernel) {}

  void operator()(
      const c10::OperatorHandle& op,
      c10::DispatchKeySet keyset,
      torch::jit::Stack* stack) {
    // Figure out if we can handle it hermetically, or if we have
    // to double dispatch

    // If Torch Dispatch Mode is active, use its PyInterpreter for dispatch
    const auto mode_stack_len = c10::impl::TorchDispatchModeTLS::stack_len();
    if (mode_stack_len > 0) {
      const auto& cur_torch_dispatch_mode_state =
          c10::impl::TorchDispatchModeTLS::get_stack_at(mode_stack_len - 1);
      cur_torch_dispatch_mode_state->pyinterpreter()
          ->python_op_registration_trampoline(op, dispatch_key_, stack);
      return;
    }

    const auto& schema = op.schema();
    const auto num_arguments = schema.arguments().size();

    // Otherwise, find a PyInterpreter on a Tensor IF if has Python key (which
    // means it's a nontrivial tensor subclass)
    for (const auto& ivalue : torch::jit::last(*stack, num_arguments)) {
      if (ivalue.isTensor()) {
        auto* interpreter =
            ivalue.unsafeToTensorImpl()->pyobj_slot()->pyobj_interpreter();
        if (interpreter &&
            ivalue.unsafeToTensorImpl()->key_set().has(
                at::DispatchKey::Python)) {
          (*interpreter)
              ->python_op_registration_trampoline(op, dispatch_key_, stack);
          return;
        }
      } else if (ivalue.isTensorList() || ivalue.isOptionalTensorList()) {
        // NB: use toListRef as it doesn't induce refcount bumps
        // (toTensorListRef is not a thing)
        for (const auto& nv : ivalue.toListRef()) {
          if (nv.isNone()) {
            continue;
          }
          auto* interpreter =
              nv.unsafeToTensorImpl()->pyobj_slot()->pyobj_interpreter();
          if (interpreter &&
              nv.unsafeToTensorImpl()->key_set().has(at::DispatchKey::Python)) {
            (*interpreter)
                ->python_op_registration_trampoline(op, dispatch_key_, stack);
            return;
          }
        }
      }
    }

    // Nothing requires the operator to be homed to a specific interpreter, so
    // run it on the current interpreter

    auto arguments = torch::jit::pop(*stack, op.schema().arguments().size());
    py::gil_scoped_acquire g;
<<<<<<< HEAD
    std::unique_ptr<EnableHermeticPyObject> g2;
    if (is_torch_compile_python_kernel_) {
      // In terms of the aten operation kernel is implemented by torch.compile,
      // we cannot assume the python object is hermetic. So we need to disable
      // the logic.
    } else {
      g2 = std::make_unique<EnableHermeticPyObject>();
    }
=======
    // Jan 2024: We're slated to get rid of multipy, so stop forcing hermetic
    // mode unconditionally in all situations when you're using multipy.
    // Eventually just delete this entirely.  (Note that you may break multipy
    // anyway this way with dispatcher registered functions that require
    // hermetic to be off.)
#if defined(USE_DEPLOY)
    EnableHermeticPyObject g2;
#endif
>>>>>>> 89cf4d59
    auto args_kwargs = parseIValuesToPyArgsKwargs(op, arguments);
    auto obj = py::reinterpret_steal<py::object>(PyObject_Call(
        func_.ptr(getPyInterpreter()),
        args_kwargs.first.ptr(),
        args_kwargs.second.ptr()));
    if (!obj) {
      throw python_error();
    }
    pushPyOutToStack(op, stack, obj, "PythonKernelHolder");
  }
};

static torch::_RegisterOrVerify register_or_verify() {
  if (isMainPyInterpreter()) {
    return torch::_RegisterOrVerify::REGISTER;
  } else {
    return torch::_RegisterOrVerify::VERIFY;
  }
}

static py::object ophandle_call_boxed(
    const c10::OperatorHandle& handle,
    py::args args,
    const py::kwargs& kwargs) {
  auto stack = torch::jit::createStackForSchema(
      handle.schema(),
      std::move(args),
      kwargs,
      /*self=*/c10::nullopt);
  {
    pybind11::gil_scoped_release no_gil_guard;
    handle.callBoxed(stack);
  }
  return torch::jit::createPyObjectForStack(std::move(stack));
}

// A small RAII guard that lets you explicitly *remove* a key from the TLS
// exclude set.
class SetExcludeDispatchKeyGuard {
 public:
  SetExcludeDispatchKeyGuard(at::DispatchKey k, bool set_excluded)
      : k(k), old(c10::impl::tls_is_dispatch_key_excluded(k)) {
    c10::impl::tls_set_dispatch_key_excluded(k, set_excluded);
  }
  ~SetExcludeDispatchKeyGuard() {
    c10::impl::tls_set_dispatch_key_excluded(k, old);
  }
  SetExcludeDispatchKeyGuard(const SetExcludeDispatchKeyGuard&) = delete;
  SetExcludeDispatchKeyGuard operator=(const SetExcludeDispatchKeyGuard&) =
      delete;
  SetExcludeDispatchKeyGuard(SetExcludeDispatchKeyGuard&&) = delete;
  SetExcludeDispatchKeyGuard operator=(SetExcludeDispatchKeyGuard&&) = delete;

 private:
  at::DispatchKey k;
  bool old;
};

void initDispatchBindings(PyObject* module) {
  auto m = py::handle(module).cast<py::module>();

  py::class_<c10::OperatorHandle>(m, "_DispatchOperatorHandle")
      .def("schema", &c10::OperatorHandle::schema);

  m.def("_dispatch_call_boxed", &ophandle_call_boxed);

  // TODO: figure out how to do chaining
  py::class_<torch::Library>(m, "_DispatchModule")
      // Some of these APIs are only for testing and do not work in multipy
      // environment
      .def(
          "def_",
          [](py::object self, const char* schema, const char* alias) {
            TORCH_INTERNAL_ASSERT(isMainPyInterpreter());
            self.cast<torch::Library&>().def(
                torch::schema(schema, parseAliasAnalysisKind(alias)));
            return self;
          },
          "",
          py::arg("schema"),
          py::arg("alias") = "")
      // Simulated "legacy" def where alias analysis kind is not set.
      // Ordinarily this can only be exercised from RegisterOperators() API
      // but I am not going to bind that here
      .def(
          "def_legacy",
          [](py::object self, const char* schema) {
            TORCH_INTERNAL_ASSERT(isMainPyInterpreter());
            self.cast<torch::Library&>().def(torch::jit::parseSchema(schema));
            return self;
          },
          "",
          py::arg("schema"))
      // We can't conveniently turn Python functions into valid functions
      // in the dispatcher.  So instead we provide a bunch of precanned
      // functions for testing purposes.  You're NOT intended to actually
      // call these functions; they're just here so we can actually register
      // something
      //
      // Mangling scheme: args_rets.  One character per.
      //  t = Tensor
      .def(
          "def_name_t_t",
          [](py::object self,
             const char* name,
             const char* dispatch,
             const char* debug) {
            TORCH_INTERNAL_ASSERT(isMainPyInterpreter());
            self.cast<torch::Library&>().def(
                name, dispatch_str(dispatch, [](const at::Tensor& a) {
                        return a;
                      }).debug(debug));
            return self;
          },
          "",
          py::arg("name"),
          py::arg("dispatch") = "",
          py::arg("debug") = "default_def_name_t_t")
      .def(
          "def_schema_t_t",
          [](py::object self,
             const char* schema,
             const char* dispatch,
             const char* alias,
             const char* debug) {
            TORCH_INTERNAL_ASSERT(isMainPyInterpreter());
            self.cast<torch::Library&>().def(
                torch::schema(schema, parseAliasAnalysisKind(alias)),
                dispatch_str(dispatch, [](const at::Tensor& a) {
                  return a;
                }).debug(debug));
            return self;
          },
          "",
          py::arg("name"),
          py::arg("dispatch") = "",
          py::arg("alias") = "",
          py::arg("debug") = "default_def_schema_t_t")
      // TODO: maybe consider deduplicating the definitions here, it's getting
      // pretty long
      .def(
          "impl_t_t",
          [](py::object self,
             const char* name,
             const char* dispatch,
             const char* debug) {
            TORCH_INTERNAL_ASSERT(isMainPyInterpreter());
            self.cast<torch::Library&>().impl(
                name, dispatch_str(dispatch, [](const at::Tensor& a) {
                        return a;
                      }).debug(debug));
            return self;
          },
          "",
          py::arg("name"),
          py::arg("dispatch") = "",
          py::arg("debug") = "impl_t_t")
      .def(
          "impl_t_c",
          [](const py::object& self,
             const char* name,
             c10::DispatchKey dispatch,
             py::object func) {
            HANDLE_TH_ERRORS
            auto& lib = self.cast<torch::Library&>();
            bool is_compiling_aten_op = true;
            lib.impl(
                name,
                torch::dispatch(
                    dispatch,
                    CppFunction::makeFromBoxedFunctor(
                        std::make_unique<PythonKernelHolder>(
                            func, dispatch, is_compiling_aten_op))),
                register_or_verify());
            python_registrations_[lib._resolve(name)].insert_or_assign(
                dispatch,
                std::make_shared<c10::SafePyObject>(
                    func.release().ptr(), getPyInterpreter()));
            END_HANDLE_TH_ERRORS_PYBIND
          },
          "",
          py::arg("name"),
          py::arg("dispatch"),
          py::arg("func"))
      .def(
          "impl",
          [](const py::object& self,
             const char* name,
             // TODO: empty string no longer works
             c10::DispatchKey dispatch,
             py::object func) {
            HANDLE_TH_ERRORS
            auto& lib = self.cast<torch::Library&>();
            if (func.is(py::module::import("torch.library")
                            .attr("fallthrough_kernel"))) {
              lib.impl(
                  name,
                  torch::dispatch(dispatch, CppFunction::makeFallthrough()),
                  register_or_verify());
            } else {
              lib.impl(
                  name,
                  torch::dispatch(
                      dispatch,
                      CppFunction::makeFromBoxedFunctor(
                          std::make_unique<PythonKernelHolder>(
                              func, dispatch))),
                  register_or_verify());
              python_registrations_[lib._resolve(name)].insert_or_assign(
                  dispatch,
                  std::make_shared<c10::SafePyObject>(
                      func.release().ptr(), getPyInterpreter()));
            }
            END_HANDLE_TH_ERRORS_PYBIND
          },
          "",
          py::arg("name"),
          py::arg("dispatch"),
          py::arg("func"))
      .def(
          "define",
          [](const py::object& self,
             const char* schema,
             const char* alias_analysis,
             const std::vector<at::Tag>& tags) {
            auto parsed_schema =
                torch::schema(schema, parseAliasAnalysisKind(alias_analysis));
            self.cast<torch::Library&>().def(
                std::move(parsed_schema), tags, register_or_verify());
            // TODO: this is dumb, had to make a second copy
            return torch::schema(schema, parseAliasAnalysisKind(alias_analysis))
                .name();
          },
          "",
          py::arg("schema"),
          py::arg("alias_analysis") = "",
          py::arg("tags") = std::vector<at::Tag>())
      .def(
          "fallback_fallthrough",
          [](py::object self, const char* dispatch) {
            TORCH_INTERNAL_ASSERT(isMainPyInterpreter());
            self.cast<torch::Library&>().fallback(
                dispatch_str(dispatch, CppFunction::makeFallthrough()));
            return self;
          },
          "",
          py::arg("dispatch") = "");

  m.def(
      "_dispatch_library",
      [](const char* kind,
         std::string name,
         const char* dispatch,
         const char* file,
         uint32_t linenum) {
        HANDLE_TH_ERRORS
        return std::make_unique<torch::Library>(
            parseKind(kind),
            std::move(name),
            std::string(dispatch).empty()
                ? c10::nullopt
                : c10::make_optional(c10::parseDispatchKey(dispatch)),
            "/dev/null", // temporary workaround
            linenum);
        END_HANDLE_TH_ERRORS_PYBIND
      },
      "",
      py::arg("kind"),
      py::arg("name"),
      py::arg("dispatch"),
      py::arg("file") = "/dev/null",
      py::arg("linenum") = 0);

  m.def(
      "_dispatch_find_schema_or_throw",
      [](const char* name, const char* overload_name) -> c10::OperatorHandle {
        return c10::Dispatcher::singleton().findSchemaOrThrow(
            name, overload_name);
      });

  m.def("_dispatch_dump", [](const char* name) -> std::string {
    auto op = c10::Dispatcher::singleton().findOp(torch::jit::parseName(name));
    if (!op) {
      return "";
    } else {
      return op->dumpState();
    }
  });

  m.def("_dispatch_dump_table", [](const char* name) -> std::string {
    auto op = c10::Dispatcher::singleton().findOp(torch::jit::parseName(name));
    if (!op) {
      return "";
    } else {
      return op->dumpComputedTable();
    }
  });

  m.def("_dispatch_check_invariants", [](const char* name) {
    auto op = c10::Dispatcher::singleton().findOp(torch::jit::parseName(name));
    if (!op) {
    } else {
      return op->checkInvariants();
    }
  });

  m.def("_dispatch_check_all_invariants", []() {
    c10::Dispatcher::singleton().checkInvariants();
  });

  m.def("_dispatch_has_kernel", [](const char* name) -> bool {
    auto op = c10::Dispatcher::singleton().findOp(torch::jit::parseName(name));
    return static_cast<bool>(op);
  });

  m.def(
      // Returns whether or not a direct kernel registration exists
      // for this <op_name, dispatch_key> pair.
      "_dispatch_has_kernel_for_dispatch_key",
      [](const char* name, c10::DispatchKey dispatch) -> bool {
        auto op =
            c10::Dispatcher::singleton().findOp(torch::jit::parseName(name));
        TORCH_CHECK(op, "operator ", name, " does not exist");
        return op->hasKernelForDispatchKey(dispatch);
      });

  m.def(
      "_dispatch_has_kernel_for_any_dispatch_key",
      [](const char* name, c10::DispatchKeySet ks) -> bool {
        auto op =
            c10::Dispatcher::singleton().findOp(torch::jit::parseName(name));
        TORCH_CHECK(op, "operator ", name, " does not exist");
        return op->hasKernelForAnyDispatchKey(ks);
      });

  m.def(
      // Returns whether or not there is an entry in the runtime computed
      // dispatch table, for this <op_name, dispatch_key> pair. For example, if
      // "op" has a `CompositeImplicitAutograd` kernel, Then
      // _dispatch_has_computed_kernel_for_dispatch_key(op, backend) will return
      // true for all backends that are part of the alias set for
      // CompositeImplicitAutograd.
      "_dispatch_has_computed_kernel_for_dispatch_key",
      [](const char* name, const char* dispatch) -> bool {
        auto op =
            c10::Dispatcher::singleton().findOp(torch::jit::parseName(name));
        TORCH_CHECK(op, "operator ", name, " does not exist");
        return op->hasComputedKernelForDispatchKey(
            c10::parseDispatchKey(dispatch));
      });

  m.def("_dispatch_find_dangling_impls", []() -> std::vector<std::string> {
    auto danglingImpls = c10::Dispatcher::singleton().findDanglingImpls();

    std::vector<std::string> states;
    states.reserve(danglingImpls.size());
    for (auto& danglingImpl : danglingImpls) {
      states.emplace_back(danglingImpl.dumpState());
    }

    return states;
  });

  m.def("_dispatch_get_all_op_names", []() -> std::vector<std::string> {
    auto op_names = c10::Dispatcher::singleton().getAllOpNames();

    std::vector<std::string> names;
    names.reserve(op_names.size());
    for (auto& op : op_names) {
      std::stringstream ss;
      ss << op.name;
      if (!op.overload_name.empty()) {
        ss << "." << op.overload_name;
      }
      names.emplace_back(ss.str());
    }

    return names;
  });

  m.def(
      "_dispatch_tls_set_dispatch_key_excluded",
      [](c10::DispatchKey dispatch_key, bool desired_state) {
        c10::impl::tls_set_dispatch_key_excluded(dispatch_key, desired_state);
      });
  m.def(
      "_dispatch_tls_is_dispatch_key_excluded",
      [](c10::DispatchKey dispatch_key) {
        return c10::impl::tls_is_dispatch_key_excluded(dispatch_key);
      });
  m.def(
      "_dispatch_tls_set_dispatch_key_included",
      [](c10::DispatchKey dispatch_key, bool desired_state) {
        c10::impl::tls_set_dispatch_key_included(dispatch_key, desired_state);
      });
  m.def(
      "_dispatch_tls_is_dispatch_key_included",
      [](c10::DispatchKey dispatch_key) {
        return c10::impl::tls_is_dispatch_key_included(dispatch_key);
      });

  m.def("_dispatch_isTensorSubclassLike", [](const at::Tensor& tensor) {
    return at::isTensorSubclassLike(tensor);
  });

  m.def("_dispatch_key_name", [](c10::DispatchKey k) {
    return c10::toString(k);
  });
  m.def("_dispatch_key_parse", [](c10::DispatchKey k) { return k; });
  m.def("_to_functionality_key", [](c10::DispatchKey k) {
    return c10::toFunctionalityKey(k);
  });
  // E.g. given `DispatchKey::AutogradFunctionality`, returns a keyset of:
  //  AutogradCPU
  //  AutogradCUDA
  //  ...
  //  AutogradPrivateUse3
  m.def("_functionality_to_backend_keys", [](c10::DispatchKey key) {
    std::vector<c10::DispatchKey> keys;
    if (c10::isPerBackendFunctionalityKey(key)) {
      auto ks = c10::DispatchKeySet(key) |
          c10::DispatchKeySet(c10::DispatchKeySet::RAW, c10::full_backend_mask);
      for (auto k : ks) {
        keys.push_back(k);
      }
    } else {
      keys.push_back(key);
    }
    return keys;
  });
  m.def("_dispatch_num_backends", []() { return c10::num_backends; });

#define DEF_ONE(n) .value(#n, c10::DispatchKey::n)

  py::enum_<c10::DispatchKey>(m, "DispatchKey")
      // clang-format off
      DEF_ONE(Undefined)
      DEF_ONE(CompositeExplicitAutogradNonFunctional)
      DEF_ONE(CompositeExplicitAutograd)
      DEF_ONE(CompositeImplicitAutogradNestedTensor)
      DEF_ONE(CompositeImplicitAutograd)
      // NestedTensor is not a backend key
      DEF_ONE(AutogradNestedTensor)
      DEF_ONE(AutogradOther)
      DEF_ONE(Autograd)
      DEF_ONE(Conjugate)
      DEF_ONE(ZeroTensor)
      DEF_ONE(Negative)
      DEF_ONE(BackendSelect)
      DEF_ONE(ADInplaceOrView)
      DEF_ONE(PythonTLSSnapshot)
      DEF_ONE(Python)
      DEF_ONE(FuncTorchDynamicLayerFrontMode)
      DEF_ONE(FuncTorchDynamicLayerBackMode)
      DEF_ONE(FuncTorchBatchedDecomposition)
      DEF_ONE(FuncTorchBatched)
      DEF_ONE(FuncTorchVmapMode)
      DEF_ONE(FuncTorchGradWrapper)
      DEF_ONE(PythonDispatcher)
      DEF_ONE(PreDispatch)
      DEF_ONE(Functionalize)
      DEF_ONE(AutocastCPU)
      DEF_ONE(AutocastXPU)
      DEF_ONE(AutocastHPU)
      DEF_ONE(AutocastIPU)
      DEF_ONE(AutocastCUDA)
      DEF_ONE(AutocastPrivateUse1)
  // clang-format on

#define DEF_SINGLE(n, prefix) .value(#prefix #n, c10::DispatchKey::prefix##n)
#define DEF_MULTIPLE(fullname, prefix)              \
  DEF_SINGLE(, fullname)                            \
  DEF_SINGLE(, StartOf##fullname##Backends)         \
  C10_FORALL_BACKEND_COMPONENTS(DEF_SINGLE, prefix) \
  DEF_SINGLE(, EndOf##fullname##Backends)

      // clang-format off
  C10_FORALL_FUNCTIONALITY_KEYS(DEF_MULTIPLE)
  // clang-format on

#undef DEF_MULTIPLE
#undef DEF_SINGLE
          ;

  py::class_<c10::DispatchKeySet>(m, "DispatchKeySet")
      .def(py::init<c10::DispatchKey>())
      .def("__or__", &c10::DispatchKeySet::operator|)
      .def("__sub__", &c10::DispatchKeySet::operator-)
      .def("__and__", &c10::DispatchKeySet::operator&)
      .def("highestPriorityTypeId", &c10::DispatchKeySet::highestPriorityTypeId)
      .def(
          "remove",
          [](c10::DispatchKeySet self, c10::DispatchKey k) {
            return self.remove(k);
          })
      .def(
          "add",
          [](c10::DispatchKeySet self, c10::DispatchKey k) {
            return self.add(k);
          })
      .def("has", &c10::DispatchKeySet::has)
      .def("__repr__", [](c10::DispatchKeySet d) { return c10::toString(d); });

  m.attr("_dispatch_autogradother_backends") =
      py::cast(c10::autogradother_backends);

  m.attr("_additional_keys_to_prop_for_wrapper_tensors") =
      py::cast(at::functorch::kKeysToPropagateToWrapper);

  m.def("_dispatch_has_backend_fallback", [](c10::DispatchKey t) {
    return c10::Dispatcher::singleton().hasBackendFallbackForDispatchKey(t);
  });

  m.def("_dispatch_keyset_full_after", [](c10::DispatchKey t) {
    return c10::DispatchKeySet(c10::DispatchKeySet::FULL_AFTER, t);
  });

  m.def("_dispatch_keyset_full", []() {
    return c10::DispatchKeySet(c10::DispatchKeySet::FULL);
  });

  m.def("_dispatch_is_alias_key", c10::isAliasDispatchKey);

  m.def("_dispatch_keyset_to_string", [](c10::DispatchKeySet keyset) {
    return c10::toString(keyset);
  });

  m.def("_dispatch_get_backend_keyset_from_autograd", [](c10::DispatchKey k) {
    return c10::getBackendKeySetFromAutograd(k);
  });

  m.def("_dispatch_keys", [](const at::Tensor& tensor) {
    auto* impl = tensor.unsafeGetTensorImpl();
    return impl->key_set();
  });
  m.def("_dispatch_tls_local_include_set", []() {
    return c10::impl::tls_local_dispatch_key_set().included_;
  });
  m.def("_dispatch_tls_local_exclude_set", []() {
    return c10::impl::tls_local_dispatch_key_set().excluded_;
  });
  m.def("_functionalization_reapply_views_tls", []() {
    return at::functionalization::impl::getFunctionalizationReapplyViewsTLS();
  });
  m.def(
      "_dispatch_is_included_in_alias",
      [](c10::DispatchKey a, c10::DispatchKey b) {
        return c10::isIncludedInAlias(a, b);
      });

  // DEPRECATED, please don't use this. Instead use
  // torch._C._ExcludeDispatchKeyGuard
  py_context_manager_DEPRECATED<
      c10::impl::ExcludeDispatchKeyGuard,
      c10::DispatchKeySet>(m, "ExcludeDispatchKeyGuard");

  py_context_manager<
      c10::impl::ForceDispatchKeyGuard,
      c10::DispatchKeySet,
      c10::DispatchKeySet>(m, "_ForceDispatchKeyGuard");
  py_context_manager<c10::impl::IncludeDispatchKeyGuard, c10::DispatchKey>(
      m, "_IncludeDispatchKeyGuard");
  py_context_manager<c10::impl::ExcludeDispatchKeyGuard, c10::DispatchKeySet>(
      m, "_ExcludeDispatchKeyGuard");
  py_context_manager<SetExcludeDispatchKeyGuard, c10::DispatchKey, bool>(
      m, "_SetExcludeDispatchKeyGuard");

  py_context_manager_DEPRECATED<at::AutoDispatchBelowAutograd>(
      m, "_AutoDispatchBelowAutograd");

  // Prints out the name of every operator that has a kernel registered to the
  // Dispatcher under [dispatch_key]. If no arguments are specified, it'll print
  // out the name of every operator that the Dispatcher knows of. This can be
  // useful to answer questions like "list all operators that do not have a CPU
  // kernel".
  m.def(
      "_dispatch_print_registrations_for_dispatch_key",
      [](const char* dispatch_key = "") {
        auto k = std::string(dispatch_key).empty()
            ? c10::nullopt
            : c10::make_optional(c10::parseDispatchKey(dispatch_key));
        auto op_names =
            c10::Dispatcher::singleton().getRegistrationsForDispatchKey(k);
        for (auto& op : op_names) {
          std::cout << op << std::endl;
        }
      },
      py::arg("dispatch_key") = static_cast<const char*>(""));

  m.def(
      "_parse_dispatch_key",
      [](const char* dispatch_key) -> c10::optional<c10::DispatchKey> {
        try {
          return c10::parseDispatchKey(dispatch_key);
        } catch (const c10::Error& err) {
          return c10::nullopt;
        }
      });

  m.def(
      "_dispatch_get_registrations_for_dispatch_key",
      [](const char* dispatch_key = "") {
        auto k = std::string(dispatch_key).empty()
            ? c10::nullopt
            : c10::make_optional(c10::parseDispatchKey(dispatch_key));
        auto op_names =
            c10::Dispatcher::singleton().getRegistrationsForDispatchKey(k);
        std::vector<std::string> names;
        names.reserve(op_names.size());
        for (auto& op : op_names) {
          names.emplace_back(
              op.name +
              (op.overload_name.empty() ? "" : "." + op.overload_name));
        }
        return names;
      },
      py::arg("dispatch_key") = static_cast<const char*>(""));
  m.def(
      "_dispatch_set_report_error_callback",
      [](c10::OperatorHandle& handle, py::object callback) {
        auto obj = callback.release().ptr();
        auto callback_obj =
            std::make_unique<c10::SafePyObject>(obj, getPyInterpreter());
        handle.setReportErrorCallback_(std::move(callback_obj));
      });

  m.def(
      "_dispatch_is_main_interpreter", []() { return isMainPyInterpreter(); });
  m.def("_dispatch_pystub", [](const char* name, const char* overload) {
    return c10::Dispatcher::singleton().getAbstractImplPyStub(
        c10::OperatorName(name, overload));
  });

  m.def("_replace_", [](const at::Tensor& a, const at::Tensor& b) {
    return at::functionalization::impl::replace_(a, b);
  });
  m.def("_propagate_xla_data", [](const at::Tensor& a, const at::Tensor& b) {
    at::functionalization::impl::propagate_xla_data(a, b);
  });
  m.def("_commit_update", [](const at::Tensor& a) {
    return at::functionalization::impl::commit_update(a);
  });
  m.def("_unsafe_reset_storage", [](const at::Tensor& a) {
    return at::functionalization::impl::unsafe_reset_storage(a);
  });

  m.def("_dispatch_key_for_device", [](const std::string& device_type) {
    auto device = c10::Device(device_type);
    TORCH_CHECK(
        !device.has_index(),
        "Expected device_type string to not have a device index; got ",
        device_type);
    return c10::toString(
        c10::computeDispatchKey(c10::nullopt, c10::nullopt, device));
  });

  m.def("_are_functorch_transforms_active", []() {
    auto include_set = c10::impl::tls_local_dispatch_key_set().included_;
    return (
        include_set.has(c10::DispatchKey::FuncTorchDynamicLayerFrontMode) ||
        include_set.has(c10::DispatchKey::FuncTorchDynamicLayerBackMode));
  });

  m.def("_get_singleton_int", [](int64_t data, int64_t coeff) {
    return c10::SymInt(c10::SymNode(
        c10::make_intrusive<c10::SingletonSymNodeImpl>(data, coeff)));
  });

  m.def("_get_constant_bool_symnode", [](int64_t data) {
    return c10::SymNode(
        c10::make_intrusive<c10::ConstantSymNodeImpl<bool>>(data));
  });

  m.def("_non_sym_sizes", [](const at::Tensor& a) {
    return a.sizes(); // NB: NOT sym_size
  });

  using c10::impl::TorchDispatchModeKey;
  py::enum_<TorchDispatchModeKey>(m, "_TorchDispatchModeKey")
      .value("FUNCTIONAL", TorchDispatchModeKey::FUNCTIONAL)
      .value("PROXY", TorchDispatchModeKey::PROXY)
      .value("FAKE", TorchDispatchModeKey::FAKE);
}

// TODO: dedupe with the kernel
void python_op_registration_trampoline_impl(
    const c10::OperatorHandle& op,
    c10::DispatchKey key,
    torch::jit::Stack* stack) {
  auto arguments = torch::jit::pop(*stack, op.schema().arguments().size());
  py::gil_scoped_acquire g;
  auto args_kwargs = parseIValuesToPyArgsKwargs(op, arguments);
  const auto& func = python_registrations_[op.operator_name()][key];
  TORCH_INTERNAL_ASSERT(func != nullptr);
  auto* pyobj = func->ptr(getPyInterpreter());
  TORCH_INTERNAL_ASSERT(pyobj != nullptr);
  auto obj = py::reinterpret_steal<py::object>(
      PyObject_Call(pyobj, args_kwargs.first.ptr(), args_kwargs.second.ptr()));
  if (!obj) {
    throw python_error();
  }
  pushPyOutToStack(op, stack, obj, "PythonKernelHolder");
}

} // namespace dispatch
} // namespace impl
} // namespace torch<|MERGE_RESOLUTION|>--- conflicted
+++ resolved
@@ -15,6 +15,7 @@
 #include <c10/core/SafePyObject.h>
 #include <torch/csrc/PyInterpreter.h>
 #include <torch/csrc/autograd/python_variable.h>
+#include <torch/csrc/inductor/aoti_runner/model_container_runner.h>
 #include <torch/csrc/jit/python/pybind_utils.h>
 
 #include <c10/util/flat_hash_map.h>
@@ -109,16 +110,11 @@
 class PythonKernelHolder : public c10::OperatorKernel {
   c10::SafePyObject func_;
   c10::DispatchKey dispatch_key_;
-  bool is_torch_compile_python_kernel_;
 
  public:
-  PythonKernelHolder(
-      py::object func,
-      c10::DispatchKey dispatch_key,
-      bool is_torch_compile_python_kernel = false)
+  PythonKernelHolder(py::object func, c10::DispatchKey dispatch_key)
       : func_(func.release().ptr(), getPyInterpreter()),
-        dispatch_key_(dispatch_key),
-        is_torch_compile_python_kernel_(is_torch_compile_python_kernel) {}
+        dispatch_key_(dispatch_key) {}
 
   void operator()(
       const c10::OperatorHandle& op,
@@ -177,16 +173,6 @@
 
     auto arguments = torch::jit::pop(*stack, op.schema().arguments().size());
     py::gil_scoped_acquire g;
-<<<<<<< HEAD
-    std::unique_ptr<EnableHermeticPyObject> g2;
-    if (is_torch_compile_python_kernel_) {
-      // In terms of the aten operation kernel is implemented by torch.compile,
-      // we cannot assume the python object is hermetic. So we need to disable
-      // the logic.
-    } else {
-      g2 = std::make_unique<EnableHermeticPyObject>();
-    }
-=======
     // Jan 2024: We're slated to get rid of multipy, so stop forcing hermetic
     // mode unconditionally in all situations when you're using multipy.
     // Eventually just delete this entirely.  (Note that you may break multipy
@@ -195,7 +181,6 @@
 #if defined(USE_DEPLOY)
     EnableHermeticPyObject g2;
 #endif
->>>>>>> 89cf4d59
     auto args_kwargs = parseIValuesToPyArgsKwargs(op, arguments);
     auto obj = py::reinterpret_steal<py::object>(PyObject_Call(
         func_.ptr(getPyInterpreter()),
@@ -205,6 +190,136 @@
       throw python_error();
     }
     pushPyOutToStack(op, stack, obj, "PythonKernelHolder");
+  }
+};
+
+struct TensorMetaInfo {
+  c10::ScalarType dtype;
+  c10::IntArrayRef sizes;
+  c10::IntArrayRef strides;
+
+  TensorMetaInfo(
+      c10::ScalarType dtype,
+      c10::IntArrayRef sizes,
+      c10::IntArrayRef strides)
+      : dtype(dtype), sizes(sizes), strides(strides) {}
+
+  bool operator==(const TensorMetaInfo& other) const {
+    return dtype == other.dtype && sizes == other.sizes &&
+        strides == other.strides;
+  }
+};
+
+struct TensorMetaInfoHash {
+  size_t operator()(
+      const torch::impl::dispatch::TensorMetaInfo& tensor_meta_info) const {
+    auto hash = std::hash<c10::ScalarType>()(tensor_meta_info.dtype);
+    for (auto& e : tensor_meta_info.sizes) {
+      hash = c10::hash_combine(hash, std::hash<int64_t>()(e));
+    }
+    for (auto& e : tensor_meta_info.strides) {
+      hash = c10::hash_combine(hash, std::hash<int64_t>()(e));
+    }
+    return hash;
+  }
+};
+
+using AOTIKernelMetaInfo = std::vector<TensorMetaInfo>;
+
+struct AOTIKernelMetaInfoHash {
+  size_t operator()(const std::vector<torch::impl::dispatch::TensorMetaInfo>&
+                        aoti_kernel_meta_info) const {
+    size_t hash = 0;
+    for (auto& e : aoti_kernel_meta_info) {
+      hash = c10::hash_combine(hash, TensorMetaInfoHash()(e));
+    }
+    return hash;
+  }
+};
+
+class AOTIPythonKernelHolder : public c10::OperatorKernel {
+  PythonKernelHolder python_kernel_holder_;
+  c10::DispatchKey dispatch_key_;
+  c10::string_view op_name_;
+
+  using _AOTIModelContainerRunner = torch::inductor::AOTIModelContainerRunner;
+  std::unordered_map<
+      AOTIKernelMetaInfo,
+      _AOTIModelContainerRunner*,
+      AOTIKernelMetaInfoHash>
+      cache_;
+
+ public:
+  AOTIPythonKernelHolder(
+      py::object func,
+      c10::DispatchKey dispatch_key,
+      c10::string_view op_name)
+      : python_kernel_holder_(std::move(func), dispatch_key),
+        dispatch_key_(dispatch_key),
+        op_name_(op_name) {
+    // TODO: Load all aten kernel according to op_name and dispatch key
+    (void)dispatch_key_; // Suppress unused variable warning
+  }
+
+  void operator()(
+      const c10::OperatorHandle& op,
+      c10::DispatchKeySet keyset,
+      torch::jit::Stack* stack) {
+    std::vector<at::Tensor> inputs;
+    auto res = unpackTensors(*stack, inputs);
+    if (!res || inputs.empty()) {
+      python_kernel_holder_(op, keyset, stack);
+      return;
+    }
+
+    auto inputs_meta_info = getInputsMetaInfo(inputs);
+    auto kernel_handle = cache_.find(inputs_meta_info);
+    if (kernel_handle == cache_.end()) {
+      // Cache miss
+      python_kernel_holder_(op, keyset, stack);
+      return;
+    }
+
+    // Cache hit
+    // TODO: Check different devices
+    auto outputs = kernel_handle->second->run(inputs);
+    for (auto& output : outputs) {
+      stack->push_back(output);
+    }
+  }
+
+ private:
+  bool unpackTensors(
+      const torch::jit::Stack& stack,
+      std::vector<at::Tensor>& inputs) {
+    for (auto& ivalue : stack) {
+      if (ivalue.isTensor()) {
+        inputs.push_back(ivalue.toTensor());
+      } else if (ivalue.isTensorList() || ivalue.isOptionalTensorList()) {
+        // NB: use toListRef as it doesn't induce refcount bumps
+        // (toTensorListRef is not a thing)
+        for (const auto& item : ivalue.toListRef()) {
+          if (item.isNone()) {
+            continue;
+          }
+          inputs.push_back(item.toTensor());
+        }
+      } else {
+        // TODO(EIKAN): Support non-tensor parameter
+        return false;
+      }
+    }
+
+    return true;
+  }
+
+  AOTIKernelMetaInfo getInputsMetaInfo(const std::vector<at::Tensor>& inputs) {
+    AOTIKernelMetaInfo inputs_meta_info;
+    for (const auto& input : inputs) {
+      inputs_meta_info.push_back(
+          TensorMetaInfo(input.scalar_type(), input.sizes(), input.strides()));
+    }
+    return inputs_meta_info;
   }
 };
 
@@ -361,14 +476,13 @@
              py::object func) {
             HANDLE_TH_ERRORS
             auto& lib = self.cast<torch::Library&>();
-            bool is_compiling_aten_op = true;
             lib.impl(
                 name,
                 torch::dispatch(
                     dispatch,
                     CppFunction::makeFromBoxedFunctor(
-                        std::make_unique<PythonKernelHolder>(
-                            func, dispatch, is_compiling_aten_op))),
+                        std::make_unique<AOTIPythonKernelHolder>(
+                            func, dispatch, name))),
                 register_or_verify());
             python_registrations_[lib._resolve(name)].insert_or_assign(
                 dispatch,
