#include <torch/csrc/distributed/c10d/NCCLUtils.hpp>
#include <torch/csrc/distributed/c10d/ProcessGroupNCCL.hpp>
#include <fstream>
#include <mutex>
#include <sstream>

#if defined(__linux__)
#include <fcntl.h>
#include <sys/stat.h>
#include <sys/types.h>
#include <unistd.h>
#endif

#ifdef USE_C10D_NCCL

#include <exception>
#include <map>
#include <stdexcept>
#include <tuple>
#include <unordered_set>
#include <utility>

#include <ATen/cuda/CUDAContext.h>
#include <ATen/cuda/CUDAGraph.h>
#include <c10/core/DeviceType.h>
#include <c10/cuda/CUDAAllocatorConfig.h>
#include <c10/cuda/CUDAGraphsC10Utils.h>
#include <c10/cuda/CUDAGuard.h>
#include <c10/util/CallOnce.h>
#include <c10/util/Exception.h>
#include <c10/util/Logging.h>
#include <c10/util/Optional.h>
#include <c10/util/irange.h>
#include <torch/csrc/cuda/nccl.h>
#include <torch/csrc/distributed/c10d/ParamCommsUtils.hpp>
#include <torch/csrc/distributed/c10d/TraceUtils.h>
#include <torch/csrc/distributed/c10d/Utils.hpp>
#include <torch/torch.h>

namespace c10d {

constexpr const char* const kNCCLAbortedCommStoreKey = "NCCLABORTEDCOMM";

namespace {

#if defined(NCCL_MAJOR) && \
    ((NCCL_MAJOR > 2) || (NCCL_MAJOR == 2) && (NCCL_MINOR >= 10))
#define NCCL_HAS_AVG 1
#endif

// NCCL op mapping
const std::map<ReduceOp::RedOpType, ncclRedOp_t> ncclOp = {
    {ReduceOp::MIN, ncclMin},
    {ReduceOp::MAX, ncclMax},
    {ReduceOp::SUM, ncclSum},
    {ReduceOp::PRODUCT, ncclProd},
#ifdef NCCL_HAS_AVG
    {ReduceOp::AVG, ncclAvg},
#endif
};

// NCCL type typing
std::map<at::ScalarType, ncclDataType_t> ncclDataType = {
    {at::kChar, ncclInt8},
    {at::kByte, ncclUint8},
    {at::kFloat, ncclFloat},
    {at::kDouble, ncclDouble},
    {at::kInt, ncclInt32},
    {at::kLong, ncclInt64},
    {at::kHalf, ncclHalf},
    {at::kBool, ncclUint8},
#if HAS_NCCL_BF16_DATATYPE
    {at::kBFloat16, ncclBfloat16},
#endif
};

// Helper function that gets the data type and issues error if not supported
ncclDataType_t getNcclDataType(at::ScalarType type) {
  auto it = ncclDataType.find(type);
  TORCH_CHECK_WITH(
      TypeError,
      it != ncclDataType.end(),
      "Input tensor data type is not supported for NCCL process group: ",
      type);
  return it->second;
}

#ifdef ENABLE_NCCL_PREMUL_SUM_SUPPORT
template <typename T, ncclDataType_t dataType>
ncclRedOpRAII unpackPreMulSum(
    const ReduceOp& reduceOp,
    const ncclComm_t& comm,
    int dev_in_group) {
  const auto* preMulSupplement =
      reinterpret_cast<NCCLPreMulSumSupplement*>(reduceOp.supplement_.get());
  ncclRedOp_t preMulSum;
  bool has_tensor = preMulSupplement->tensor_factor.defined();
  auto residence = has_tensor ? ncclScalarDevice : ncclScalarHostImmediate;
  const T* ptr_factor = has_tensor
      ? preMulSupplement->tensor_factor.const_data_ptr<T>()
      : nullptr;
  T scalar_factor = T(preMulSupplement->double_factor);
  ncclRedOpCreatePreMulSum(
      &preMulSum,
      // https://docs.nvidia.com/deeplearning/nccl/user-guide/docs/api/ops.html#ncclredopcreatepremulsum
      // tells us that the scalar input is strictly a multiplier.
      /*scalar=*/has_tensor ? const_cast<T*>(ptr_factor) : &scalar_factor,
      dataType,
      residence,
      comm);
  return ncclRedOpRAII(preMulSum, comm);
}
#endif

ncclRedOpRAII getNcclReduceOp(
    const ReduceOp& reduceOp,
    at::Tensor& input,
    const ncclDataType_t& dataType,
    const ncclComm_t& comm,
    int dev_in_group) {
  try {
    if (input.scalar_type() == at::kBool) {
      if (reduceOp == ReduceOp::SUM) {
        // For bool tensors, map sum to max, which both represent a bitwise or.
        // This is to prevent overflow issues with sum, since we use uint8 to
        // represent a bool (see ncclDataType mapping).
        return ncclMax;
      }
#ifdef NCCL_HAS_AVG
      if (reduceOp == ReduceOp::AVG) {
        C10_THROW_ERROR(
            TypeError, "Cannot use ReduceOp.AVG with boolean inputs");
      }
#endif
    }
    if (reduceOp == ReduceOp::PREMUL_SUM) {
#ifdef ENABLE_NCCL_PREMUL_SUM_SUPPORT
      switch (dataType) {
        case ncclHalf:
          return unpackPreMulSum<at::Half, ncclHalf>(
              reduceOp, comm, dev_in_group);
        case ncclFloat:
          return unpackPreMulSum<float, ncclFloat>(
              reduceOp, comm, dev_in_group);
        case ncclDouble:
          return unpackPreMulSum<double, ncclDouble>(
              reduceOp, comm, dev_in_group);
        default:
          C10_THROW_ERROR(
              TypeError, "PreMulSum Data type must be half, float, or double");
          ncclRedOp_t unused;
          return unused;
      }
#else
      C10_THROW_ERROR(ValueError, "PreMulSum requires NCCL>=2.11.1");
#endif
    }
    return ncclOp.at(reduceOp);
  } catch (const std::out_of_range& e) {
    switch (reduceOp) {
      case ReduceOp::AVG:
        C10_THROW_ERROR(
            ValueError,
            c10::str(
                "AVG requires NCCL 2.10+. The current version is ",
                NCCL_MAJOR,
                ".",
                NCCL_MINOR));
        break;
      case ReduceOp::BAND:
        C10_THROW_ERROR(ValueError, "Cannot use ReduceOp.BAND with NCCL");
        break;
      case ReduceOp::BOR:
        C10_THROW_ERROR(ValueError, "Cannot use ReduceOp.BOR with NCCL");
        break;
      case ReduceOp::BXOR:
        C10_THROW_ERROR(ValueError, "Cannot use ReduceOp.BXOR with NCCL");
        break;
      default:
        C10_THROW_ERROR(ValueError, "Unhandled ReduceOp");
        break;
    }
  }
}

// Get the deviceList String from the list of devices
std::string getKeyFromDevices(const std::vector<at::Device>& devices) {
  std::string deviceList;
  for (auto& device : devices) {
    if (deviceList.empty()) {
      deviceList = std::to_string(device.index());
    } else {
      deviceList += "," + std::to_string(device.index());
    }
  }
  return deviceList;
}

std::string getKeySendRecv(int myRank, int peer) {
  int lowRank = myRank < peer ? myRank : peer;
  int highRank = myRank < peer ? peer : myRank;
  std::string sendRecvPair =
      std::to_string(lowRank) + ":" + std::to_string(highRank);
  return sendRecvPair;
}

// Get the list of devices from list of tensors
std::vector<at::Device> getDeviceList(const std::vector<at::Tensor>& tensors) {
  std::vector<at::Device> res;
  res.reserve(tensors.size());
  for (auto& tensor : tensors) {
    // tensors must all be on the same device, or all on distinct devices.
    // The line below assumes that constraint has already been enforced
    // (by check_gpu_tensors_same_device or
    // check_gpu_tensors_different_devices).
    if (res.size() == 0 || tensor.device() != res[0]) {
      res.push_back(tensor.device());
    }
  }
  return res;
}

// [Sync Streams] Helper that lets the input ncclStreams to wait for the current
// stream. NCCL communications run on ncclStreams, but input tensors are
// allocated on different streams (i.e., current streams). Communications on
// ncclStreams cannot start before pending input tensor ops on current streams
// finish. Otherwise, ops on two streams might read/write same tensors
// concurrently.
//
// The synchronization above alone is not enough. We also need to make sure
// input tensors are not freed before their usages on ncclStreams finish. This
// can be achieved by calling c10::cuda::CUDACachingAllocator::recordStream,
// which remembers the usage stream (ncclStream), creates an event on the usage
// stream when GC attempts to free the input tensor, and delays GC until that
// event is done.
void syncStreams(
    const std::vector<at::Device>& devices,
    std::vector<at::cuda::CUDAEvent>& ncclEvents,
    std::vector<at::cuda::CUDAStream>& ncclStreams) {
  for (const auto i : c10::irange(devices.size())) {
    at::cuda::CUDAStream& ncclStream = ncclStreams[i];
    at::cuda::CUDAEvent& ncclEvent = ncclEvents[i];
    ncclEvent.record(at::cuda::getCurrentCUDAStream(devices[i].index()));
    ncclEvent.block(ncclStream);
  }
}

// Given a ncclUniqueId, convert it to a string representation that can be put
// in the store.
std::string buildNcclUniqueIdStr(const ncclUniqueId& ncclID) {
  const uint8_t* bytes = reinterpret_cast<const uint8_t*>(&ncclID);
  std::ostringstream oss;
  for (const auto i : c10::irange(NCCL_UNIQUE_ID_BYTES)) {
    oss << std::hex << static_cast<int>(bytes[i]);
  }
  return oss.str();
}

std::string getNcclAbortedCommStoreKey(const std::string ncclIdStr) {
  return std::string(kNCCLAbortedCommStoreKey) + ":" + ncclIdStr;
}

// Returns exception's what() given an exception_ptr instance.
std::string getExceptionMsgFromExceptionPtr(
    const std::exception_ptr& exceptionPtr) {
  TORCH_CHECK(exceptionPtr != nullptr);
  try {
    std::rethrow_exception(exceptionPtr);
  } catch (const std::exception& e) {
    return e.what();
  } catch (...) {
    return "Unknown exception type";
  }
}

inline void errorIfCapturingNonCapturableNCCL(c10::cuda::CaptureStatus status) {
  // parentheses avoid some compiler warnings
  static const uint64_t min_version =
      (((uint64_t)2) << 32) + (((uint64_t)9) << 16) + ((uint64_t)6);
  static const uint64_t cur_version = torch::cuda::nccl::version();
  if (cur_version < min_version) {
    TORCH_CHECK_WITH(
        NotImplementedError,
        status == c10::cuda::CaptureStatus::None,
        "Capturing NCCL collectives is only allowed with NCCL >= 2.9.6");
  }
}

} // namespace

// Map from each communicator to its device index.
// This map is used when register/deregister cache segments from cache
// allocator. See design notes below:
// - Each segment should be registered only to the communicator on the
//   same device.
// - We cannot reuse devNCCLCommMap_ in each ProcessGroup because the key may be
//   ranks rather than device in point-to-point case.
// - This map has also to be maintained as global variable since the register
//   hooks are called outside the scope of any PG, thus we need traverse
//   communicators in all PGs.
static std::unordered_map<std::shared_ptr<NCCLComm>, int> ncclCommDevIdxMap;
static std::mutex ncclCommDevIdxMapMutex;
static bool allocatorHooksAttached = false;
void cacheAllocatorRegisterHook(
    const c10::cuda::CUDACachingAllocator::TraceEntry& te) {
  // Register after SEGMENT_ALLOC
  if (te.action_ !=
      c10::cuda::CUDACachingAllocator::TraceEntry::Action::SEGMENT_ALLOC) {
    return;
  }

  std::lock_guard<std::mutex> lock(ncclCommDevIdxMapMutex);
  for (auto& it : ncclCommDevIdxMap) {
    auto& ncclComm = it.first;
    auto& devIdx = it.second;
    if (te.device_ == devIdx) {
      ncclComm->registerSegment(reinterpret_cast<void*>(te.addr_), te.size_);
    }
  }
}

void cacheAllocatorDeregisterHook(
    const c10::cuda::CUDACachingAllocator::TraceEntry& te) {
  // deregister before SEGMENT_FREE
  if (te.action_ !=
      c10::cuda::CUDACachingAllocator::TraceEntry::Action::SEGMENT_FREE) {
    return;
  }

  std::lock_guard<std::mutex> lock(ncclCommDevIdxMapMutex);
  for (auto& it : ncclCommDevIdxMap) {
    auto& ncclComm = it.first;
    auto& devIdx = it.second;
    if (te.device_ == devIdx) {
      ncclComm->deregisterSegment(reinterpret_cast<void*>(te.addr_));
    }
  }
}

std::string dump_nccl_trace() {
  return NCCLTraceBuffer::get()->dump();
}

c10::optional<std::function<std::string()>>& get_cpp_trace_dumper() {
  static c10::optional<std::function<std::string()>> dumper(c10::nullopt);
  return dumper;
}

c10::optional<std::function<bool()>>& get_gil_checker() {
  static c10::optional<std::function<bool()>> gil_checker(c10::nullopt);
  return gil_checker;
}

std::future<bool> launchAsyncGilCheck() {
  std::promise<bool> resultPromise;
  std::future<bool> resultFuture = resultPromise.get_future();

  std::thread workerThread([promise = std::move(resultPromise)]() mutable {
    try {
      auto& gil_checker = get_gil_checker();
      promise.set_value(gil_checker.value()());
    } catch (...) {
      promise.set_exception(std::current_exception());
    }
  });

  // Detach the thread to allow it to run independently
  workerThread.detach();

  return resultFuture;
}

// Return CUDA device with ordinal given by input rank.  If we aren't
// bound to a specific device, there is no strict guarantee that this
// heuristic is the correct assignment of ranks to GPUs that Python
// layers use, but in practice it tends to be.  Fortunately we don't
// rely on this for correctness of any tensor operations, just for
// ancillary uses like barriers.
at::Device ProcessGroupNCCL::guessDeviceForRank() const {
  TORCH_CHECK_WITH(ValueError, rank_ >= 0, "Invalid rank ", rank_);
  if (getBoundDeviceId()) {
    return *getBoundDeviceId();
  } else {
    auto numGPUs = at::cuda::getNumGPUs();
    int16_t deviceIdx = static_cast<int16_t>(rank_ % numGPUs);
    return at::Device(at::DeviceType::CUDA, deviceIdx);
  }
}

const int64_t ProcessGroupNCCL::kWatchdogThreadSleepMillis = 100;
constexpr int64_t kSynchronizeBusyWaitMillis = 10;
thread_local uint64_t ProcessGroupNCCL::ncclActiveGroupCounter_ = 0;

std::ostream& operator<<(
    std::ostream& output,
    const ProcessGroupNCCL::WorkNCCL& workNCCL) {
  std::string workInfo;
  workInfo = c10::str(
      "WorkNCCL(",
      "SeqNum=",
      workNCCL.seq_,
      ", OpType=",
      opTypeToString(workNCCL.opType_),
      ", NumelIn=",
      workNCCL.numelIn_,
      ", NumelOut=",
      workNCCL.numelOut_,
      ", Timeout(ms)=",
      workNCCL.opTimeout_.count(),
      ")");
  return output << workInfo;
}

ProcessGroupNCCL::WorkNCCL::WorkNCCL(
    const std::vector<at::Device>& devices,
    int rank,
    OpType opType,
    uint64_t seq,
    const char* profilingTitle,
    const c10::optional<std::vector<at::Tensor>>& inputs,
    bool desyncDebug,
    bool enableTiming,
    DebugLevel distDebugLevel)
    : Work(rank, opType, profilingTitle, inputs),
      devices_(devices),
      workStartTime_(std::chrono::steady_clock::now()),
      seq_(seq),
      timingEnabled_(enableTiming),
      distDebugLevel_(distDebugLevel) {
  // Creates the CUDA event wrappers
  // Note: The actual events are lazily created when first recorded to with
  // DEFAULT_FLAGS = cudaEventDisableTiming.
  if (enableTiming) {
    ncclStartEvents_ = std::make_shared<std::vector<at::cuda::CUDAEvent>>();
    ncclStartEvents_->reserve(devices.size());
    for (uint32_t i = 0; i < devices.size(); ++i) {
      ncclStartEvents_->emplace_back(at::cuda::CUDAEvent(cudaEventDefault));
    }
  }
  ncclEndEvents_ = std::make_shared<std::vector<at::cuda::CUDAEvent>>();
  ncclEndEvents_->reserve(devices.size());
  for (uint32_t i = 0; i < devices.size(); ++i) {
    ncclEndEvents_->emplace_back(at::cuda::CUDAEvent(
        enableTiming ? cudaEventDefault : cudaEventDisableTiming));
  }
  ncclComms_.resize(devices.size());
}

ProcessGroupNCCL::WorkNCCL::WorkNCCL(const WorkNCCL& w)
    : Work(w.rank_, w.opType_),
      std::enable_shared_from_this<WorkNCCL>(w),
      devices_(w.devices_),
      ncclStartEvents_(w.ncclStartEvents_),
      ncclEndEvents_(w.ncclEndEvents_),
      ncclComms_(w.ncclComms_),
      blockingWait_(w.blockingWait_),
      opTimeout_(w.opTimeout_),
      workStartTime_(w.workStartTime_),
      seq_(w.seq_),
      startTraceUpdated_(w.startTraceUpdated_),
      numelIn_(w.numelIn_),
      numelOut_(w.numelOut_),
      store_(w.store_),
      timingEnabled_(w.timingEnabled_),
      trace_id_(w.trace_id_),
      distDebugLevel_(w.distDebugLevel_) {
  exception_ = w.exception_;
}

ProcessGroupNCCL::WorkNCCL::~WorkNCCL() = default;

bool ProcessGroupNCCL::WorkNCCL::isCompleted() {
  checkAndSetException();
  return exception() || finishedGPUExecutionInternal();
}

bool ProcessGroupNCCL::WorkNCCL::isStarted() {
  checkAndSetException();
  return exception() || startedGPUExecutionInternal();
}

bool ProcessGroupNCCL::WorkNCCL::isSuccess() const {
  if (exception()) {
    // Already detected an exception.
    return false;
  }

  return !checkForNCCLErrors(ncclComms_) && finishedGPUExecutionInternal();
}

void ProcessGroupNCCL::WorkNCCL::checkAndSetException() {
  if (exception()) {
    // We already have an exception.
    return;
  }

  auto exception_ptr = checkForNCCLErrors(ncclComms_);
  std::unique_lock<std::mutex> lock(mutex_);
  exception_ = exception_ptr;
  if (exception_) {
    LOG(INFO) << logPrefix()
              << "found async exception when checking for NCCL errors: "
              << getExceptionMsgFromExceptionPtr(exception_);
  }
}

const std::string& ProcessGroupNCCL::WorkNCCL::logPrefix() const {
  static std::string prefix = c10::str("[Rank ", rank_, "] ");
  return prefix;
}

void ProcessGroupNCCL::WorkNCCL::setException(
    std::exception_ptr exception_ptr) {
  std::unique_lock<std::mutex> lock(mutex_);
  exception_ = exception_ptr;
}

// Helper that checks if the NCCL kernels are completed on the GPUs
bool ProcessGroupNCCL::WorkNCCL::finishedGPUExecution() {
  checkAndSetException();
  return finishedGPUExecutionInternal();
}

bool ProcessGroupNCCL::WorkNCCL::startedGPUExecutionInternal() const {
  // if timing is disabled we won't have allocated start events
  if (!timingEnabled_) {
    return false;
  }
  for (const auto i : c10::irange(devices_.size())) {
    // Checking the work's corresponding CUDA events' status
    if (!(*ncclStartEvents_)[i].query()) {
      return false;
    }
  }

  return true;
}

bool ProcessGroupNCCL::WorkNCCL::finishedGPUExecutionInternal() const {
  for (const auto i : c10::irange(devices_.size())) {
    // Checking the work's corresponding CUDA events' status
    if (!(*ncclEndEvents_)[i].query()) {
      return false;
    }
  }

  return true;
}

bool ProcessGroupNCCL::WorkNCCL::checkTimeout(
    c10::optional<std::chrono::milliseconds> timeout) {
  auto currentTimepoint = std::chrono::steady_clock::now();
  auto timeElapsed = std::chrono::duration_cast<std::chrono::milliseconds>(
      currentTimepoint - workStartTime_);
  auto workTimeout = timeout ? *timeout : opTimeout_;

  if (timeElapsed < workTimeout)
    return false;

  // Timed out

  // There is already an error, we don't override it
  if (exception())
    return true;

  std::string exceptionMsg = c10::str(
      logPrefix(),
      "Watchdog caught collective operation timeout: ",
      *this,
      " ran for ",
      timeElapsed.count(),
      " milliseconds before timing out.");

  LOG(ERROR) << exceptionMsg;
  std::exception_ptr exception_ptr =
      std::make_exception_ptr(C10_BUILD_ERROR(DistBackendError, exceptionMsg));
  setException(exception_ptr);
  return true;
}

void ProcessGroupNCCL::WorkNCCL::handleException(
    ErrorHandlingMode errorHandling) {
  if (exception_) {
    auto exceptionMsg = c10::str(
        "Some NCCL operations have failed or timed out. Due to the ",
        "asynchronous nature of CUDA kernels, subsequent GPU operations ",
        "might run on corrupted/incomplete data.");
    LOG(ERROR) << logPrefix() << exceptionMsg;
    C10_LOG_API_USAGE_ONCE("ProcessGroupNCCL.WorkNCCL.handleException");

    if (SHOULD_TEAR_DOWN(errorHandling)) {
      auto tearDownMsg = c10::str(
          "To avoid data inconsistency, we are taking the entire process down.");
      LOG(ERROR) << logPrefix() << tearDownMsg;
      std::rethrow_exception(exception_);
    }
  }
}

void ProcessGroupNCCL::WorkNCCL::synchronize() {
  // Call Synchronize without a timeout. We use this method to avoid adding a
  // timeout argument to the public synchronize API.
  synchronizeInternal(kNoTimeout);
}

void ProcessGroupNCCL::WorkNCCL::synchronizeStreams() {
  for (const auto i : c10::irange(devices_.size())) {
    auto currentStream = at::cuda::getCurrentCUDAStream(devices_[i].index());
    // Block the current stream on the NCCL stream
    (*ncclEndEvents_)[i].block(currentStream);
  }

  if (avoidRecordStreams_) {
    stashed_for_allocator_safety_->clear();
  }
}

// Waiting on the work's corresponding CUDA events
void ProcessGroupNCCL::WorkNCCL::synchronizeInternal(
    std::chrono::milliseconds timeout) {
  synchronizeStreams();

  // In case of blocking, wait for the operation to complete.
  if (blockingWait_) {
    while (!isCompleted()) {
      bool timedOut = checkTimeout(
          timeout == kNoTimeout ? c10::nullopt : c10::make_optional(timeout));
      // Explicitly abort ncclComms here before throwing this timed out
      // exception to users.
      // If throwing timed out excepiton without aborting nccl communicators
      // here, it was observed that CUDA GPU will have 100% utilization and
      // can not run new events successfully.
      if (timedOut) {
        std::string exceptionMsg = c10::str(
            logPrefix(),
            "Work ",
            (*this),
            " timed out in blocking wait (TORCH_NCCL_BLOCKING_WAIT=1).");
        LOG(ERROR) << exceptionMsg;
        break;
      }
      // Yield
      std::this_thread::sleep_for(
          std::chrono::milliseconds(kSynchronizeBusyWaitMillis));
    }
    // exception() includes timeout and error during blocking wait
    if (exception()) {
      // Abort NCCL communicators
      abort();
      // Throw exception (from main thread here)
      handleException(TearDown);
    }
  }

  // Device synchronize only after we've completed timeout checks.
  if (!barrierTensors_.empty()) {
    // If we use the work to do barrier, we should block here
    for (auto& device : devices_) {
      // `dist.barrier()` only requires all CPU processes to enter this
      // function, hence we only need to make sure the dummy all-reduce has
      // completed. So we would only need to sync the **current stream** back to
      // host, and do not need to synchronize the entire device (which may have
      // kernels running on other streams).
      // Using `cudaStreamSynchronize` instead of `cudaDeviceSynchronize` can:
      // - lower chance of hang;
      // - CurrentCUDAStream is usually the context of the next operation in
      // Python, thus blocking current stream would already block the next
      // compute kernel;
      // - achieve better barrier performance.
      auto currentStream = at::cuda::getCurrentCUDAStream(device.index());
      AT_CUDA_CHECK(cudaStreamSynchronize(currentStream));
    }
  }
}

// Same as calling synchronize().
bool ProcessGroupNCCL::WorkNCCL::wait(std::chrono::milliseconds timeout) {
  RECORD_PARAM_COMMS(
      static_cast<int>(this->seq_), // seq
      0, // process group ptr
      rank_, // rank
      "wait", // colName
      0, // inNelems
      0, // outNelems
      at::kByte, // dType
      std::vector<int64_t>(), // inSplitSizes
      std::vector<int64_t>(), // outSplitSizes
      -1,
      -1,
      static_cast<int>(devices_.size())); // worldSize
  synchronizeInternal(timeout);
  // Always return true, because abort API is not implemented.
  if (distDebugLevel_ >= DebugLevel::Detail) {
    auto numel = getTensorsNumel(*outputs_);
    auto hashValue = hashTensors(*outputs_);
    PRINT_COLLECTIVE_HASH_SIGNATURE(
        "output", opTypeToString(opType_), numel, hashValue);
  }
  return true;
}

void ProcessGroupNCCL::WorkNCCL::abort() {
  // Abort all communicators of this work
  for (const auto& ncclComm : ncclComms_) {
    ncclComm->ncclCommAbort();
  }

  ncclCommDevIdxMapMutex.lock();
  for (const auto& comm : ncclComms_) {
    ncclCommDevIdxMap.erase(comm);
  }
  ncclCommDevIdxMapMutex.unlock();
}

static std::atomic<size_t> process_group_id = 0;

ProcessGroupNCCL::ProcessGroupNCCL(
    const c10::intrusive_ptr<Store>& store,
    int rank,
    int size,
    c10::intrusive_ptr<Options> options)
    : Backend(rank, size),
      store_(store),
      options_(options),
      ncclCommCounter_(0),
      traceKeyStart_(getTraceStartKey("NCCL", rank)),
      traceKeyEnd_(getTraceEndKey("NCCL", rank)),
      terminateProcessGroup_(false),
      terminateHeartbeatMonitorThread_(false),
      collectiveDebugInfoMode_(false),
      uid_(process_group_id++),
      intraNodeComm_(initIntraNodeComm()) {
  TORCH_CHECK_WITH(
      ValueError,
      at::cuda::getNumGPUs() != 0,
      "ProcessGroupNCCL is only supported with GPUs, no GPUs found!");
  logPrefix_ = createLogPrefix();
  blockingWait_ = getCvarBool(TORCH_NCCL_BLOCKING_WAIT, false);
  asyncErrorHandling_ = static_cast<ErrorHandlingMode>(
      getCvarInt(TORCH_NCCL_ASYNC_ERROR_HANDLING, 3 /*SkipCleanUp*/));
  desyncDebug_ = getCvarBool(TORCH_NCCL_DESYNC_DEBUG, false) ||
      (dist_debug_level_ >= DebugLevel::Detail);
  dumpOnTimeout_ = getCvarBool(TORCH_NCCL_DUMP_ON_TIMEOUT, false) ||
      (dist_debug_level_ >= DebugLevel::Detail);
  heartbeat_ = 1ULL;
  monitorThreadEnabled_.store(getCvarBool(TORCH_NCCL_ENABLE_MONITORING, true));
  heartbeatTimeoutInSec_ =
      getCvarInt(TORCH_NCCL_HEARTBEAT_TIMEOUT_SEC, 60 * 10 /*10 Mins*/);
  ncclTraceBufferSize_ = getCvarInt(TORCH_NCCL_TRACE_BUFFER_SIZE, 0);
  enableCollecticeHashDebug_ = (dist_debug_level_ >= DebugLevel::Detail);
#ifdef ENABLE_NCCL_ERROR_CHECKING
  enableTiming_.store(
      getCvarBool(TORCH_NCCL_ENABLE_TIMING, false) || desyncDebug_);
#endif
  avoidRecordStreams_ = getCvarBool(TORCH_NCCL_AVOID_RECORD_STREAMS, false);
#ifdef NCCL_HAS_COMM_REGISTER
  useTensorRegisterAllocatorHook_ =
      getCvarBool(TORCH_NCCL_USE_TENSOR_REGISTER_ALLOCATOR_HOOK, false);
  if (c10::cuda::CUDACachingAllocator::CUDAAllocatorConfig::
          expandable_segments()) {
    useTensorRegisterAllocatorHook_ = false;
    LOG(INFO)
        << logPrefix()
        << "disables TORCH_NCCL_USE_TENSOR_REGISTER_ALLOCATOR_HOOK because it is not compatible with CUDA allocator expandable segments mode.";
  }
#endif

  if (blockingWait_) {
    if (asyncErrorHandling_ != NoHandling || desyncDebug_) {
      LOG(INFO)
          << logPrefix() << "TORCH_NCCL_BLOCKING_WAIT and "
          << "TORCH_NCCL_ASYNC_ERROR_HANDLING|TORCH_NCCL_DESYNC_DEBUG"
          << "should not both be enabled. "
          << "Only TORCH_NCCL_BLOCKING_WAIT is being used in this process.";
      asyncErrorHandling_ = NoHandling;
      desyncDebug_ = false;
    }
  } else {
    if (desyncDebug_ && asyncErrorHandling_ == NoHandling) {
      LOG(INFO)
          << logPrefix()
          << "TORCH_NCCL_DESYNC_DEBUG and TORCH_NCCL_ASYNC_ERROR_HANDLING "
          << "must both be enabled. "
          << "Enabling TORCH_NCCL_ASYNC_ERROR_HANDLING.";
      asyncErrorHandling_ = SkipCleanUp;
    }
  }

#ifdef ENABLE_NCCL_ERROR_CHECKING
  ncclCommWatchdogThread_ =
      std::thread(&ProcessGroupNCCL::ncclCommWatchdog, this);
#endif

  init();
  const std::string OFF = "OFF";
  std::string torch_distributed_debug =
      getCvarString({"TORCH_DISTRIBUTED_DEBUG"}, OFF.c_str());
  std::string nccl_debug = getCvarString({"NCCL_DEBUG"}, OFF.c_str());
  LOG(INFO) << logPrefix() << "ProcessGroupNCCL initialization options: "
            << "NCCL version: " << getNcclVersion() << ", size: " << size
            << ", global rank: " << globalRank()
            << ", TORCH_NCCL_ASYNC_ERROR_HANDLING: " << asyncErrorHandling_
            << ", TORCH_NCCL_DUMP_ON_TIMEOUT: " << dumpOnTimeout_
            << ", TORCH_NCCL_DESYNC_DEBUG: " << desyncDebug_
            << ", TORCH_NCCL_ENABLE_TIMING: " << enableTiming_.load()
            << ", TORCH_NCCL_BLOCKING_WAIT: " << blockingWait_
            << ", TIMEOUT(ms): " << options_->timeout.count()
            << ", USE_HIGH_PRIORITY_STREAM: "
            << options_->is_high_priority_stream
            << ", SPLIT_FROM: " << options_->split_from
            << ", SPLIT_COLOR: " << options_->split_color
            << ", TORCH_DISTRIBUTED_DEBUG: " << torch_distributed_debug
#ifdef NCCL_HAS_COMM_REGISTER
            << ", TORCH_NCCL_USE_TENSOR_REGISTER_ALLOCATOR_HOOK: "
            << useTensorRegisterAllocatorHook_
#endif
            << ", TORCH_NCCL_ENABLE_MONITORING: "
            << monitorThreadEnabled_.load()
            << ", TORCH_NCCL_HEARTBEAT_TIMEOUT_SEC: " << heartbeatTimeoutInSec_
            << ", TORCH_NCCL_TRACE_BUFFER_SIZE: " << ncclTraceBufferSize_
            << ", NCCL_DEBUG: " << nccl_debug << ", ID=" << this->getID();

  if (options_->global_ranks_in_group.empty()) {
    this->globalRankStart = 0;
  } else {
    this->globalRankStart = options_->global_ranks_in_group[0];
  }

  if (options_->global_ranks_in_group.empty()) {
    this->globalRankStride = 1;
  } else if (options_->global_ranks_in_group.size() == 1) {
    this->globalRankStride = 0;
  } else {
    bool ranksAreStrided = true;
    int startRank = options_->global_ranks_in_group[0];
    int stride =
        options_->global_ranks_in_group[1] - options_->global_ranks_in_group[0];
    for (std::vector<uint64_t>::size_type i = 0;
         i < options_->global_ranks_in_group.size();
         i++) {
      if (options_->global_ranks_in_group[i] != startRank + i * stride) {
        ranksAreStrided = false;
        break;
      }
    }

    if (ranksAreStrided) {
      this->globalRankStride = options_->global_ranks_in_group[1] -
          options_->global_ranks_in_group[0];
    } else {
      this->globalRankStride = -1;
    }
  }

  RECORD_PARAM_COMMS(
      0, // seq
      this->getID(),
      rank, // rank
      "init", // colName
      0, // inNelems
      0, // outNelems
      at::kByte, // dType
      std::vector<int64_t>(), // inSplitSizes
      std::vector<int64_t>(), // outSplitSizes
      globalRankStart, // globalRankStart
      globalRankStride, // globalRankStride
      size_); // worldSize

  // Attach hooks to cache allocator to trigger the hooks whenever a traced
  // action is called. In the following hooks, we register a newly allocated
  // segment when SEGMENT_ALLOC action occurs, and deregister a segment when
  // SEGMENT_FREE action occurs.
  // We attach hooks only once at the first PG creation.
  if (useTensorRegisterAllocatorHook_ && !allocatorHooksAttached) {
    c10::cuda::CUDACachingAllocator::attachAllocatorTraceTracker(
        &cacheAllocatorRegisterHook);
    c10::cuda::CUDACachingAllocator::attachAllocatorTraceTracker(
        &cacheAllocatorDeregisterHook);
    allocatorHooksAttached = true;
  }
}

void ProcessGroupNCCL::eagerConnectSingleDevice(at::Device device) {
  std::vector<at::Device> rankDevices = {device};
  const auto key = getKeyFromDevices(rankDevices);
  LOG(INFO) << logPrefix() << "Eagerly connecting nccl backend with device "
            << device;
  getNCCLComm(key, rankDevices, OpType::ALLREDUCE);
}

void ProcessGroupNCCL::performNocolorSplit(at::Device device) {
  // If our backend doesn't support splitting, this is a no-op for
  // ranks not in the new subgroup (and ranks that would be in it will
  // just use a new communicator rather than split).
#ifdef NCCL_HAS_COMM_SPLIT
  std::vector<at::Device> rankDevices = {device};
  const auto key = getKeyFromDevices(rankDevices);
  LOG(INFO) << logPrefix() << "Performing nocolor split on backend device "
            << device << ", key " << key << ", i am " << this;
  auto comm = getNCCLComm(key, rankDevices, OpType::ALLREDUCE);
  TORCH_CHECK_WITH(
      DistBackendError,
      comm.size() == 1,
      "exactly one communicator found for device ",
      device);
  NCCLComm::split(comm[0].get(), NCCL_SPLIT_NOCOLOR, rank_, options_->config);
#endif
}

c10::intrusive_ptr<intra_node_comm::IntraNodeComm> ProcessGroupNCCL::
    initIntraNodeComm() {
  return intra_node_comm::IntraNodeComm::rendezvous(
      store_, std::to_string(uid_), rank_, size_);
}

void ProcessGroupNCCL::setSequenceNumberForGroup() {
} // NCCL just starts sequence numbers at 0.

uint64_t ProcessGroupNCCL::getSequenceNumberForGroup() {
  return seq_;
}

void ProcessGroupNCCL::registerOnCompletionHook(
    std::function<void(std::shared_ptr<WorkInfo>)>&& hook) {
  TORCH_CHECK_WITH(
      DistBackendError,
      onCompletionHook_ == nullptr,
      "ProcessGroupNCCL OnCompletion hook already registered");

  TORCH_CHECK_WITH(
      ValueError,
      enableTiming_.load(),
      "ProcessGroupNCCL OnCompletion hook requires recording start and end "
      "events which require setting TORCH_NCCL_ENABLE_TIMING environment variable. "
      "This is only available for NCCL version >= 2.4.");
  onCompletionHook_ = std::move(hook);
  onCompletionHookThread_ = std::thread(&ProcessGroupNCCL::runHookLoop, this);
}

// must release GIL when calling this method
void ProcessGroupNCCL::waitForPendingWorks() {
  // Reasoning about hook completion:
  // 1. waitForPendingWorks should be called after user code has finished
  // calling
  //    all collectives. This means, when we got here, all of the collectives
  //    are either in workMetaList_ or has been erased from workMetaList_.
  // 2. The watchdog thread grabs both locks to move Work object from the
  //    workMetaList_ to the completedWorkList_, and the hook thread only erases
  //    a Work object after the hook is returned. Therefore, after user code
  //    calls a collective, its Work object is either in workMetaList_ or in
  //    completedWorkList_ before it finishes.
  // 3. We have three threads and two locks.
  //      a. main thread (this function) grabs two locks atomically
  //      b. watchdog thread (watchdogHandler function) always grabs
  //      workMetaListMutex_
  //         first and then grabs completedWorkListMutex_.
  //      c. hook thread (runHookLoop function) only grabs
  //      completedWorkListMutex_. Therefore, locks are always acquired in the
  //      same order and hence no deadlocks.
  while (true) {
    {
      std::lock(workMetaListMutex_, completedWorkListMutex_);
      std::lock_guard<std::mutex> lockWork(workMetaListMutex_, std::adopt_lock);
      std::lock_guard<std::mutex> lockHook(
          completedWorkListMutex_, std::adopt_lock);

      if (workMetaList_.empty() && completedWorkList_.empty()) {
        return;
      }
    }

    std::this_thread::sleep_for(
        std::chrono::milliseconds(kWatchdogThreadSleepMillis));
  }
}

void ProcessGroupNCCL::enableCollectivesTiming() {
  enableTiming_.store(true);
}

std::future<bool> ProcessGroupNCCL::launchAsyncDebugDump() {
  std::promise<bool> resultPromise;
  std::future<bool> resultFuture = resultPromise.get_future();

  std::thread workerThread(
      [promise = std::move(resultPromise), this]() mutable {
        try {
          promise.set_value(dumpDebuggingInfo());
        } catch (...) {
          promise.set_exception(std::current_exception());
        }
      });

  // Detach the thread to allow it to run independently
  workerThread.detach();

  return resultFuture;
}

void ProcessGroupNCCL::waitForDumpOrTimeout(
    std::future<bool>& fut,
    size_t timeout_sec) {
  TORCH_CHECK(fut.valid(), "Expected a valid future");

  auto futStatus = fut.wait_for(std::chrono::seconds(timeout_sec));
  TORCH_CHECK(
      futStatus != std::future_status::deferred, "Expected eager launch.");
  if (futStatus == std::future_status::ready) {
    // Calling .get() will re-raise any exception from the future, and we don't
    // care about the retval
    try {
      fut.get();
      std::this_thread::sleep_until(wakeUpTime);
    } catch (const std::exception& e) {
      LOG(ERROR) << logPrefix()
                 << "Caught exception during async debug dump: \"" << e.what()
                 << "\"\n";
    } catch (...) {
      LOG(ERROR) << logPrefix()
                 << "Caught unknown exception during async debug dump.";
    }
  } else {
    LOG(INFO)
        << logPrefix() << "Debug dump timed out and is being abandoned."
        << " This may be due to slow ADDR2LINE performance processing stacktraces."
        << " Try TORCH_DISABLE_ADDR2LINE=1 and TORCH_NCCL_TRACE_CPP_STACK=0 to work around.";
  }
<<<<<<< HEAD

  // Calling .get() will raise any exception stored in the promise associated
  // with the future. (but we can ignore the return value, which will be false
  // if dumping is not enabled)
  try {
    fut.get();
  } catch (const std::exception& e) {
    LOG(ERROR) << logPrefix() << "Caught exception during async debug dump: \""
               << e.what() << "\"\n";
  } catch (...) {
    LOG(ERROR) << logPrefix()
               << "Caught unknown exception during async debug dump.";
  }
=======
  // Ensure we sleep at least until wakeUpTime regardless of future execution
  // time
  std::this_thread::sleep_until(wakeUpTime);
>>>>>>> 9768f73c
}

void ProcessGroupNCCL::abortCommsFromMap(
    std::unordered_map<std::string, std::vector<std::shared_ptr<NCCLComm>>>&
        ncclCommsMap,
    c10::optional<std::string> abortReason) {
  // The process may control multiple devices, loop through the communicators on
  // each device
  for (auto& it : ncclCommsMap) {
    auto& devName = it.first;
    auto& ncclComms = it.second;

    for (const auto& ncclComm : ncclComms) {
      ncclComm->ncclCommAbort(abortReason);
    }
    // Note that we don't remove the aborted communicators from the
    // cache. The reason is that if we do remove the communicator
    // from the cache, it is possible that a new collective operation
    // calls `ncclCommInitRank` to create a new communicator whereas
    // other ranks might have failed/timed out and didn't enter
    // `ncclCommInitRank`. As a result, when there is a failure on
    // a communicator the application receives an exception and its
    // their responsibility to destroy the process group and recreate
    // it to recover from errors.

    c10::StreamId streamId = -1;
    if (ncclStreams_.find(devName) != ncclStreams_.end()) {
      auto streams = ncclStreams_.at(devName);
      if (streams.size() > 0) {
        streamId = streams[0].id();
      }
    }

    LOG(INFO) << logPrefix() << "] Destroyed " << ncclComms.size()
              << "communicators on CUDA device: " << devName
              << " with stream: " << streamId;
  }
}

// Abort all communicators on this rank
void ProcessGroupNCCL::abort(c10::optional<std::string> abortReason) {
  // Remove record from global ncclCommDevIdxMapMutex before aboarting,
  // so that a new cache segment would not register to already aborded
  // communicators. Note that ncclCommDevIdxMap is a global container which may
  // contain other PG's communicators, thus we need to only erase communicators
  // for the current PG.
  ncclCommDevIdxMapMutex.lock();
  for (auto& it : devNCCLCommMap_) {
    auto& ncclComms = it.second;
    for (const auto& ncclComm : ncclComms) {
      ncclCommDevIdxMap.erase(ncclComm);
    }
  }
  ncclCommDevIdxMapMutex.unlock();

  std::lock_guard<std::mutex> lock(mutex_);
  abortCommsFromMap(devNCCLCommMap_, abortReason);
  abortCommsFromMap(inInitializationCommMap_, abortReason);
}

void ProcessGroupNCCL::shutdown() {
  // Don't join threads here since the purpose of this method is to abort all
  // communicators and signal the threads to exit. Joining on the threads could
  // potentially block and hence avoid it in this method.
  terminateProcessGroup_.store(true);

  std::string abortReason = c10::str("Process Group shutdown on rank ", rank_);
  abort(abortReason);

  workMetaListCV_.notify_one();
  terminateHeartbeatMonitorThread_.store(true);
  monitorWakeUpCV_.notify_one();
}

ProcessGroupNCCL::~ProcessGroupNCCL() {
  terminateProcessGroup_.store(true);
  workMetaListCV_.notify_one();

#ifdef ENABLE_NCCL_ERROR_CHECKING
  if (ncclCommWatchdogThread_.joinable()) {
    ncclCommWatchdogThread_.join();
  }
#endif

  if (onCompletionHookThread_.joinable())
    onCompletionHookThread_.join();

  // Abort communicators after all threads have exited to avoid having the
  // threads dying due to aborted communicator and raising a SIGABRT
  // We need to include PG information in the abort reason so we can tell the
  // abort order.
  std::string abortReason = c10::str("Process Group destroyed on rank ", rank_);
  LOG(INFO)
      << logPrefix()
      << "ProcessGroupNCCL aborting communicators, check for 'abort finished' logs or look for abort hang";
  abort(abortReason);

  // We need to wait for abort to finish before we can safely shut down
  // heartbeat monitoring thread.
  terminateHeartbeatMonitorThread_.store(true);
  monitorWakeUpCV_.notify_one();
#ifdef ENABLE_NCCL_ERROR_CHECKING
  if (ncclHeartbeatMonitorThread_.joinable()) {
    ncclHeartbeatMonitorThread_.join();
  }
#endif
}

bool ProcessGroupNCCL::dumpDebuggingInfo() {
  // Serialize all calls to this function to avoid corrupting data, but allow
  // multiple calls in one runtime. User is responsible for preserving the
  // output file from an earlier call before a later call overwrites it.
  static std::mutex writeDebugInfoMutex;
  std::lock_guard<std::mutex> lock(writeDebugInfoMutex);
  LOG(ERROR) << logPrefix() << "ProcessGroupNCCL preparing to dump debug info.";
  if (ncclTraceBufferSize_ > 0) {
    // We dump nccl trace into local disk by default and users can register
    // their customized writer by inheriting `DebugInfoWriter` via
    // `registerDebugInfoWriter`.
    auto ncclTrace = dump_nccl_trace();
    DebugInfoWriter& writer = DebugInfoWriter::getWriter(globalRank());
    writer.write(ncclTrace);
    return true;
  }
  return false;
}

void ProcessGroupNCCL::terminateProcess(std::string errMsg) {
  // Logging with `FATAL`, after errMsg printed, it calls `std::abort()`
  // to terminate the program execution.
  LOG(FATAL) << logPrefix() << errMsg;
}

int computeDeltaMS(
    std::chrono::time_point<std::chrono::steady_clock> start,
    std::chrono::time_point<std::chrono::steady_clock> end) {
  return std::chrono::duration_cast<std::chrono::milliseconds>(end - start)
      .count();
}

void ProcessGroupNCCL::heartbeatMonitor() {
  uint64_t heartBeatCounter = 0ULL;
  std::string errorMsg;
  std::string exitMsg;
  bool checkTimeoutSignal = (dumpOnTimeout_ && uid_ == 0);
  int monitorPollInterval = checkTimeoutSignal ? coordCheckIntervalMilSec_
                                               : heartbeatTimeoutInSec_ * 1000;
  auto lastTimePollStore = std::chrono::steady_clock::now();
  auto lastTimeHeartBeatCheck = std::chrono::steady_clock::now();
  std::future<bool> asyncDebugDump;
  while (true) {
    // This won't have any lock since this lock is only used here.
    // Please be aware that mutex `monitorMutex_` should not be used
    // somewhere else to avoid the deadlock.
    std::unique_lock<std::mutex> lock(monitorMutex_);
    if (monitorWakeUpCV_.wait_for(
            lock, std::chrono::milliseconds(monitorPollInterval), [&] {
              return terminateHeartbeatMonitorThread_.load();
            })) {
      // For the normal complete or user interception, monitorWakeUpCV_
      // will get notified, we early return and exit heartbeatMonitor.
      return;
    }
    auto currentTime = std::chrono::steady_clock::now();

    // We put extra functionality in the thread for the default PG (aka, uid_=0)
    // because the signal is same across different PGs. We only need to run
    // once per process to avoid duplicate things performed in too many separate
    // threads. For example, we check a global flag on the TCPStore periodically
    // to see if any PG on any rank observed a timeout and signaled peers to
    // dump debugging info, and we avoid hammering the TCPStore from all PGs on
    // the same rank.
    if (checkTimeoutSignal) {
      // We poll store to see if some ranks have flagged a timeout when
      // we haven't polled for `heartbeat_timeout` seconds and there haven't
      // any work added or removed for `watchdog_timeout` seconds.
      if (computeDeltaMS(lastWorkListUpdateTime_, currentTime) >=
              kWatchdogThreadSleepMillis &&
          computeDeltaMS(lastTimePollStore, currentTime) >=
              coordCheckIntervalMilSec_) {
        lastTimePollStore = currentTime;
        if (globalStore_->check({std::string(TIMEOUT_DUMP)})) {
          errorMsg = c10::str(
              logPrefix(),
              "Received a global timeout from another rank and will ",
              "start to dump the debug info.");
          exitMsg = c10::str(
              "ProcessGroupNCCL's watchdog detected a collective timeout and notified current rank. ",
              "This is most likely caused by incorrect usages of collectives, e.g., wrong ",
              "sizes used across ranks, the order of collectives is not same for all ranks ",
              "or the scheduled collective, for some reason, didn't run. Additionally, ",
              "this can be caused by GIL deadlock or other reasons such as network errors or ",
              "bugs in the communications library (e.g. NCCL), etc. We tried our best to ",
              "dump the debug info into the storage to help you debug the issue.");
          break;
        }
      }
    }

    if (computeDeltaMS(lastTimeHeartBeatCheck, currentTime) >=
        heartbeatTimeoutInSec_ * 1000) {
      // Check the heart beat of watchdog thread.
      lastTimeHeartBeatCheck = currentTime;
      auto heartbeat = heartbeat_.load();
      if (heartbeat != heartBeatCounter) {
        heartBeatCounter = heartbeat;
      } else {
        // No heartbeat increase detected and timeout.
        errorMsg = c10::str(
            logPrefix(),
            "Heartbeat monitor timed out! Process will be terminated after dumping debug info.",
            " workMetaList_.size()=",
            workMetaList_.size());
        exitMsg = c10::str(
            "ProcessGroupNCCL's watchdog got stuck for ",
            heartbeatTimeoutInSec_,
            " seconds without making progress in monitoring enqueued collectives. ",
            "This typically indicates a NCCL/CUDA API hang blocking the watchdog, ",
            "and could be triggered by another thread holding the GIL inside a ",
            "CUDA api, or other deadlock-prone behaviors.",
            "If you suspect the watchdog is not actually stuck and a longer timeout would help, ",
            "you can either increase the timeout (TORCH_NCCL_HEARTBEAT_TIMEOUT_SEC) to a larger value "
            "or disable the heartbeat monitor (TORCH_NCCL_ENABLE_MONITORING=0)."
            "If either of aforementioned helps, feel free to file an issue to PyTorch about the short timeout "
            "or false positive abort; otherwise, please attempt to debug the hang.");
        break;
      }
    }
  }
  LOG(ERROR) << errorMsg;

  auto& cpp_dumper = get_cpp_trace_dumper();
  if (cpp_dumper.has_value()) {
    LOG(INFO) << "Dumping c++ stacktraces: " << cpp_dumper.value()();
  }

<<<<<<< HEAD
  auto& gil_checker = get_gil_checker();
  if (gil_checker.has_value()) {
=======
  auto wakeUpTime = getWakeupTime(waitTimeoutDumpInMilSec_);
  // Store debug info to storage if no other thread does it. (By default to
  // local disk)
  asyncDebugDump = launchAsyncDebugDump();

  if (get_gil_checker() != nullptr) {
>>>>>>> 9768f73c
    auto fut = launchAsyncGilCheck();
    auto kGilCheckTimeout = std::chrono::seconds(1);
    auto futStatus = fut.wait_for(kGilCheckTimeout);
    if (futStatus != std::future_status::ready) {
      TORCH_CHECK(
          futStatus != std::future_status::deferred,
          "Expected the future to have been launched eagerly.");
      LOG(ERROR)
          << "Could not acquire GIL within 1 sec on exit, possible GIL induced hang";
    }
    LOG(INFO) << "Could acquire GIL on exit";
  } else {
    LOG(INFO)
        << "GIL checker was not registered, perhaps this is a no-python build?";
  }

  // Store debug info to storage if no other thread does it. (By default to
  // local disk)
  std::future<bool> asyncDebugDump = launchAsyncDebugDump();

  // There are two possible cases for the watchdog thread exit:
  // Case one: desync report runs quickly, and it follows the step:
  // collective timeout -> desync -> exception handling -> destructors
  // -> set terminateHeartbeatMonitorThread_ -> notify monitorWakeUpCV_.
  // So the code either early returns above or will skip the sleep below.
  // Case two: desync might be slow or get stuck. Or we get stuck in
  // destructors, we will sleep for some time before calling std::abort() to
  // kill the whole process.
  if ((terminateProcessGroup_.load() || collectiveDebugInfoMode_.load()) &&
      !terminateHeartbeatMonitorThread_.load()) {
    // Leave another two mins for desync report generation or process group
    // destroy.
    std::this_thread::sleep_for(std::chrono::seconds(heartbeatTimeoutInSec_));
  }

  // At this point, we either already sleep for another `heartbeatTimeoutInSec_`
  // or the thread has finished. Because we don't want to block the monitor
  // thread, so We mark the thread detach and the dump of debug info becomes
  // "best effort". If the process exit normally, marking it detach also makes
  // sense because we don't really care about dumping the debug info.

  // We already log completion inside the thread, so it may not be necessary to
  // check the return value here.  We mainly use a future so we can exit early
  // if done.
  waitForDumpOrTimeout(asyncDebugDump);

  if (!terminateHeartbeatMonitorThread_.load()) {
    // Create a error message reported from MonitorThread, so
    // we throw exception and make the whole process to be killed.
    // TODO(fduwjj): After having a hang debug wiki, we need to update the wiki
    // url here.
    const auto finalExitMsg = c10::str(logPrefix(), exitMsg);
    terminateProcess(finalExitMsg);
  }
}

void ProcessGroupNCCL::ncclCommWatchdog() {
  try {
    VLOG(2) << logPrefix() << "NCCL watchdog thread started!";
    if (monitorThreadEnabled_.load()) {
      ncclHeartbeatMonitorThread_ =
          std::thread(&ProcessGroupNCCL::heartbeatMonitor, this);
    }
    watchdogHandler();
    VLOG(2) << logPrefix() << "NCCL watchdog thread terminated normally";
  } catch (std::exception& e) {
    if (std::string(e.what()).find("driver shutting down") !=
        std::string::npos) {
      LOG(INFO)
          << logPrefix()
          << "main process destroyed cuda before watchdog loop exited, terminating watchdog."
          << " (Watchdog caught exception: " << e.what();

    } else {
      // Append error message reported from watchdogHandler
      const auto exitMsg = c10::str(
          logPrefix(),
          "NCCL watchdog thread terminated with exception: ",
          e.what());
      LOG(ERROR) << exitMsg;
      // TODO(whc) clean up the rethrow - why is it stored in a class var and
      // rethrown?
      watchDogException_ =
          std::make_exception_ptr(C10_BUILD_ERROR(DistBackendError, exitMsg));
      std::rethrow_exception(watchDogException_);
    }
  } catch (...) {
    const auto exitMsg = c10::str(
        logPrefix(), "NCCL watchdog thread terminated with exception: unknown");
    LOG(ERROR) << exitMsg;
    watchDogException_ =
        std::make_exception_ptr(C10_BUILD_ERROR(DistBackendError, exitMsg));
    std::rethrow_exception(watchDogException_);
  }
}

void ProcessGroupNCCL::logWorkStart(WorkNCCL& work) {
  if (work.startTraceUpdated_)
    return;

  if (terminateProcessGroup_.load() || storeError_)
    return;

  work.startTraceUpdated_ = true;
  storeError_ = !c10d::traceUpdate(
      store_, traceKeyStart_, work.seq_, opTypeToString(work.opType_));
}

void ProcessGroupNCCL::logWorkEnd(WorkNCCL& work) {
  if (terminateProcessGroup_.load() || storeError_)
    return;

  // In case the start of the work hasn't been logged
  if (!work.startTraceUpdated_) {
    logWorkStart(work);
  }

  storeError_ = !c10d::traceUpdate(
      store_, traceKeyEnd_, work.seq_, opTypeToString(work.opType_));
}

std::string ProcessGroupNCCL::getNCCLWatchdogDebugInfo() {
  return retrieveDesyncReport(store_, "NCCL", rank_, size_);
}

#if defined(__linux__)
struct DumpPipe {
  DumpPipe(int rank) {
    std::string fileStem =
        getCvarString({"TORCH_NCCL_DEBUG_INFO_PIPE_FILE"}, "");
    if (fileStem.empty() ||
        getCvarInt({"TORCH_NCCL_TRACE_BUFFER_SIZE"}, 0) <= 0) {
      return;
    }
    TORCH_CHECK(!fileStem.empty(), "TORCH_NCCL_DEBUG_INFO_TEMP_FILE is empty");
    std::string filename = c10::str(fileStem, rank, ".pipe");
    TORCH_CHECK(
        unlink(filename.c_str()) != -1 || errno == ENOENT,
        "Error removing existing named pipe ",
        filename);
    TORCH_CHECK(
        mkfifo(filename.c_str(), 0666) != -1,
        "Error creating named pipe ",
        filename);
    fd_ = open(filename.c_str(), O_RDONLY | O_NONBLOCK);
    LOG(INFO) << "Pipe file " << filename
              << " has been opened, write to it to trigger NCCL Debug Dump.";
    TORCH_CHECK(fd_ != -1, "Error opening named pipe ", filename);
  }
  bool shouldDump() {
    if (fd_ == -1) {
      return false;
    }
    char buf[128];
    // non-blocking from O_NONBLOCK above.
    // Ignore EINTR because we already will poll this
    // again later.
    ssize_t bytesRead = read(fd_, &buf, 128);
    return bytesRead > 0;
  }
  ~DumpPipe() {
    if (fd_ != -1) {
      close(fd_);
    }
  }

 private:
  int fd_ = -1;
};
#else
struct DumpPipe {
  DumpPipe(int rank) {}
  bool shouldDump() {
    return false;
  }
};
#endif

std::string ProcessGroupNCCL::createLogPrefix() const {
  return c10::str("[PG ", uid_, " Rank ", rank_, "] ");
}

const std::string& ProcessGroupNCCL::logPrefix() const {
  return logPrefix_;
}

const int& ProcessGroupNCCL::globalRank() const {
  static int globalRank = rank_;
  return globalRank;
}

void ProcessGroupNCCL::watchdogHandler() {
  bool done = false;
  lastWorkListUpdateTime_ = std::chrono::steady_clock::now();
  c10::optional<std::future<bool>> optAsyncDebugDump;

  std::list<ProcessGroupNCCL::WorkNCCL> completedWorkList;

  c10::optional<DumpPipe> dumpPipe = c10::nullopt;
  if (uid_ == 0) {
    // DumpPipe is one per-trainer process, and its convenient to name them
    // after 'global' ranks in the system, So we assume processgroup (uid)==0 is
    // the global PG and has globally unique rank ids across trainers.
    dumpPipe.emplace(rank_);
  }
  while (!done || !terminateProcessGroup_.load()) {
    std::unique_lock<std::mutex> lock(workMetaListMutex_);
    // We busy-poll the work vector every kWatchdogThreadSleepMillis
    // milliseconds as long as the atomic is True.
    workMetaListCV_.wait_for(
        lock,
        std::chrono::milliseconds(kWatchdogThreadSleepMillis),
        [&]() -> bool { return terminateProcessGroup_.load(); });
    // Bump up heart beat by one.
    heartbeat_++;

<<<<<<< HEAD
    // Assuming that we always init a process group containing all ranks,
    // we only use the watchdog thread to listen for the global signal to dump
    // and abort. We poll store to see if some ranks have flagged a timeout when
    // we haven't polled for `heartbeat_timeout` seconds and there haven't
    // any work added or removed for `watchdog_timeout` seconds.
    if (dumpOnTimeout_ && uid_ == 0) {
      auto currentTime = std::chrono::steady_clock::now();
      auto timeSinceLastWorkListUpdate =
          std::chrono::duration_cast<std::chrono::milliseconds>(
              (currentTime - lastWorkListUpdateTime_))
              .count();
      auto timeSinceLastPollStore =
          std::chrono::duration_cast<std::chrono::milliseconds>(
              (currentTime - lastTimePollStore))
              .count();
      if (timeSinceLastWorkListUpdate >= kWatchdogThreadSleepMillis &&
          timeSinceLastPollStore >= heartbeatTimeoutInSec_ * 1000) {
        lastTimePollStore = currentTime;
        if (store_->check({std::string(TIMEOUT_DUMP)}) && !optAsyncDebugDump) {
          optAsyncDebugDump = launchAsyncDebugDump();
          waitForDumpOrTimeout(*optAsyncDebugDump);
          const auto exitMsg = c10::str(
              logPrefix(),
              "Another rank reported a timeout and signaled a global abort.");
          LOG(ERROR) << exitMsg;
          C10_THROW_ERROR(DistBackendError, exitMsg);
        }
      }
    }

=======
>>>>>>> 9768f73c
    for (auto it = workMetaList_.begin(); it != workMetaList_.end();
         /* no increment */) {
      auto& work = *it;
      work.checkAndSetException();
      bool timedOut = work.checkTimeout();

      // If work hits an exception (either an error or timeout)
      if (work.exception()) {
        if (SHOULD_CLEAN_UP(asyncErrorHandling_)) {
          // Abort work and corresponding communicators
          work.abort();
          // PG level abort, which would abort all other communicators on this
          // rank
          abort();
        }

        // Report desync state in case of timeout
        if (timedOut) {
          try {
            if (desyncDebug_ || dumpOnTimeout_) {
              // Set shutdown mode, so the heartbeat monitor thread will not
              // abort process immediately.
              collectiveDebugInfoMode_.store(true);
              std::vector<uint8_t> vec(1);
              store_->set(std::string(TIMEOUT_DUMP), vec);
            }

            if (dumpOnTimeout_ && !optAsyncDebugDump) {
              // Store debug info to storage. (By default to local disk)
              optAsyncDebugDump = launchAsyncDebugDump();
            }

            if (desyncDebug_) {
              auto desyncMsg = getNCCLWatchdogDebugInfo();
              LOG(ERROR) << logPrefix() << desyncMsg;
            }

            if (dumpOnTimeout_) {
              // Store debug info to storage. (By default to local disk)
              waitForDumpOrTimeout(*optAsyncDebugDump);
            }

          } catch (const std::exception& e) {
            LOG(ERROR) << logPrefix()
                       << "Failed to retrieve TORCH_NCCL_DESYNC_DEBUG report. "
                       << " Please file an issue. Error: " << e.what();
          } catch (...) {
            LOG(ERROR)
                << logPrefix()
                << "Failed to rerieve TORCH_NCCL_DESYNC_DEBUG report with unknown error."
                << " Please file an issue.";
          }
        }
        // Throw exception
        work.handleException(asyncErrorHandling_);
      }

      // Work status logging for desync debug
      if (desyncDebug_) {
        if (work.isStarted()) {
          logWorkStart(work);
        }
        if (work.isCompleted()) {
          logWorkEnd(work);
        }
      }

      // Clean up completed work
      if (work.isCompleted()) {
        NCCLTraceBuffer::get()->retire_id(work.trace_id_);
        if (onCompletionHook_) {
          // Move Work object to completedWorkList_ to be consumed by the hook
          // thread
          {
            const std::lock_guard<std::mutex> lock(completedWorkListMutex_);
            completedWorkList_.splice(
                completedWorkList_.end(), workMetaList_, it++);
          }
          completedWorkListCV_.notify_one();
        } else {
          it = workMetaList_.erase(it);
          lastWorkListUpdateTime_ = std::chrono::steady_clock::now();
        }
        at::cuda::CUDAGraph::dec_pending_event_queries();
      } else {
        // Increment the iterator if the current WorkNCCL object is not
        // completed.
        ++it;
      }
      // Increment heartbeat after each work processed,
      // in case processing is slowed down (but not hung) by cuda api contention
      heartbeat_++;
    }
    // process a request to dump the trace. only PG uid 0 will respond to dump
    // requests, but this is fine since all PG's feed into the same flight
    // recorder and dump.
    if (dumpPipe.has_value() && dumpPipe->shouldDump()) {
      launchAsyncDebugDump();
    }
    done = workMetaList_.empty();
  }
}

void ProcessGroupNCCL::runHookLoop() {
  bool done = false;
  while (!done || !terminateProcessGroup_.load()) {
    std::unique_lock<std::mutex> lock(completedWorkListMutex_);
    // We busy-poll the work vector every kWatchdogThreadSleepMillis
    // milliseconds as long as the atomic is True.
    completedWorkListCV_.wait_for(
        lock,
        std::chrono::milliseconds(kWatchdogThreadSleepMillis),
        [&]() -> bool {
          return !completedWorkList_.empty() || terminateProcessGroup_.load();
        });

    try {
      for (auto it = completedWorkList_.begin(); it != completedWorkList_.end();
           /* no increment */) {
        const WorkNCCL& work = *it;
        // Hook might grab GIL, unlock first to prevent deadlock
        lock.unlock();

        auto timeStarted =
            std::chrono::system_clock::now() +
            std::chrono::duration_cast<std::chrono::system_clock::duration>(
                work.workStartTime_ - std::chrono::steady_clock::now());
        onCompletionHook_(std::make_shared<WorkInfo>(
            work.retrieveOpType(), // OpType
            timeStarted, // timeStarted
            std::chrono::system_clock::now(), // timeFinished
            std::chrono::duration<float, std::milli>(
                work.getDuration()) // activeDuration
            ));

        lock.lock();
        it = completedWorkList_.erase(it);
      }
    } catch (std::exception& e) {
      if (std::string(e.what()).find("driver shutting down") !=
          std::string::npos) {
        LOG(INFO)
            << logPrefix()
            << "main process destroyed cuda before runHookLoop exited, terminating runHookLoop."
            << " (runHookLoop caught exception: " << e.what();

      } else {
        // PythonOnCompletionHook has already extracted Python exception message
        // and wrapped it with a cpp one. So we no longer need to acquire GIL
        // here.
        const auto errorStr = c10::str(
            "Caught exception on rank ",
            rank_,
            " while running onCompletion hook for ProcessGroupNCCL: ",
            e.what(),
            ". Aborting all communicators.");

        // No need to call abort() on WorkNCCL here as that collective has
        // already finished successfully at this point. We just need to abort
        // the process Abort all NCCL Communicators on this ProcessGroupNCCL
        // instance.
        abort(errorStr);
      }
    }

    // Lock is still acquired at this point
    done = completedWorkList_.empty();
  }
}

std::exception_ptr ProcessGroupNCCL::WorkNCCL::checkForNCCLErrors(
    const std::vector<std::shared_ptr<NCCLComm>>& ncclComms) const {
  return checkForNCCLErrorsInternal(ncclComms);
}

std::exception_ptr ProcessGroupNCCL::checkForNCCLErrors(
    const std::vector<std::shared_ptr<NCCLComm>>& ncclComms) {
  return checkForNCCLErrorsInternal(ncclComms);
}

std::exception_ptr ProcessGroupNCCL::checkForNCCLErrorsInternal(
    const std::vector<std::shared_ptr<NCCLComm>>& ncclComms) {
  for (const auto& ncclComm : ncclComms) {
    // Prioritize commFailureReason over checkForNcclError() result if
    // commFailureReason is set.
    auto commFailureReason = ncclComm->getNcclCommFailureReason();
    if (commFailureReason != c10::nullopt) {
      return std::make_exception_ptr(C10_BUILD_ERROR(
          DistBackendError,
          c10::str(
              "NCCL communicator encountered error set by ProcessGroupNCCL: ",
              *commFailureReason)));
    }
    ncclResult_t ncclAsyncErr = ncclComm->checkForNcclError();
    if (ncclAsyncErr != ncclSuccess) {
      return std::make_exception_ptr(C10_BUILD_ERROR(
          DistBackendError,
          "NCCL error: " + ncclGetErrorWithVersion(ncclAsyncErr) + "\n" +
              getNcclErrorDetailStr(ncclAsyncErr)));
    }
  }

  return nullptr;
}

void ProcessGroupNCCL::broadcastUniqueNCCLID(
    ncclUniqueId* ncclID,
    bool isSingleP2POp,
    const std::string& p2pKey,
    int p2pRank) {
  // For collective operations:
  // For every NCCL communicator that we create we need to broadcast
  // a unique ID from rank 0 to all other ranks. This broadcast is
  // done by rank 0 setting a key in the store and all other ranks
  // retrieving the contents of that key. A single process group
  // may create multiple NCCL communicators, so we use a sequence
  // number to differentiate between them.
  // For single point-to-point operations:
  // The sequence number will only be increased on 2 out of all the
  // processes in a Process Group. So all following collective
  // operations will see different sequence numbers which will cause
  // runtime errors. To avoid that, use the src:target pair instead
  // of sequence number for p2p communications.

  std::string storeKey;
  if (!isSingleP2POp) {
    storeKey = std::to_string(ncclCommCounter_++);
  } else {
    storeKey = p2pKey;
  }
  if (rank_ == 0 || (isSingleP2POp && p2pRank == 0)) {
    auto vec = std::vector<uint8_t>(
        reinterpret_cast<uint8_t*>(ncclID),
        reinterpret_cast<uint8_t*>(ncclID) + NCCL_UNIQUE_ID_BYTES);
    store_->set(storeKey, vec);
  } else {
    try {
      auto vec = store_->get(storeKey);
      TORCH_CHECK_WITH(
          DistBackendError,
          vec.size() == NCCL_UNIQUE_ID_BYTES,
          "Invalid size for ncclUniqueId");
      std::memcpy(ncclID, vec.data(), vec.size());
    } catch (const std::exception& e) {
      std::string exceptionMsg = c10::str(
          "[",
          rank_,
          "] is setting up NCCL communicator and "
          "retrieving ncclUniqueId from [0] via c10d key-value store by key '",
          storeKey,
          "', but store->get('",
          storeKey,
          "') got error: ");
      C10_THROW_ERROR(
          DistBackendError,
          exceptionMsg + e.what() +
              ". This may indicate a possible application crash on rank 0 or a network set up issue.");
    } catch (...) {
      C10_THROW_ERROR(
          DistBackendError,
          c10::str(
              "Unknown exception while [",
              rank_,
              "] is setting up NCCL communicator and "
              "retrieving ncclUniqueId from [0] via c10d key-value store by key '",
              storeKey,
              "'",
              ". This may indicate a possible application crash on rank 0 or a network set up issue."));
    }
  }
}

void ProcessGroupNCCL::destroyNCCLComms(const std::string& devNCCLCommMapKey) {
  std::lock_guard<std::mutex> lock(mutex_);
  if (devNCCLCommMap_.find(devNCCLCommMapKey) == devNCCLCommMap_.end()) {
    TORCH_INTERNAL_ASSERT(
        false,
        "Expected to find key ",
        devNCCLCommMapKey,
        " in NCCL communicator map.");
  }
  std::vector<std::shared_ptr<NCCLComm>>& ncclComms =
      devNCCLCommMap_[devNCCLCommMapKey];
  // Loop through communicators and call ncclCommAbort.
  for (const auto& comm : ncclComms) {
    // ncclCommDestroy(comm->getNcclComm()) results in segfault when PG is being
    // destroyed, so using ncclCommAbort here.
    comm->ncclCommAbort();
  }
  // Remove communicators from the cache.
  devNCCLCommMap_.erase(devNCCLCommMapKey);
  // Clear used device indices.
  usedDeviceIdxs_.clear();

  ncclCommDevIdxMapMutex.lock();
  for (const auto& comm : ncclComms) {
    ncclCommDevIdxMap.erase(comm);
  }
  ncclCommDevIdxMapMutex.unlock();
}

std::vector<std::shared_ptr<NCCLComm>>& ProcessGroupNCCL::getNCCLComm(
    const std::string& devicesKey,
    const std::vector<at::Device>& devices,
    OpType opType,
    int p2pRank,
    bool isSendRecvSelf) {
  // Sanity check
  if (devicesKey.empty()) {
    C10_THROW_ERROR(
        DistBackendError,
        "Not able to create/get the NCCL Communicator since "
        "the GPU devices are not known");
  }
  if (bound_device_id_) {
    for (const auto& device : devices) {
      if (*bound_device_id_ != device) {
        LOG(ERROR) << logPrefix() << "Tensor found on device " << device
                   << " but backend constrained to " << *bound_device_id_;
        C10_THROW_ERROR(
            DistBackendError,
            "Attempt to perform collective on tensor not on device passed to init_process_group");
      }
    }
  }

  for (auto& device : devices) {
    usedDeviceIdxs_.insert(device.index());
  }

  {
    std::lock_guard<std::mutex> lock(mutex_);
    if (devNCCLCommMap_.find(devicesKey) != devNCCLCommMap_.end()) {
      // Reuse the cached communicator if there is one.
      return devNCCLCommMap_[devicesKey];
    }
  }

  // NCCL communicator not cached, create a new entry
  std::vector<std::shared_ptr<NCCLComm>> ncclComms;
  ncclComms.resize(devices.size());

  // Create the unique NCCL ID and broadcast it
  ncclUniqueId ncclID;

  // For batch_isend_irecv, ncclGroupStart() would be called upfront
  bool batchP2P = ncclActiveGroupCounter_ > 0;
  bool singleP2POp = isP2POp(opType, batchP2P);
  // For point-to-point communication, lower rank of the two will get unique id.
  if (rank_ == 0 || (singleP2POp && p2pRank == 0)) {
    C10D_NCCL_CHECK(ncclGetUniqueId(&ncclID), c10::nullopt);
  }

  // For point-to-point communication on the same process, don't need broadcast.
  if (!isSendRecvSelf) {
    // Broadcast so that each process can have a unique NCCL ID
    broadcastUniqueNCCLID(&ncclID, singleP2POp, devicesKey, p2pRank);
  }

  at::cuda::OptionalCUDAGuard gpuGuard;

  std::vector<at::cuda::CUDAStream> streamVal;
  streamVal.reserve(devices.size());

  // [Group Start/End Note] This is used to ensure that nccl communicator will
  // be created before communication primitives are called. Let's look at this
  // example: Using the batch_isend_irecv to send a tensor to a target process.
  // On the sender side, the corresponding underlying NCCL calls will look like
  //   ncclGroupStart() // This is in batch_isend_irecv
  //   ncclGroupStart() // This is [Note 1]
  //   ncclCommInitRank() // Inside NCCLComm::create
  //   ncclSend()
  //   ncclGroupEnd() // This is [Note 2]
  //   ncclGroupEnd() // This is in batch_isend_irecv
  // With this pattern, the nccl communicator will be created in the last
  // ncclGroupEnd which means when ncclSend is processed, the passed
  // communicator argument is NULL which will lead to runtime error. So we need
  // to "close" all active nccl groups to ensure nccl communicator is actually
  // created before encountering any communication calls. This is why we need
  // the following for loop.
  for (const auto i : c10::irange(ncclActiveGroupCounter_)) {
    (void)i;
    // comms have not been initiated yet, so can only check in blocking-way
    C10D_NCCL_CHECK(ncclGroupEnd(), c10::nullopt);
  }

  // [Note 1] Create the NCCL communicators for each GPU
  C10D_NCCL_CHECK(ncclGroupStart(), c10::nullopt);

  for (const auto i : c10::irange(devices.size())) {
    // GPU world size and GPU rank
    int numRanks, rank;

    if (!singleP2POp) {
      // Collective, all-to-all, or batch P2P
      numRanks = getSize() * devices.size();
      rank = getRank() * devices.size() + i;
    } else if (isSendRecvSelf) {
      // Same process send and recv.
      numRanks = 1;
      rank = 0;
    } else {
      // For single point-to-point operation, there are only 2 processes
      // involved so the GPU rank is either 0 or 1.
      numRanks = 2;
      rank = p2pRank;
    }
    // Get the device index
    int deviceIndex = devices[i].index();

    gpuGuard.set_index(deviceIndex);
#ifdef NCCL_HAS_COMM_SPLIT
    if (options_->split_from) {
      TORCH_CHECK(
          options_->split_color != 0,
          "Must specify a non-zero color when splitting");
      // Find a valid, healthy communicator to split from if possible.
      std::lock_guard<std::mutex> lock(options_->split_from->mutex_);
      auto& other_comms = options_->split_from->devNCCLCommMap_;
      auto dit = other_comms.find(devicesKey);
      if (dit != other_comms.end() && !dit->second.empty()) {
        TORCH_INTERNAL_ASSERT(
            dit->second.size() == ncclComms.size(),
            "split_from->devNCCLCommMap_ should be empty or the same size as ncclComms!");
        if (dit->second[i] && !dit->second[i]->isAborted()) {
          ncclComms[i] = NCCLComm::split(
              dit->second[i].get(),
              options_->split_color,
              rank,
              options_->config);
        }
      }
    }
#endif

    // To simplify conditioonal nesting, just create the ncclComms[i]
    // entry if it hasn't been yet rather than untangling the
    // conditions that might have resulted in a split above.
    if (!ncclComms[i]) {
#ifdef NCCL_HAS_COMM_NONBLOCKING
      ncclComms[i] = NCCLComm::create(numRanks, rank, ncclID, options_->config);
#else
      ncclComms[i] = NCCLComm::create(numRanks, rank, ncclID);
#endif
    }

    // Creates the NCCL streams
    streamVal.push_back(
        at::cuda::getStreamFromPool(options_->is_high_priority_stream));
  }

  {
    std::lock_guard<std::mutex> lock(mutex_);
    inInitializationCommMap_.emplace(devicesKey, ncclComms);
  }

  // [Note 2 ]
#ifndef NCCL_HAS_COMM_NONBLOCKING
  C10D_NCCL_CHECK(ncclGroupEnd(), c10::nullopt);
#else
  if (!nccl_use_nonblocking()) {
    C10D_NCCL_CHECK(ncclGroupEnd(), c10::nullopt);
  } else {
    C10D_NCCL_CHECK_TIMEOUT_GROUPEND(ncclGroupEnd(), ncclComms, c10::nullopt);
  }
#endif

  // At this point NCCL should have been initialized, hence we can accurately
  // get the env value even if NCCL sets it by reading from nccl.conf file
  if (getRank() == 0) {
    LOG(INFO) << logPrefix()
              << "NCCL_DEBUG: " << getCvarString({"NCCL_DEBUG"}, "N/A");
  }

  // See [Group Start/End Note]
  for (const auto i : c10::irange(ncclActiveGroupCounter_)) {
    (void)i;
    C10D_NCCL_CHECK(ncclGroupStart(), c10::nullopt);
  }

  ncclStreams_.emplace(devicesKey, std::move(streamVal));

  // Note: these events are created with the (default) cudaEventDisableTiming
  // flag This flag provides the best performance when used with
  // cudaStreamWaitEvent() and cudaEventQuery(). Since we here don't measure the
  // performance using cudaEvent, this should be set.
  ncclEvents_.emplace(
      std::piecewise_construct,
      std::make_tuple(devicesKey),
      std::make_tuple(devices.size()));

  // Record the communicators based on ncclUniqueId.
  ncclIdToCommMap_.emplace(buildNcclUniqueIdStr(ncclID), ncclComms);

  // Move the NCCL resource to cache
  auto it = inInitializationCommMap_.find(devicesKey);
  // A previous thread could've already removed devicesKey from
  // inInitializationCommMap_ and added it to devNCCLCommMap_
  if (it != inInitializationCommMap_.end()) {
    devNCCLCommMap_.emplace(devicesKey, std::move(it->second));
    inInitializationCommMap_.erase(devicesKey);

    // Now ncclComms are fully initialized.
    // Register all active CUDA memory segments in cache allocator to
    // the new NCCL communicators
    if (useTensorRegisterAllocatorHook_) {
      auto snapshot = c10::cuda::CUDACachingAllocator::snapshot();
      // Register the segment to a new NCCL communicator if on the same device
      for (const auto& segmentInfo : snapshot.segments) {
        for (const auto i : c10::irange(devices.size())) {
          if (segmentInfo.device != devices[i].index())
            continue;
          ncclComms[i]->registerSegment(
              reinterpret_cast<void*>(segmentInfo.address),
              segmentInfo.total_size);
        }
      }

      // Record the mapping between ncclComm and device index so that later
      // register hook can register a newly allocated segment to communicators
      // on the same device.
      // NOTE: we need remove the communicator from this map when it is
      // destroyed, otherwise may register onto an invalid communicator.
      ncclCommDevIdxMapMutex.lock();
      for (const auto i : c10::irange(devices.size())) {
        ncclCommDevIdxMap.emplace(ncclComms[i], devices[i].index());
      }
      ncclCommDevIdxMapMutex.unlock();
    }
  }

  it = devNCCLCommMap_.find(devicesKey);
  TORCH_INTERNAL_ASSERT(
      it != devNCCLCommMap_.end(), "Communicators not populated in cache!");

  return it->second;
}

uint64_t ProcessGroupNCCL::getCommSplitCounter() const {
  uint64_t ret = 0;
  for (const auto& i : ncclIdToCommMap_) {
    for (const auto& j : i.second) {
      ret += j->getCommSplitCounter();
    }
  }
  return ret;
}

namespace {

// Check validity of tensor
void check_gpu_single_tensor(
    const at::Tensor& tensor,
    const bool p2p = false // whether operation is a P2P operation
) {
  if (!tensor.is_cuda() || tensor.is_sparse()) {
    C10_THROW_ERROR(ValueError, "Tensors must be CUDA and dense");
  }
  // Skip the following requirements for P2P operations
  if (!tensor.is_contiguous(tensor.suggest_memory_format())) {
    if (p2p) {
      TORCH_WARN_ONCE(
          "Detected non-contiguous tensor in P2P operations. It is user "
          "responsibility to guarantee that source and destination tensors have "
          "the same contiguity format.");
    } else {
      C10_THROW_ERROR(ValueError, "Tensors must be contiguous");
    }
  }
}

// Checks that all `tensors' have the same type and shape and reside on distinct
// GPUs.
// TODO: test_c10d_nccl.py should consider adding tests for the error conditions
// here, ie, that deliberately pass invalid tensors and check the right
// exception is thrown.
void check_gpu_tensors_different_devices(
    const std::vector<at::Tensor>& tensors,
    const bool p2p = false // whether operation is a P2P operation
) {
  if (tensors.size() == 0) {
    C10_THROW_ERROR(ValueError, "Tensor list must be nonempty");
  }
  if (tensors.size() > static_cast<size_t>(at::cuda::getNumGPUs())) {
    C10_THROW_ERROR(
        ValueError,
        "Tensor list mustn't be larger than the number of available GPUs");
  }

  const auto& first = tensors.front();

  // Set for ensuring that tensors are on separate devices.
  std::unordered_set<decltype(first.get_device())> usedDevices;
  usedDevices.reserve(tensors.size());

  for (const auto& t : tensors) {
    if (!t.is_cuda() || t.is_sparse()) {
      C10_THROW_ERROR(ValueError, "Tensors must be CUDA and dense");
    }
    if (t.scalar_type() != first.scalar_type()) {
      C10_THROW_ERROR(TypeError, "Tensors must have identical type");
    }
    if (t.sizes() != first.sizes()) {
      C10_THROW_ERROR(ValueError, "Tensors must have identical size");
    }
    if (t.strides() != first.strides()) {
      C10_THROW_ERROR(ValueError, "Tensors must have identical strides");
    }
    // Skip the following requirements for P2P operations
    if (!t.is_contiguous(t.suggest_memory_format())) {
      if (p2p) {
        TORCH_WARN_ONCE(
            "Detected non-contiguous tensor in P2P operations. It is user "
            "responsibility to guarantee that source and destination tensors have "
            "the same contiguity format.");
      } else {
        C10_THROW_ERROR(ValueError, "Tensors must be contiguous");
      }
    }
    const auto inserted = usedDevices.insert(t.get_device()).second;
    if (!inserted) {
      C10_THROW_ERROR(ValueError, "Tensors must be on distinct GPU devices");
    }
  }
}

// Checks that all `tensors' have the same type and shape and reside on the same
// GPU.
// TODO: test_c10d_nccl.py should consider adding tests for the error conditions
// here, ie, that deliberately pass invalid tensors and check the right
// exception is thrown. The "Expected list of tensors on the same device"
// condition may be a challenge because the test would need to pass tensors on
// different devices in the same process.
int64_t check_gpu_tensors_same_device(const std::vector<at::Tensor>& tensors) {
  if (tensors.size() == 0) {
    C10_THROW_ERROR(ValueError, "Tensor list must be nonempty");
  }

  const auto& first = tensors.front();

  int64_t total_numel = 0;
  for (const auto& t : tensors) {
    if (!t.is_cuda() || t.is_sparse()) {
      C10_THROW_ERROR(ValueError, "Tensors must be CUDA and dense");
    }
    if (t.scalar_type() != first.scalar_type()) {
      C10_THROW_ERROR(TypeError, "Tensors must have identical type");
    }
    if (!t.is_non_overlapping_and_dense()) {
      C10_THROW_ERROR(ValueError, "Tensors must be non-overlapping and dense");
    }
    // If we're in this function, the user called a _coalesced collective
    // on a set of tensors with potentially different sizes and strides.
    // Therefore, we don't check for matching sizes and strides,
    // but we do double-check tensors are on the same device.
    TORCH_CHECK_WITH(
        ValueError,
        t.get_device() == tensors[0].get_device(),
        "Expected list of tensors on the same device");
    total_numel += t.numel();
  }

  return total_numel;
}

bool check_same_size(const std::vector<at::Tensor>& input_tensors) {
  for (const auto& input_tensor : input_tensors) {
    if (!input_tensors[0].is_same_size(input_tensor)) {
      return false;
    }
  }
  return true;
}

// Flatten each list in `tensor_lists' for a gather or scatter operation, and
// ensure compatibility with the corresponding tensor in `other'.
std::vector<at::Tensor> flatten_for_scatter_gather(
    std::vector<std::vector<at::Tensor>>& tensor_lists,
    std::vector<at::Tensor>& other,
    size_t world_size) {
  if (tensor_lists.size() != other.size()) {
    C10_THROW_ERROR(
        ValueError,
        "Tensor list operands to scatter/gather must have the same length");
  }
  const auto num_devices = tensor_lists.size();

  std::vector<at::Tensor> flattened;
  flattened.resize(num_devices);

  for (const auto i : c10::irange(size_t{}, num_devices)) {
    if (tensor_lists[i].size() != world_size * num_devices) {
      C10_THROW_ERROR(
          ValueError,
          c10::str(
              "Tensor list input to scatter/gather must match number of collective participants ",
              "but got ",
              tensor_lists[i].size(),
              " inputs",
              " with world_size ",
              world_size,
              " and ",
              num_devices,
              " devices."));
    }

    // Only check device match for the first tensor in the list; the call to
    // newLikeFlat() below will check the rest.
    if (tensor_lists[i].front().get_device() != other[i].get_device()) {
      C10_THROW_ERROR(
          ValueError,
          "Corresponding input/output tensors to scatter/gather must all reside"
          " on the same device");
    }

    for (const auto& t : tensor_lists[i]) {
      if (t.numel() != other[i].numel()) {
        C10_THROW_ERROR(
            ValueError,
            "All tensor operands to scatter/gather must have the same number of elements");
      }
    }
    // Flatten the tensors (from all ranks) into a single big tensor.
    flattened[i] = newLikeFlat(tensor_lists, i);
  }
  return flattened;
}

} // namespace

c10::intrusive_ptr<ProcessGroupNCCL::WorkNCCL> ProcessGroupNCCL::initWork(
    std::vector<at::Device> devices,
    int rank,
    OpType opType,
    const char* profilingTitle,
    const std::vector<at::Tensor>& inputs,
    const std::vector<at::Tensor>& outputs) {
  auto r = c10::make_intrusive<ProcessGroupNCCL::WorkNCCL>(
      devices,
      rank,
      opType,
      seq_,
      profilingTitle,
      profilingTitle != nullptr ? c10::optional<std::vector<at::Tensor>>(inputs)
                                : c10::nullopt,
      desyncDebug_,
      enableTiming_.load(),
      dist_debug_level_);
  r->trace_id_ = NCCLTraceBuffer::get()->record(
      uid_,
      seq_,
      profilingTitle,
      inputs,
      outputs,
      r->ncclStartEvents_.get(),
      r->ncclEndEvents_.get());
  return r;
}

std::vector<at::Tensor> ProcessGroupNCCL::WorkNCCL::result() {
  return *outputs_;
}

c10::intrusive_ptr<c10::ivalue::Future> ProcessGroupNCCL::WorkNCCL::
    getFuture() {
  return future_;
}

float ProcessGroupNCCL::WorkNCCL::getDuration() const {
  TORCH_CHECK(timingEnabled_, "getDuration only works if timing was enabled")
  TORCH_CHECK(
      ncclStartEvents_->size() == 1,
      "getDuration only works for single device per ProcessGroup.");
  TORCH_CHECK(
      ncclEndEvents_->size() == 1,
      "getDuration only works for single device per ProcessGroup.");
  TORCH_CHECK(
      (*ncclEndEvents_)[0].query(),
      "getDuration can only be called after work is succeeded.")
  return (*ncclStartEvents_)[0].elapsed_time((*ncclEndEvents_)[0]);
}
uint64_t ProcessGroupNCCL::WorkNCCL::getSequencenumber() const {
  return seq_;
}

void ProcessGroupNCCL::workEnqueue(
    c10::intrusive_ptr<ProcessGroupNCCL::WorkNCCL> work) {
  if (!terminateProcessGroup_.load()) {
    std::lock_guard<std::mutex> lock(workMetaListMutex_);
    // Avoid view tensors to be processed in cleanup thread.
    // View tensors' destruction invokes autograd_meta, which
    // needs to be destructed in user thread. Otherwise will
    // get deadlock. Here we enqueue work without outputs_.
    workMetaList_.emplace_back(*work);
    lastWorkListUpdateTime_ = std::chrono::steady_clock::now();
  }
}

ProcessGroupNCCL::Options::Options(bool is_high_priority_stream)
    : Backend::Options(NCCL_BACKEND_NAME, kProcessGroupNCCLDefaultTimeout),
      is_high_priority_stream(is_high_priority_stream) {}

static constexpr int CoalActive = 0x01, CoalColl = 0x02, CoalP2P = 0x04;

void ProcessGroupNCCL::startCoalescing() {
  coalescedDevices_.clear();
  coalescedComms_.clear();
  coalescing_state_ |= CoalActive;
  groupStart();
}

c10::intrusive_ptr<Work> ProcessGroupNCCL::endCoalescing() {
  if (coalescedComms_.size() == 0) {
    // There is no actual work being coalesced, return here
    groupEnd();
    return nullptr;
  }

  // `coalescedComms_` should have same set of comms across collectives
  auto comms = coalescedComms_[0];
  // `coalescedDevices_` should have same set of devices across collectives
  auto devices = coalescedDevices_[0];

  if (nccl_use_nonblocking()) {
    groupEndNonblocking(comms);
  } else {
    groupEnd();
  }

  // Create Work object
  auto work = initWork(devices, rank_, OpType::COALESCED, "nccl:coalesced");

  // Record stream event
  // `getKeyFromDevices` is how we get keys for both collectives and batch P2P
  const auto key = getKeyFromDevices(devices);
  auto& ncclStreams = ncclStreams_[key];
  // TODO(eqy): is this still necessary if avoidRecordStreams_ is set?
  for (const auto i : c10::irange(devices.size())) {
    auto& devEvent = (*work->ncclEndEvents_)[i];
    devEvent.record(ncclStreams[i]);
    work->ncclComms_[i] = comms[i];
  }

  // Set appropriate work parameters.
  work->blockingWait_ = blockingWait_;
  work->avoidRecordStreams_ = avoidRecordStreams_;
  work->opTimeout_ = options_->timeout;
  work->store_ = store_;
  if (avoidRecordStreams_) {
    // other functions expect an initialized ptr if avoidRecordStreams_ is set
    work->stashed_for_allocator_safety_ =
        std::make_shared<std::vector<at::Tensor>>();
  }
  c10::cuda::CaptureStatus capture_status =
      c10::cuda::currentStreamCaptureStatusMayInitCtx();

  // Notify graphs before we check the capture status preemptively
  at::cuda::CUDAGraph::inc_pending_event_queries();

  if ((coalescing_state_ & CoalColl) &&
      capture_status == c10::cuda::CaptureStatus::None) {
    workEnqueue(work);
    // TODO: it seems we never enqueue work for single send/recv or batch P2P,
    // see the `pointToPoint` function. This should be fixed. Otherwise, we risk
    // not being able to abort hanged P2P ops.
  } else {
    at::cuda::CUDAGraph::dec_pending_event_queries();
  }

  coalescing_state_ = 0;

  return work;
}

template <typename Fn, typename PreProcess, typename PostProcess>
c10::intrusive_ptr<Work> ProcessGroupNCCL::collective(
    std::vector<at::Tensor>& inputs,
    std::vector<at::Tensor>& outputs,
    Fn fn,
    PreProcess pre,
    PostProcess post,
    OpType opType,
    const char* profilingTitle,
    bool avoidRecordStreams) {
  // Environment setting by the user may add onto collective call's option
  avoidRecordStreams |= avoidRecordStreams_;
  c10::cuda::CaptureStatus capture_status =
      c10::cuda::currentStreamCaptureStatusMayInitCtx();
  errorIfCapturingNonCapturableNCCL(capture_status);

  // Bump collective counter
  seq_++;

  // Currently, the API permits one scenario where inputs.size() and
  // outputs.size() are > 0.
  // 1. If the call was a _coalesced call, all inputs must be on the same
  // device.
  //    The group of nccl calls applies the collective separately to each input,
  //    but the group as a whole should be efficient, and might even execute as
  //    a single fused kernel.
  const auto devices = getDeviceList(inputs);
  const bool inputs_same_dev = (devices.size() == 1);
  const auto key = getKeyFromDevices(devices);
  auto& ncclComms = getNCCLComm(key, devices, opType);

  if (coalescing_state_ & CoalActive) {
    coalescing_state_ |= CoalColl;
    coalescedDevices_.push_back(devices);
    coalescedComms_.push_back(ncclComms);
  }

  // Used many times below, so we stash the unordered_map lookup
  auto& ncclStreams = ncclStreams_[key];

  // First let NCCL streams wait for input tensors allocation streams
  syncStreams(devices, ncclEvents_[key], ncclStreams);

  // Work itself will create the CUDA events on all GPUs of tensors
  bool can_profile = outputs.size() == 1;

  auto work = initWork(
      devices,
      rank_,
      opType,
      can_profile ? profilingTitle : nullptr,
      inputs,
      outputs);

  // Store references to outputs to be used by WorkNCCL::result and operator<<.
  work->outputs_ = std::make_shared<std::vector<at::Tensor>>(outputs);

  if (avoidRecordStreams) {
    work->stashed_for_allocator_safety_ =
        std::make_shared<std::vector<at::Tensor>>(inputs);
  }

  at::cuda::OptionalCUDAGuard gpuGuard;

  // Start event should only be recorded before the ncclGroupStart()
  if (work->timingEnabled_) {
    for (const auto i : c10::irange(devices.size())) {
      at::cuda::CUDAStream& ncclStream = ncclStreams[i];
      (*work->ncclStartEvents_)[i].record(ncclStream);
    }
  }

  pre(ncclStreams, work);

  std::vector<void*> comms_;
  if (nccl_use_nonblocking()) {
    for (const auto i : c10::irange(inputs.size())) {
      decltype(i) stream_comm_i = (inputs_same_dev ? 0 : i);
      comms_.push_back((void*)ncclComms[stream_comm_i]->getNcclComm());
    }
  }

  if (enableCollecticeHashDebug_.load()) {
    auto numel = getTensorsNumel(inputs);
    auto hashValue = hashTensors(inputs);
    PRINT_COLLECTIVE_HASH_SIGNATURE(
        "input", opTypeToString(opType), numel, hashValue);
  }

  {
    torch::cuda::nccl::AutoNcclGroup nccl_group_guard(
        comms_, nccl_use_nonblocking());
    for (const auto i : c10::irange(inputs.size())) {
      if (!inputs_same_dev || (inputs_same_dev && i == 0)) {
        gpuGuard.set_index(devices[i].index());
      }
      decltype(i) stream_comm_i = (inputs_same_dev ? 0 : i);
      auto& ncclStream = ncclStreams[stream_comm_i];
      auto& ncclComm = ncclComms[stream_comm_i];
      // Both `inputs' and `outputs' are created on a worker stream and used in
      // different ncclStreams.  Hence, both must record the ncclStream to
      // prevent being freed before the collective finishes.
      //
      // We only record `inputs' here, and leave recording `outputs' to `fn' for
      // operations where `inputs' and `outputs' are not the same.
      //
      // See [Sync Streams].
      if (!avoidRecordStreams) {
        if (!inputs[i].is_sparse()) {
          c10::cuda::CUDACachingAllocator::recordStream(
              inputs[i].storage().data_ptr(), ncclStream);
        } else {
          // for sparse input case record streams on both index and value
          // tensors
          c10::cuda::CUDACachingAllocator::recordStream(
              inputs[i].values().storage().data_ptr(), ncclStream);
          c10::cuda::CUDACachingAllocator::recordStream(
              inputs[i].indices().storage().data_ptr(), ncclStream);
        }
      }
#ifndef NCCL_HAS_COMM_NONBLOCKING
      C10D_NCCL_CHECK(
          fn(inputs[i], outputs[i], ncclComm->getNcclComm(), ncclStream),
          ncclComm->getNcclCommFailureReason());
#else
      C10D_NCCL_CHECK_TIMEOUT(
          fn(inputs[i], outputs[i], ncclComm->getNcclComm(), ncclStream),
          ncclComm->getNcclComm(),
          ncclComm->getNcclCommFailureReason());
#endif
    }
  }
  post(ncclStreams, work);

  // End event should only be recorded after the ncclGroupEnd()
  for (const auto i : c10::irange(devices.size())) {
    at::cuda::CUDAStream& ncclStream = ncclStreams[i];
    if (!coalescing_state_) {
      (*work->ncclEndEvents_)[i].record(ncclStream);
    }
    work->ncclComms_[i] = ncclComms[i];
  }

  {
    c10::cuda::CUDAMultiStreamGuard streamGuard(ncclStreams);
    work->future_ = c10::make_intrusive<at::ivalue::Future>(
        c10::ListType::create(c10::TensorType::get()), devices);

    // Add a callback that runs profiling end callbacks. wrapCallback() in CUDA
    // future blocks the stream this callback runs on the corresponding
    // ncclEndEvents_ ensuring appropriate synchronization.
    if (work->recordFunctionEndCallback_) {
      work->future_->addCallback(
          [work](at::ivalue::Future& /* unused */) {
            work->recordFunctionEndCallback_();
          },
          // uses_future = false allows us to skip synchronization in
          // ivalue::Future, but is only valid as long as the lambda doesn't use
          // the "Future" argument.
          /*uses_future=*/false);
    }
    work->future_->markCompleted(at::IValue(*work->outputs_));
  }

  // Set appropriate work parameters.
  work->blockingWait_ = blockingWait_;
  work->avoidRecordStreams_ = avoidRecordStreams;
  work->opTimeout_ = options_->timeout;
  work->store_ = store_;
  // Record size info for debug. We only record the size on the first device as
  // multi-device per process is deprecated
  work->numelIn_ = inputs[0].numel();
  work->numelOut_ = outputs[0].numel();

  // Notify graphs before we check the capture status preemptively
  at::cuda::CUDAGraph::inc_pending_event_queries();

  if (!coalescing_state_ && capture_status == c10::cuda::CaptureStatus::None) {
    workEnqueue(work);
  } else {
    at::cuda::CUDAGraph::dec_pending_event_queries();
  }

  return work;
}

template <typename Fn, typename PreProcess, typename PostProcess>
c10::intrusive_ptr<Work> ProcessGroupNCCL::pointToPoint(
    std::vector<at::Tensor>& tensors,
    Fn fn,
    int peer,
    OpType opType,
    PreProcess pre,
    PostProcess post,
    const char* profilingTitle) {
  // avoidRecordStreams_ note:
  // send, recv, and irecv should be ok with avoidRecordStreams,
  // However, for isend, I don't think the API requires the user
  // to wait() on the returned handle, so ProcessGroupNCCL can't know
  // when it's safe to release the input back to the allocator,
  // and the present call has no way to know it's not an isend.
  // Therefore, we warn and fall back to the typical recordStream logic:
  if (avoidRecordStreams_) {
    TORCH_WARN_ONCE(
        "TORCH_NCCL_AVOID_RECORD_STREAMS=1 has no effect for point-to-point "
        "collectives.");
  }

  // Bump sequence number, updated in collective() as well
  seq_++;

  const auto devices = getDeviceList(tensors);
  std::string key;
  int p2pRank = 0, p2pTargetRank = 0;
  bool isSendRecvSelf = false;
  // For batch_isend_irecv, ncclGroupStart() would be called upfront
  bool batchP2P = ncclActiveGroupCounter_ > 0;
  if (batchP2P) {
    // For batch P2P, we need to treat it like a collective when selecting
    // communicator, because other ranks can call into this batch other than my
    // rank and my peer
    key = getKeyFromDevices(devices);
    p2pRank = rank_;
    p2pTargetRank = peer;
  } else {
    // For single P2P, preserve the old two-rank behavior (to avoid perf diff)
    key = getKeySendRecv(rank_, peer);
    p2pRank = rank_ <= peer ? 0 : 1;
    isSendRecvSelf = rank_ == peer;
    p2pTargetRank = isSendRecvSelf ? 0 : 1 - p2pRank;
  }
  auto& ncclComms = getNCCLComm(key, devices, opType, p2pRank, isSendRecvSelf);

  if (coalescing_state_ & CoalActive) {
    coalescing_state_ |= CoalP2P;
    coalescedDevices_.push_back(devices);
    coalescedComms_.push_back(ncclComms);
  }

  // First let NCCL streams wait for input tensors allocation streams
  syncStreams(devices, ncclEvents_[key], ncclStreams_[key]);

  // Work itself will create the CUDA events on all GPUs of tensors
  bool can_profile = tensors.size() == 1;
  auto work = initWork(
      devices,
      rank_,
      opType,
      can_profile ? profilingTitle : nullptr,
      tensors,
      {});

  // Store references to outputs to be used by WorkNCCL::result and operator<<.
  // Note that these outputs are only valid for recv(), as send() does not
  // modify the inputs but we still create these outputs for use cases such as
  // profiling.
  work->outputs_ = std::make_shared<std::vector<at::Tensor>>(tensors);

  at::cuda::OptionalCUDAGuard gpuGuard;

  // Start event should only be recorded before the ncclGroupStart()
  if (work->timingEnabled_) {
    for (const auto i : c10::irange(tensors.size())) {
      at::cuda::CUDAStream& ncclStream = ncclStreams_[key][i];
      (*work->ncclStartEvents_)[i].record(ncclStream);
    }
  }

  pre(ncclStreams_[key], work);

  for (const auto i : c10::irange(tensors.size())) {
    gpuGuard.set_index(devices[i].index());
    at::cuda::CUDAStream& ncclStream = ncclStreams_[key][i];

    // Both send tensor and recv tensor are created on a worker stream and used
    // in different ncclStreams.  Hence, both must record the ncclStream to
    // prevent being freed before the collective finishes.
    //
    // See [Sync Streams].
    c10::cuda::CUDACachingAllocator::recordStream(
        tensors[i].storage().data_ptr(), ncclStream);
  }

  std::vector<void*> comms_;
  if (nccl_use_nonblocking()) {
    for (const auto i : c10::irange(tensors.size())) {
      comms_.push_back((void*)ncclComms[i]->getNcclComm());
    }
  }
  {
    torch::cuda::nccl::AutoNcclGroup nccl_group_guard(
        comms_, nccl_use_nonblocking());
    for (const auto i : c10::irange(tensors.size())) {
      gpuGuard.set_index(devices[i].index());
      at::cuda::CUDAStream& ncclStream = ncclStreams_[key][i];
#ifndef NCCL_HAS_COMM_NONBLOCKING
      C10D_NCCL_CHECK(
          fn(tensors[i],
             ncclComms[i]->getNcclComm(),
             ncclStream,
             p2pTargetRank),
          ncclComms[i]->getNcclCommFailureReason());
#else
      C10D_NCCL_CHECK_TIMEOUT(
          fn(tensors[i],
             ncclComms[i]->getNcclComm(),
             ncclStream,
             p2pTargetRank),
          ncclComms[i]->getNcclComm(),
          ncclComms[i]->getNcclCommFailureReason());
#endif
    }
  }

  post(ncclStreams_[key]);

  // End event should only be recorded after the ncclGroupEnd()
  for (const auto i : c10::irange(tensors.size())) {
    at::cuda::CUDAStream& ncclStream = ncclStreams_[key][i];
    if (!coalescing_state_) {
      (*work->ncclEndEvents_)[i].record(ncclStream);
    }
    work->ncclComms_[i] = ncclComms[i];
    work->blockingWait_ = blockingWait_;
    work->opTimeout_ = options_->timeout;
    work->store_ = store_;
  }

  // Record size info for debug. We only record the size on the first device as
  // multi-device per process is deprecated
  work->numelIn_ = work->numelOut_ = tensors[0].numel();

  // Future only needs to be created and marked completed with outputs for
  // recv(), but still create future for use cases such as profiling even for
  // send().
  {
    c10::cuda::CUDAMultiStreamGuard streamGuard(ncclStreams_[key]);
    work->future_ = c10::make_intrusive<at::ivalue::Future>(
        c10::ListType::create(c10::TensorType::get()), devices);
    work->future_->markCompleted(at::IValue(*work->outputs_));
  }

  // Add a callback that runs profiling end callbacks. wrapCallback() in CUDA
  // future blocks the stream this callback runs on the corresponding
  // ncclEndEvents_ ensuring appropriate synchronization.
  if (work->recordFunctionEndCallback_) {
    work->future_->addCallback(
        [work](at::ivalue::Future& /* unused */) {
          work->recordFunctionEndCallback_();
        },
        // uses_future = false allows us to skip synchronization in
        // ivalue::Future, but is only valid as long as the lambda doesn't use
        // the "Future" argument.
        /*uses_future=*/false);
  }

  // Enqueue P2P op so that it can be cancelled by NCCL watchdog
  c10::cuda::CaptureStatus capture_status =
      c10::cuda::currentStreamCaptureStatusMayInitCtx();

  // Notify graphs before we check the capture status preemptively
  at::cuda::CUDAGraph::inc_pending_event_queries();

  if (!coalescing_state_ && capture_status == c10::cuda::CaptureStatus::None) {
    workEnqueue(work);
  } else {
    at::cuda::CUDAGraph::dec_pending_event_queries();
  }

  return work;
}

template <typename Fn>
c10::intrusive_ptr<Work> ProcessGroupNCCL::collective(
    std::vector<at::Tensor>& inputs,
    std::vector<at::Tensor>& outputs,
    Fn fn,
    OpType opType,
    const char* profilingTitle,
    bool avoidRecordStreams) {
  return collective(
      inputs,
      outputs,
      fn,
      [](std::vector<at::cuda::CUDAStream>&,
         c10::intrusive_ptr<ProcessGroupNCCL::WorkNCCL>& work) {},
      [](std::vector<at::cuda::CUDAStream>&,
         c10::intrusive_ptr<ProcessGroupNCCL::WorkNCCL>& work) {},
      opType,
      profilingTitle,
      avoidRecordStreams);
}

template <typename Fn>
c10::intrusive_ptr<Work> ProcessGroupNCCL::pointToPoint(
    std::vector<at::Tensor>& tensor,
    Fn fn,
    int peer,
    OpType opType,
    const char* profilingTitle) {
  return pointToPoint(
      tensor,
      fn,
      peer,
      opType,
      [](std::vector<at::cuda::CUDAStream>&,
         c10::intrusive_ptr<ProcessGroupNCCL::WorkNCCL>& work) {},
      [](std::vector<at::cuda::CUDAStream>&) {},
      profilingTitle);
}

c10::intrusive_ptr<Work> ProcessGroupNCCL::allreduce_sparse(
    std::vector<at::Tensor>& tensors,
    const AllreduceOptions& opts) {
#ifdef IS_NCCL_EXP
  std::vector<at::Tensor> outputTensors(tensors.size());
  for (std::vector<at::Tensor>::size_type i = 0; i < tensors.size(); i++) {
    tensors[i] = tensors[i].coalesce();
    outputTensors[i] = torch::zeros(
        tensors[i].sizes(), tensors[i].options().layout(torch::kStrided));
  }
  int dev_in_group = 0;
  auto work = collective(
      tensors,
      outputTensors,
      [&](at::Tensor& input,
          at::Tensor& output,
          ncclComm_t comm,
          at::cuda::CUDAStream& stream) {
        auto ncclDataType = getNcclDataType(input.scalar_type());
        auto ncclReduceOp = getNcclReduceOp(
            opts.reduceOp, input, ncclDataType, comm, dev_in_group++);

        size_t num_elements = output.numel();
        auto indices = input.indices();
        auto sizes = input.sizes();
        int colSize = sizes[1];
        auto rows = indices[0];
        size_t blockCount = rows.sizes()[0];
        auto recvIndices = indices[0] * colSize;

        // prevent output and recvIndices from being freed
        c10::cuda::CUDACachingAllocator::recordStream(
            output.storage().data_ptr(), stream);
        c10::cuda::CUDACachingAllocator::recordStream(
            recvIndices.storage().data_ptr(), stream);
        auto result = ncclAllReduceSparseBlock(
            input._values().data_ptr(), // sendbuff
            recvIndices.data_ptr<int64_t>(), // recv_indices
            blockCount, // block_count
            colSize, // block_length
            output.data_ptr(), // recvbuff
            output.numel(), // recv_count
            ncclDataType,
            ncclReduceOp,
            comm,
            stream.stream());
        return result;
      },
      [](std::vector<at::cuda::CUDAStream>& ncclStreams,
         c10::intrusive_ptr<ProcessGroupNCCL::WorkNCCL>& work) {},
      [&](std::vector<at::cuda::CUDAStream>& ncclStreams,
          c10::intrusive_ptr<ProcessGroupNCCL::WorkNCCL>& work) {
        // Convert output tensors to sparse and back into tensors.
        for (const auto i : c10::irange(outputTensors.size())) {
          at::cuda::CUDAStreamGuard guard(ncclStreams[i]);
          if (opts.sparseIndices.has_value()) {
            tensors[i] = at::sparse_coo_tensor(
                opts.sparseIndices.value(),
                outputTensors[i],
                tensors[i].sizes());
          } else {
            tensors[i] = outputTensors[i].to_sparse();
          }
        }
      },
      OpType::_ALLREDUCE_SPARSE,
      "nccl:all_reduce_sparse");
  return work;
#else
  // If the nccl branch is not "exp" then we just error
  C10_THROW_ERROR(
      Error,
      "allreduce_sparse is only available in the NCCL experimental branch.");
#endif
}

c10::intrusive_ptr<Work> ProcessGroupNCCL::allreduce_impl(
    std::vector<at::Tensor>& tensors,
    const AllreduceOptions& opts) {
  int dev_in_group = 0;
  return collective(
      tensors,
      tensors,
      [&](at::Tensor& input,
          at::Tensor& output,
          ncclComm_t comm,
          at::cuda::CUDAStream& stream) {
        auto ncclDataType = getNcclDataType(input.scalar_type());
        auto ncclReduceOp = getNcclReduceOp(
            opts.reduceOp, input, ncclDataType, comm, dev_in_group++);
        return ncclAllReduce(
            input.data_ptr(),
            output.data_ptr(),
            input.numel(),
            ncclDataType,
            ncclReduceOp,
            comm,
            stream.stream());
      },
      OpType::ALLREDUCE,
      "nccl:all_reduce");
}

c10::intrusive_ptr<Work> ProcessGroupNCCL::allreduce(
    std::vector<at::Tensor>& tensors,
    const AllreduceOptions& opts) {
  if (intraNodeComm_ != nullptr && tensors.size() == 1 &&
      opts.reduceOp == ReduceOp::SUM) {
    using namespace intra_node_comm;
    auto algo = intraNodeComm_->selectAllReduceAlgo(tensors[0]);
    if (algo != intra_node_comm::AllReduceAlgo::NONE) {
      intraNodeComm_->allReduce(tensors[0], algo);
      return c10::make_intrusive<IntraNodeCommWork>();
    }
  }

  check_gpu_tensors_different_devices(tensors);

  // @lint-ignore CLANGTIDY
  auto tensor = tensors.back();
  RECORD_PARAM_COMMS_DATA(
      static_cast<int>(
          this->getSequenceNumberForGroup() + 1), // seq + 1 to match collective
      this->getID(),
      tensors, // inputTensors
      tensors, // outputTensors
      rank_, // rank
      "allreduce", // colName
      tensor.numel(), // inNelems
      tensor.numel(), // outNelems
      tensor.scalar_type(), // dType
      std::vector<int64_t>(), // inSplitSizes
      std::vector<int64_t>(), // outSplitSizes
      globalRankStart, // globalRankStart
      globalRankStride, // globalRankStride
      this->getSize()); // worldSize

  // avoidRecordStreams_ note: collective() will stash tensors.
  return allreduce_impl(tensors, opts);
}

c10::intrusive_ptr<Work> ProcessGroupNCCL::allreduce_coalesced(
    std::vector<at::Tensor>& tensors,
    const AllreduceCoalescedOptions& opts) {
  auto total_numel = check_gpu_tensors_same_device(tensors);

  // @lint-ignore CLANGTIDY
  RECORD_PARAM_COMMS_DATA(
      static_cast<int>(
          this->getSequenceNumberForGroup() + 1), // seq + 1 to match collective
      this->getID(),
      tensors, // inputTensors
      tensors, // outputTensors
      rank_, // rank
      "allreduce_coalesced", // colName
      total_numel, // inNelems
      total_numel, // outNelems
      tensors[0].scalar_type(), // dType
      // I'm not sure what in,outSplitSizes mean here.
      std::vector<int64_t>(), // inSplitSizes
      std::vector<int64_t>(), // outSplitSizes
      globalRankStart, // globalRankStart
      globalRankStride, // globalRankStride
      this->getSize()); // worldSize

  // avoidRecordStreams_ note: collective() will stash tensors.
  return allreduce_impl(tensors, opts);
}

c10::intrusive_ptr<Work> ProcessGroupNCCL::broadcast(
    std::vector<at::Tensor>& tensors,
    const BroadcastOptions& opts) {
  check_gpu_tensors_different_devices(tensors);

  // @lint-ignore CLANGTIDY
  auto tensor = tensors.back();
  RECORD_PARAM_COMMS_DATA(
      static_cast<int>(
          this->getSequenceNumberForGroup() + 1), // seq + 1 to match collective
      this->getID(),
      tensors, // inputTensors
      tensors, // outputTensors
      opts.rootRank, // root rank
      "broadcast", // colName
      tensor.numel(), // inNelems
      tensor.numel(), // outNelems
      tensor.scalar_type(), // dType
      std::vector<int64_t>(), // inSplitSizes
      std::vector<int64_t>(), // outSplitSizes
      globalRankStart, // globalRankStart
      globalRankStride, // globalRankStride
      this->getSize()); // worldSize

  // avoidRecordStreams_ note: collective() will stash tensors.
  bool avoidRecordStreams = avoidRecordStreams_ || (!opts.asyncOp);

  return collective(
      tensors,
      tensors,
      [&](at::Tensor& input,
          at::Tensor& output,
          ncclComm_t comm,
          at::cuda::CUDAStream& stream) {
        const auto root = opts.rootRank * tensors.size() + opts.rootTensor;
        return ncclBcast(
            input.data_ptr(),
            input.numel(),
            getNcclDataType(input.scalar_type()),
            root,
            comm,
            stream.stream());
      },
      OpType::BROADCAST,
      "nccl:broadcast",
      avoidRecordStreams);
}

// _broadcast_oop adds an out-of-place broadcast in PGNCCL
// Custom collectives may be implemented by coalescing broadcast operations
// One use-case is implementing a vector all_gather (all_gather_v)
// where unevenly sized inputs are gathered among participating ranks
// Since all_gather provides an out-of-place API, an all_gather_v
// semantic implemented inside pg_nccl.all_gather also needs to support
// out-of-place, for which an out-of-place broadcast is required to be added
c10::intrusive_ptr<Work> ProcessGroupNCCL::_broadcast_oop(
    std::vector<at::Tensor>& outputTensors,
    std::vector<at::Tensor>& inputTensors,
    const BroadcastOptions& opts) {
  check_gpu_tensors_different_devices(outputTensors);
  check_gpu_tensors_different_devices(inputTensors);

  // @lint-ignore CLANGTIDY
  auto tensor = outputTensors.back();
  // @lint-ignore CLANGTIDY
  auto in_tensor = inputTensors.back();
  if (tensor.numel() != in_tensor.numel()) {
    C10_THROW_ERROR(
        ValueError,
        "Tensor input and output of _broadcast_oop must have the same number of elements ");
  }
  RECORD_PARAM_COMMS_DATA(
      static_cast<int>(
          this->getSequenceNumberForGroup() +
          1), // seq + 1 to match collective increment.
      this->getID(),
      inputTensors, // inputTensors
      outputTensors, // outputTensors
      opts.rootRank, // root rank
      "_broadcast_oop", // colName
      tensor.numel(), // inNelems
      tensor.numel(), // outNelems
      tensor.scalar_type(), // dType
      std::vector<int64_t>(), // inSplitSizes
      std::vector<int64_t>(), // outSplitSizes
      globalRankStart, // globalRankStart
      globalRankStride, // globalRankStride
      this->getSize()); // worldSize

  return collective(
      inputTensors,
      outputTensors,
      [&](at::Tensor& input,
          at::Tensor& output,
          ncclComm_t comm,
          at::cuda::CUDAStream& stream) {
        const auto root = opts.rootRank * inputTensors.size() + opts.rootTensor;
        return ncclBroadcast(
            input.data_ptr(),
            output.data_ptr(),
            input.numel(),
            getNcclDataType(input.scalar_type()),
            root,
            comm,
            stream.stream());
      },
      OpType::BROADCAST,
      "nccl:_broadcast_oop");
}

c10::intrusive_ptr<Work> ProcessGroupNCCL::reduce(
    std::vector<at::Tensor>& tensors,
    const ReduceOptions& opts) {
  check_gpu_tensors_different_devices(tensors);
  // @lint-ignore CLANGTIDY
  auto tensor = tensors.back();
  RECORD_PARAM_COMMS_DATA(
      static_cast<int>(
          this->getSequenceNumberForGroup() + 1), // seq + 1 to match collective
      this->getID(),
      tensors, // inputTensors
      tensors, // outputTensors
      opts.rootRank, // root rank
      "reduce", // colName
      tensor.numel(), // inNelems
      tensor.numel(), // outNelems
      tensor.scalar_type(), // dType
      std::vector<int64_t>(), // inSplitSizes
      std::vector<int64_t>(), // outSplitSizes
      globalRankStart, // globalRankStart
      globalRankStride, // globalRankStride
      this->getSize()); // worldSize

  int dev_in_group = 0;
  // avoidRecordStreams_ note: collective() will stash tensors.
  return collective(
      tensors,
      tensors,
      [&](at::Tensor& input,
          at::Tensor& output,
          ncclComm_t comm,
          at::cuda::CUDAStream& stream) {
        const auto root = opts.rootRank * tensors.size() + opts.rootTensor;
        auto ncclDataType = getNcclDataType(input.scalar_type());
        auto ncclReduceOp = getNcclReduceOp(
            opts.reduceOp, input, ncclDataType, comm, dev_in_group++);
        return ncclReduce(
            input.data_ptr(),
            output.data_ptr(),
            input.numel(),
            ncclDataType,
            ncclReduceOp,
            root,
            comm,
            stream.stream());
      },
      OpType::REDUCE,
      "nccl:reduce");
}

// _reduce_oop exposes an out-of-place reduce from PGNCCL
// Custom collectives may be implemented by coalescing reduce operations
// One use-case is implementing a vector reduce_scatter (reduce_scatter_v)
// where inputs are reduced and scattered unevenly among participating ranks
// Since reduce_scatter provides an out-of-place API, a reduce_scatter_v
// semantic implemented inside pg_nccl.reduce_scatter also needs to support
// out-of-place, for which an out-of-place reduce is required to be added
c10::intrusive_ptr<Work> ProcessGroupNCCL::_reduce_oop(
    std::vector<at::Tensor>& outputTensors,
    std::vector<at::Tensor>& inputTensors,
    const ReduceOptions& opts) {
  check_gpu_tensors_different_devices(outputTensors);
  check_gpu_tensors_different_devices(inputTensors);
  // @lint-ignore CLANGTIDY
  auto tensor = outputTensors.back();
  // @lint-ignore CLANGTIDY
  auto in_tensor = inputTensors.back();
  if (tensor.numel() != in_tensor.numel()) {
    C10_THROW_ERROR(
        ValueError,
        "Tensor input and output of _reduce_oop must have the same number of elements ");
  }
  RECORD_PARAM_COMMS_DATA(
      static_cast<int>(
          this->getSequenceNumberForGroup() + 1), // seq + 1 to match collective
      this->getID(),
      inputTensors, // inputTensors
      outputTensors, // outputTensors
      opts.rootRank, // root rank
      "_reduce_oop", // colName
      tensor.numel(), // inNelems
      tensor.numel(), // outNelems
      tensor.scalar_type(), // dType
      std::vector<int64_t>(), // inSplitSizes
      std::vector<int64_t>(), // outSplitSizes
      globalRankStart, // globalRankStart
      globalRankStride, // globalRankStride
      this->getSize()); // worldSize

  int dev_in_group{0};
  return collective(
      inputTensors,
      outputTensors,
      [&](at::Tensor& input,
          at::Tensor& output,
          ncclComm_t comm,
          at::cuda::CUDAStream& stream) {
        const auto root = opts.rootRank * inputTensors.size() + opts.rootTensor;
        const auto ncclDataType = getNcclDataType(input.scalar_type());
        const auto ncclReduceOp = getNcclReduceOp(
            opts.reduceOp, input, ncclDataType, comm, dev_in_group++);
        return ncclReduce(
            input.data_ptr(),
            output.data_ptr(),
            input.numel(),
            ncclDataType,
            ncclReduceOp,
            (int)root,
            comm,
            stream.stream());
      },
      OpType::REDUCE,
      "nccl:_reduce_oop");
}

c10::intrusive_ptr<Work> ProcessGroupNCCL::allgather(
    std::vector<std::vector<at::Tensor>>& outputTensors,
    std::vector<at::Tensor>& inputTensors,
    const AllgatherOptions& opts) {
  check_gpu_tensors_different_devices(inputTensors);
  // @lint-ignore CLANGTIDY
  bool same_size = check_same_size(outputTensors.back());

  if (same_size) {
    auto outputFlattened =
        flatten_for_scatter_gather(outputTensors, inputTensors, size_);
    check_gpu_tensors_different_devices(outputFlattened);

    // @lint-ignore CLANGTIDY
    auto tensor = inputTensors.back();
    RECORD_PARAM_COMMS_DATA(
        static_cast<int>(
            this->getSequenceNumberForGroup() +
            1), // seq + 1 to match collective
        this->getID(),
        inputTensors, // inputTensors
        outputTensors, // outputTensors
        rank_, // rank
        "all_gather", // colName
        tensor.numel(), // inNelems
        tensor.numel() * // outNelems
            this->getSize(),
        tensor.scalar_type(), // dType
        std::vector<int64_t>(), // inSplitSizes
        std::vector<int64_t>(), // outSplitSize
        globalRankStart, // globalRankStart
        globalRankStride, // globalRankStride
        this->getSize()); // worldSize

    return collective(
        inputTensors,
        outputFlattened,
        [&](at::Tensor& input,
            at::Tensor& output,
            ncclComm_t comm,
            at::cuda::CUDAStream& stream) {
          if (!avoidRecordStreams_) {
            c10::cuda::CUDACachingAllocator::recordStream(
                output.storage().data_ptr(), stream);
          }
          return ncclAllGather(
              input.data_ptr(),
              output.data_ptr(),
              input.numel(),
              getNcclDataType(input.scalar_type()),
              comm,
              stream.stream());
        },
        [](std::vector<at::cuda::CUDAStream>& ncclStreams,
           c10::intrusive_ptr<ProcessGroupNCCL::WorkNCCL>& work) {
          // avoidRecordStreams_ note: We actually don't need to stash anything
          // here.
          //  - inputTensors is stashed onto work->stashed_for_allocator_safety_
          //    in collective().
          //  - outputFlattened is stashed onto work->outputs_ in collective().
          //  - User-facing outputTensors should be held by the user until after
          //    waiting on work_, or the call makes no sense.
          // So all participating tensors are accounted for, and won't be
          // released back to their allocation streams until after work_ is
          // waited on.
        },
        [&](std::vector<at::cuda::CUDAStream>& ncclStreams,
            c10::intrusive_ptr<ProcessGroupNCCL::WorkNCCL>& work) {
          // Copy the flattened output tensors to the outputs.
          for (const auto i : c10::irange(outputTensors.size())) {
            at::cuda::CUDAStreamGuard guard(ncclStreams[i]);
            for (const auto j : c10::irange(outputTensors[0].size())) {
              // See [Sync Streams].
              if (!avoidRecordStreams_) {
                c10::cuda::CUDACachingAllocator::recordStream(
                    outputTensors[i][j].storage().data_ptr(), ncclStreams[i]);
              }
              outputTensors[i][j].copy_(outputFlattened[i][j], true);
            }
          }
        },
        OpType::ALLGATHER,
        "nccl:all_gather");
  } else {
    const auto num_devices = outputTensors.size();
    const auto num_reduces = outputTensors[0].size();
    std::vector<c10::intrusive_ptr<Work>> works;
    startCoalescing();
    for (const auto i : c10::irange(num_reduces)) {
      std::vector<at::Tensor> inputs_multi_dev(num_devices);
      std::vector<at::Tensor> outputs_multi_dev(num_devices);
      for (const auto j : c10::irange(num_devices)) {
        // @lint-ignore CLANGTIDY
        outputs_multi_dev[j] = outputTensors[j][i];
        inputs_multi_dev[j] =
            // @lint-ignore CLANGTIDY
            i == (rank_ * num_devices + j) ? inputTensors[j]
                                           : outputs_multi_dev[j];
      }
      auto broadcastOpts = BroadcastOptions{
          static_cast<int64_t>(i / num_devices),
          static_cast<int64_t>(i % num_devices),
          opts.timeout};
      auto work =
          _broadcast_oop(outputs_multi_dev, inputs_multi_dev, broadcastOpts);
      works.push_back(work);
    }
    auto work = endCoalescing();
    return work;
  }
}

c10::intrusive_ptr<Work> ProcessGroupNCCL::allgather_coalesced(
    std::vector<std::vector<at::Tensor>>& /* unused */,
    std::vector<at::Tensor>& /* unused */,
    const AllgatherOptions& /* unused */) {
  C10_THROW_ERROR(
      NotImplementedError,
      "ProcessGroupNCCL does not support allgather_coalesced");
}

c10::intrusive_ptr<Work> ProcessGroupNCCL::allgather_into_tensor_coalesced(
    std::vector<at::Tensor>& outputs,
    std::vector<at::Tensor>& inputs,
    const AllgatherOptions& opts) {
  return collective(
      inputs,
      outputs,
      [&](at::Tensor& input,
          at::Tensor& output,
          ncclComm_t comm,
          at::cuda::CUDAStream& stream) {
        return ncclAllGather(
            input.data_ptr(),
            output.data_ptr(),
            input.numel(),
            getNcclDataType(input.scalar_type()),
            comm,
            stream.stream());
      },
      OpType::COALESCED,
      "nccl:all_gather_into_tensor_coalesced");
}

c10::intrusive_ptr<Work> ProcessGroupNCCL::reduce_scatter(
    std::vector<at::Tensor>& outputTensors,
    std::vector<std::vector<at::Tensor>>& inputTensors,
    const ReduceScatterOptions& opts) {
  check_gpu_tensors_different_devices(outputTensors);
  // @lint-ignore CLANGTIDY
  bool same_size = check_same_size(inputTensors.back());

  if (same_size) {
    // @lint-ignore CLANGTIDY
    auto tensor = outputTensors.back();

    int dev_in_group{0};
    auto inputFlattened =
        flatten_for_scatter_gather(inputTensors, outputTensors, size_);
    check_gpu_tensors_different_devices(inputFlattened);

    RECORD_PARAM_COMMS_DATA(
        static_cast<int>(
            this->getSequenceNumberForGroup() +
            1), // seq + 1 to match collective
        this->getID(),
        inputTensors, // inputTensors
        outputTensors, // outputTensors
        rank_, // rank
        "reduce_scatter", // colName
        tensor.numel() * this->getSize(), // inNelems
        tensor.numel(), // outNelems
        tensor.scalar_type(), // dType
        std::vector<int64_t>(), // inSplitSizes
        std::vector<int64_t>(), // outSplitSizes
        globalRankStart, // globalRankStart
        globalRankStride, // globalRankStride
        this->getSize()); // worldSize

    return collective(
        inputFlattened,
        outputTensors,
        [&](at::Tensor& input,
            at::Tensor& output,
            ncclComm_t comm,
            at::cuda::CUDAStream& stream) {
          if (!avoidRecordStreams_) {
            c10::cuda::CUDACachingAllocator::recordStream(
                output.storage().data_ptr(), stream);
          }
          const auto ncclDataType = getNcclDataType(input.scalar_type());
          const auto ncclReduceOp = getNcclReduceOp(
              opts.reduceOp, input, ncclDataType, comm, dev_in_group++);
          return ncclReduceScatter(
              input.data_ptr(),
              output.data_ptr(),
              output.numel(),
              ncclDataType,
              ncclReduceOp,
              comm,
              stream.stream());
        },
        [&](std::vector<at::cuda::CUDAStream>& ncclStreams,
            c10::intrusive_ptr<ProcessGroupNCCL::WorkNCCL>& work) {
          if (avoidRecordStreams_) {
            // We only need to stash inputTensors.
            //  - inputFlattened is stashed onto
            //  work->stashed_for_allocator_safety_
            //    in collective().
            //  - User-facing outputTensors is stashed onto work->outputs_ in
            //  collective(),
            //    and should also be held by the user until after waiting on
            //    work_.
            auto& v = work->stashed_for_allocator_safety_;
            for (const auto i : c10::irange(inputTensors.size())) {
              v->insert(
                  v->end(), inputTensors[i].begin(), inputTensors[i].end());
            }
          }

          // Copy the input tensors to the flattened inputs.
          for (const auto i : c10::irange(inputTensors.size())) {
            at::cuda::CUDAStreamGuard guard(ncclStreams[i]);
            for (const auto j : c10::irange(inputTensors[0].size())) {
              // See [Sync Streams].
              if (!avoidRecordStreams_) {
                c10::cuda::CUDACachingAllocator::recordStream(
                    inputTensors[i][j].storage().data_ptr(), ncclStreams[i]);
              }
              inputFlattened[i][j].copy_(inputTensors[i][j], true);
            }
          }
        },
        [&](std::vector<at::cuda::CUDAStream>&,
            c10::intrusive_ptr<ProcessGroupNCCL::WorkNCCL>& work) {},
        OpType::REDUCE_SCATTER,
        "nccl:reduce_scatter");
  } else {
    const auto num_devices = inputTensors.size();
    const auto num_reduces = inputTensors[0].size();
    std::vector<c10::intrusive_ptr<Work>> works;
    startCoalescing();
    for (const auto i : c10::irange(num_reduces)) {
      std::vector<at::Tensor> inputs_multi_dev(num_devices);
      std::vector<at::Tensor> outputs_multi_dev(num_devices);
      for (const auto j : c10::irange(num_devices)) {
        // @lint-ignore CLANGTIDY
        inputs_multi_dev[j] = inputTensors[j][i];
        outputs_multi_dev[j] =
            // @lint-ignore CLANGTIDY
            i == (rank_ * num_devices + j) ? outputTensors[j]
                                           : inputs_multi_dev[j];
      }
      auto reduceOpts = ReduceOptions{
          opts.reduceOp,
          static_cast<int64_t>(i / num_devices),
          static_cast<int64_t>(i % num_devices),
          opts.timeout};
      auto work = _reduce_oop(outputs_multi_dev, inputs_multi_dev, reduceOpts);
      works.push_back(work);
    }
    auto work = endCoalescing();
    return work;
  }
}

c10::intrusive_ptr<Work> ProcessGroupNCCL::_reduce_scatter_base(
    at::Tensor& outputTensor,
    at::Tensor& inputTensor,
    const ReduceScatterOptions& opts) {
  if (inputTensor.dtype() != outputTensor.dtype()) {
    C10_THROW_ERROR(
        TypeError, "input tensor must be the same type as the output tensor.");
  }

  if (inputTensor.numel() != outputTensor.numel() * size_) {
    C10_THROW_ERROR(
        ValueError,
        "input tensor must be the same size as output size times world size");
  }

  // @lint-ignore CLANGTIDY
  const auto& tensor = outputTensor;
  RECORD_PARAM_COMMS_DATA(
      static_cast<int>(
          this->getSequenceNumberForGroup() + 1), // seq + 1 to match collective
      this->getID(),
      inputTensor, // inputTensor
      outputTensor, // outputTensor
      rank_, // rank
      "_reduce_scatter_base", // colName
      inputTensor.numel(), // inNelems
      tensor.numel(), // outNelems
      tensor.scalar_type(), // dtype
      std::vector<int64_t>(), // inSplitSizes
      std::vector<int64_t>(), // outSplitSizes
      globalRankStart, // globalRankStart
      globalRankStride, // globalRankStride
      this->getSize()); // worldSize

  auto inputs = std::vector<at::Tensor>{inputTensor};
  auto outputs = std::vector<at::Tensor>{outputTensor};

  int dev_in_group = 0;
  // avoidRecordStreams_ note: collective() will stash inputs and outputs.
  // Note 2: for asyncOp = false, we don't want to record streams because we
  // know that the NCCL stream will join back to the "current" stream right
  // after this op. So we might just as well keep the stream ownership of the
  // input/output tensors unchanged. The benefit would be that the
  // allocation/free of the tensors would look deterministic to the "current"
  // stream so that the caching allocator can reuse memory pool for this stream
  // in a clever way. This setting is added for libraries like FSDP which uses
  // `reduce_scatter_tensor`.
  bool avoidRecordStreams = avoidRecordStreams_ || (!opts.asyncOp);

  return collective(
      inputs,
      outputs,
      [&](at::Tensor& input,
          at::Tensor& output,
          ncclComm_t comm,
          at::cuda::CUDAStream& stream) {
        if (!avoidRecordStreams) {
          c10::cuda::CUDACachingAllocator::recordStream(
              output.storage().data_ptr(), stream);
        }
        auto ncclDataType = getNcclDataType(input.scalar_type());
        auto ncclReduceOp = getNcclReduceOp(
            opts.reduceOp, input, ncclDataType, comm, dev_in_group++);
        return ncclReduceScatter(
            input.data_ptr(),
            output.data_ptr(),
            output.numel(),
            ncclDataType,
            ncclReduceOp,
            comm,
            stream.stream());
      },
      OpType::_REDUCE_SCATTER_BASE,
      "nccl:_reduce_scatter_base",
      avoidRecordStreams);
}

c10::intrusive_ptr<Work> ProcessGroupNCCL::reduce_scatter_tensor_coalesced(
    std::vector<at::Tensor>& outputs,
    std::vector<at::Tensor>& inputs,
    const ReduceScatterOptions& opts) {
  return collective(
      inputs,
      outputs,
      [&](at::Tensor& input,
          at::Tensor& output,
          ncclComm_t comm,
          at::cuda::CUDAStream& stream) {
        if (!avoidRecordStreams_) {
          c10::cuda::CUDACachingAllocator::recordStream(
              output.storage().data_ptr(), stream);
        }
        auto ncclDataType = getNcclDataType(input.scalar_type());
        auto ncclReduceOp = getNcclReduceOp(
            opts.reduceOp, input, ncclDataType, comm, /*dev_in_group=*/0);
        return ncclReduceScatter(
            input.data_ptr(),
            output.data_ptr(),
            output.numel(),
            ncclDataType,
            ncclReduceOp,
            comm,
            stream.stream());
      },
      OpType::COALESCED,
      "nccl:reduce_scatter_tensor_coalesced");
}

c10::intrusive_ptr<Work> ProcessGroupNCCL::barrier(const BarrierOptions& opts) {
  RECORD_PARAM_COMMS(
      static_cast<int>(
          this->getSequenceNumberForGroup() + 1), // seq + 1 to match collective
      this->getID(),
      rank_, // rank
      "barrier", // colName
      0, // inNelems
      0, // outNelems
      at::kByte, // dType
      std::vector<int64_t>(), // inSplitSizes
      std::vector<int64_t>(), // outSplitSizes
      globalRankStart, // globalRankStart
      globalRankStride, // globalRankStride
      this->getSize()); // worldSize

  std::vector<at::Device> devices;

  // Use user defined GPU device ids if provided
  if (!opts.device_ids.empty()) {
    for (auto device : opts.device_ids) {
      devices.emplace_back(at::DeviceType::CUDA, device);
    }
  } else if (usedDeviceIdxs_.empty()) {
    // This means there is not yet a NCCL collective being called
    // Here we have to use the best guesses and will use a single GPU to call
    // allreduce to achieve barrier.
    // In case the multiple processes fall into the same node, we use rank to
    // ensure that each process is on a different GPU
    auto numGPUs = at::cuda::getNumGPUs();
    int16_t deviceIdx = static_cast<int16_t>(rank_ % numGPUs);
    LOG(INFO)
        << logPrefix()
        << c10::str(
               " using GPU ",
               deviceIdx,
               " to perform barrier as devices used by this process are currently unknown. ",
               "This can potentially cause a hang if this rank to GPU mapping is incorrect.",
               "Specify device_ids in barrier() to force use of a particular device.");
    devices.emplace_back(guessDeviceForRank());
  } else {
    for (auto usedDeviceIdx : usedDeviceIdxs_) {
      devices.emplace_back(at::DeviceType::CUDA, usedDeviceIdx);
    }
  }

  std::vector<at::Tensor> barrierTensors;
  barrierTensors.reserve(devices.size());

  at::cuda::OptionalCUDAGuard gpuGuard;
  for (auto& device : devices) {
    gpuGuard.set_index(device.index());
    barrierTensors.push_back(at::empty(
        {1},
        at::TensorOptions().device(at::DeviceType::CUDA).dtype(at::kByte)));
  }

  // All reduce to achieve the barrier
  auto work = allreduce(barrierTensors);

  // Work will take over barrierTensors
  auto ncclWork = dynamic_cast<ProcessGroupNCCL::WorkNCCL*>(work.get());
  TORCH_CHECK(ncclWork);
  ncclWork->barrierTensors_ = std::move(barrierTensors);

  return work;
}

#ifdef ENABLE_NCCL_P2P_SUPPORT
c10::intrusive_ptr<Work> ProcessGroupNCCL::alltoall_base(
    at::Tensor& outputTensor,
    at::Tensor& inputTensor,
    std::vector<int64_t>& outputSplitSizes,
    std::vector<int64_t>& inputSplitSizes,
    const AllToAllOptions& /* unused */) {
  check_gpu_single_tensor(outputTensor, true);
  check_gpu_single_tensor(inputTensor, true);
  if (outputSplitSizes.size() == 0 && inputSplitSizes.size() == 0) {
    std::vector<at::Tensor> inputTensors = {inputTensor};
    std::vector<at::Tensor> outputTensors = {outputTensor};

    RECORD_PARAM_COMMS_DATA(
        static_cast<int>(
            this->getSequenceNumberForGroup() +
            1), // seq + 1 to match collective
        this->getID(),
        inputTensor, // inputTensor
        outputTensor, // outputTensor
        rank_, // rank
        "all_to_all", // colName
        inputTensor.numel(), // inNelems
        outputTensor.numel(), // outNelems
        inputTensor.scalar_type(), // dType
        std::vector<int64_t>(), // inSplitSizes
        std::vector<int64_t>(), // outSplitSizes
        globalRankStart, // globalRankStart
        globalRankStride, // globalRankStride
        this->getSize()); // worldSize

    // avoidRecordStreams_ note: collective() will stash inputTensors and
    // outputTensors.
    return collective(
        inputTensors,
        outputTensors,
        [&](at::Tensor& input,
            at::Tensor& output,
            ncclComm_t comm,
            at::cuda::CUDAStream& stream) {
          // See [Sync Streams].
          if (!avoidRecordStreams_) {
            c10::cuda::CUDACachingAllocator::recordStream(
                output.storage().data_ptr(), stream);
          }
          torch::cuda::nccl::all2all_single_equal_split(
              input, output, this->getSize(), comm, stream);
          return ncclSuccess;
        },
        OpType::ALLTOALL_BASE,
        "nccl:all_to_all");
  } else {
    c10d::checkSplitSizes(inputSplitSizes, inputTensor, size_);
    c10d::checkSplitSizes(outputSplitSizes, outputTensor, size_);
    std::vector<at::Tensor> inputTensors = {inputTensor};
    std::vector<at::Tensor> outputTensors = {outputTensor};

    RECORD_PARAM_COMMS_DATA(
        static_cast<int>(
            this->getSequenceNumberForGroup() +
            1), // seq + 1 to match collective
        this->getID(),
        inputTensor, // inputTensor
        outputTensor, // outputTensor
        rank_, // rank
        "all_to_allv", // colName
        inputTensor.numel(), // inNelems
        outputTensor.numel(), // outNelems
        inputTensor.scalar_type(), // dType
        inputSplitSizes, // inSplitSizes
        outputSplitSizes, // outSplitSizes
        globalRankStart, // globalRankStart
        globalRankStride, // globalRankStride
        this->getSize()); // worldSize

    // avoidRecordStreams_ note: collective() will stash inputTensors and
    // outputTensors.
    return collective(
        inputTensors,
        outputTensors,
        [&](at::Tensor& input,
            at::Tensor& output,
            ncclComm_t comm,
            at::cuda::CUDAStream& stream) {
          std::vector<size_t> send_lengths(size_);
          std::vector<size_t> recv_lengths(size_);
          std::vector<size_t> send_offsets(size_);
          std::vector<size_t> recv_offsets(size_);
          c10d::computeLengthsAndOffsets(
              inputSplitSizes, input, &send_lengths, &send_offsets);
          c10d::computeLengthsAndOffsets(
              outputSplitSizes, output, &recv_lengths, &recv_offsets);
          // See [Sync Streams].
          if (!avoidRecordStreams_) {
            c10::cuda::CUDACachingAllocator::recordStream(
                output.storage().data_ptr(), stream);
          }
          torch::cuda::nccl::all2all_single_unequal_split(
              input.data_ptr(),
              send_lengths.data(),
              send_offsets.data(),
              output.data_ptr(),
              recv_lengths.data(),
              recv_offsets.data(),
              input.element_size(),
              input.scalar_type(),
              comm,
              stream);
          return ncclSuccess;
        },
        OpType::ALLTOALL_BASE,
        "nccl:all_to_all");
  }
}

c10::intrusive_ptr<Work> ProcessGroupNCCL::alltoall(
    std::vector<at::Tensor>& outputTensors,
    std::vector<at::Tensor>& inputTensors,
    const AllToAllOptions& /* unused */) {
  std::vector<int64_t> inSplitSizes;
  std::vector<int64_t> outSplitSizes;
  int64_t total_numel = 0;

  auto device = outputTensors[0].device();
  for (const auto r : c10::irange(outputTensors.size())) {
    check_gpu_single_tensor(outputTensors[r], true);
    check_gpu_single_tensor(inputTensors[r], true);
    TORCH_CHECK(
        device == outputTensors[r].device() &&
            device == inputTensors[r].device(),
        "Tensors must be on the same device")
    inSplitSizes.push_back(inputTensors[r].numel());
    outSplitSizes.push_back(outputTensors[r].numel());
    total_numel += inputTensors[r].numel();
  }

  RECORD_PARAM_COMMS_DATA(
      static_cast<int>(
          this->getSequenceNumberForGroup() + 1), // seq + 1 to match collective
      this->getID(),
      inputTensors, // inputTensors
      outputTensors, // outputTensors
      rank_, // rank
      "all_to_all", // colName
      total_numel, // inNelems
      total_numel, // outNelems
      inputTensors.front().scalar_type(), // dType
      inSplitSizes, // inSplitSizes
      outSplitSizes, // outSplitSizes
      globalRankStart, // globalRankStart
      globalRankStride, // globalRankStride
      this->getSize()); // worldSize

  std::vector<at::Tensor> inputTensor0 = {inputTensors[0]};
  std::vector<at::Tensor> outputTensor0 = {outputTensors[0]};
  return collective(
      inputTensor0,
      outputTensor0,
      [&](at::Tensor& /* unused */,
          at::Tensor& /* unused */,
          ncclComm_t comm,
          at::cuda::CUDAStream& stream) {
        torch::cuda::nccl::all2all(outputTensors, inputTensors, comm, stream);
        return ncclSuccess;
      },
      [&](std::vector<at::cuda::CUDAStream>&,
          c10::intrusive_ptr<ProcessGroupNCCL::WorkNCCL>& work) {
        if (avoidRecordStreams_) {
          // inputTensor0 and outputTensor0 are stashed redundantly by
          // collective(), but that's ok.
          auto& v = work->stashed_for_allocator_safety_;
          v->insert(v->end(), inputTensors.begin(), inputTensors.end());
          v->insert(v->end(), outputTensors.begin(), outputTensors.end());
        }
      },
      [](std::vector<at::cuda::CUDAStream>&,
         c10::intrusive_ptr<ProcessGroupNCCL::WorkNCCL>& work) {},
      OpType::ALLTOALL,
      "nccl:all_to_all");
}

c10::intrusive_ptr<Work> ProcessGroupNCCL::send(
    std::vector<at::Tensor>& tensors,
    int dstRank,
    int /* unused */) {
  check_gpu_tensors_different_devices(tensors, true);

  // @lint-ignore CLANGTIDY
  auto tensor = tensors.back();
  RECORD_PARAM_COMMS_DATA(
      static_cast<int>(
          this->getSequenceNumberForGroup() + 1), // seq + 1 to match collective
      this->getID(),
      tensors, // inputTensors
      tensors, // outputTensors
      dstRank, // dst rank
      "send", // colName
      tensor.numel(), // inNelems
      tensor.numel(), // outNelems
      tensor.scalar_type(), // dType
      std::vector<int64_t>(), // inSplitSizes
      std::vector<int64_t>(), // outSplitSizes
      globalRankStart, // globalRankStart
      globalRankStride, // globalRankStride
      this->getSize()); // worldSize

  auto ret = pointToPoint(
      tensors,
      [&](at::Tensor& input,
          ncclComm_t comm,
          at::cuda::CUDAStream& stream,
          int dst) {
        torch::cuda::nccl::send(input, comm, stream, dst);
        return ncclSuccess;
      },
      dstRank,
      OpType::SEND,
      c10::str("nccl:send ", rank_, "->", dstRank).c_str());
  return ret;
}

c10::intrusive_ptr<Work> ProcessGroupNCCL::recv(
    std::vector<at::Tensor>& tensors,
    int srcRank,
    int /* unused */) {
  check_gpu_tensors_different_devices(tensors, true);

  // @lint-ignore CLANGTIDY
  auto tensor = tensors.back();
  RECORD_PARAM_COMMS_DATA(
      static_cast<int>(
          this->getSequenceNumberForGroup() + 1), // seq + 1 to match collective
      this->getID(),
      tensors, // inputTensors
      tensors, // outputTensors
      srcRank, // src rank
      "recv", // colName
      tensor.numel(), // inNelems
      tensor.numel(), // outNelems
      tensor.scalar_type(), // dType
      std::vector<int64_t>(), // inSplitSizes
      std::vector<int64_t>(), // outSplitSizes
      globalRankStart, // globalRankStart
      globalRankStride, // globalRankStride
      this->getSize()); // worldSize

  auto ret = pointToPoint(
      tensors,
      [&](at::Tensor& output,
          ncclComm_t comm,
          at::cuda::CUDAStream& stream,
          int src) {
        torch::cuda::nccl::recv(output, comm, stream, src);
        return ncclSuccess;
      },
      srcRank,
      OpType::RECV,
      c10::str("nccl:recv ", rank_, "<-", srcRank).c_str());
  return ret;
}
#else
c10::intrusive_ptr<Work> ProcessGroupNCCL::alltoall_base(
    at::Tensor& /* unused */,
    at::Tensor& /* unused */,
    std::vector<int64_t>& /* unused */,
    std::vector<int64_t>& /* unused */,
    const AllToAllOptions& /* unused */) {
  C10_THROW_ERROR(
      NotImplementedError,
      "ProcessGroupNCCL only supports alltoall* for NCCL lib version >= 2.7.0");
}

c10::intrusive_ptr<Work> ProcessGroupNCCL::alltoall(
    std::vector<at::Tensor>& /* unused */,
    std::vector<at::Tensor>& /* unused */,
    const AllToAllOptions& /* unused */) {
  C10_THROW_ERROR(
      NotImplementedError,
      "ProcessGroupNCCL only supports alltoall* for NCCL lib version >= 2.7.0");
}

c10::intrusive_ptr<Work> ProcessGroupNCCL::send(
    std::vector<at::Tensor>& /* unused */,
    int /* unused */,
    int /* unused */) {
  C10_THROW_ERROR(
      NotImplementedError,
      "ProcessGroupNCCL only supports send for NCCL lib version >= 2.7.0");
}

c10::intrusive_ptr<Work> ProcessGroupNCCL::recv(
    std::vector<at::Tensor>& /* unused */,
    int /* unused */,
    int /* unused */) {
  C10_THROW_ERROR(
      NotImplementedError,
      "ProcessGroupNCCL only supports recv for NCCL lib version >= 2.7.0");
}
#endif

void ProcessGroupNCCL::groupStart() {
#if defined(NCCL_MAJOR) && (NCCL_MAJOR >= 2)
  C10D_NCCL_CHECK(ncclGroupStart(), c10::nullopt);
#endif
  ++ncclActiveGroupCounter_;
}

void ProcessGroupNCCL::groupEnd() {
#if defined(NCCL_MAJOR) && (NCCL_MAJOR >= 2)
#ifndef NCCL_HAS_COMM_NONBLOCKING
  C10D_NCCL_CHECK(ncclGroupEnd(), c10::nullopt);
#else
  if (!nccl_use_nonblocking()) {
    C10D_NCCL_CHECK(ncclGroupEnd(), c10::nullopt);
  } else {
    TORCH_WARN(
        "ProcessGroupNCCL::groupEnd() called in nonblocking communicator mode without involved communicators specified; gathering all mapped communicators...");
    std::unique_lock<std::mutex> lock(mutex_);
    std::vector<std::shared_ptr<NCCLComm>> ncclComms_;
    for (auto& it : devNCCLCommMap_) {
      ncclComms_.insert(ncclComms_.end(), it.second.begin(), it.second.end());
    }
    C10D_NCCL_CHECK_TIMEOUT_GROUPEND(ncclGroupEnd(), ncclComms_, c10::nullopt);
  }
#endif
#endif
  --ncclActiveGroupCounter_;
}

void ProcessGroupNCCL::groupEndNonblocking(
    std::vector<std::shared_ptr<NCCLComm>> comms) {
#if defined(NCCL_MAJOR) && (NCCL_MAJOR >= 2)
#ifndef NCCL_HAS_COMM_NONBLOCKING
  C10D_NCCL_CHECK(ncclGroupEnd(), c10::nullopt);
#else
  if (!nccl_use_nonblocking()) {
    C10D_NCCL_CHECK(ncclGroupEnd(), c10::nullopt);
  } else {
    C10D_NCCL_CHECK_TIMEOUT_GROUPEND(ncclGroupEnd(), comms, c10::nullopt);
  }
#endif
#endif
  --ncclActiveGroupCounter_;
}

c10::intrusive_ptr<Work> ProcessGroupNCCL::gather(
    std::vector<std::vector<at::Tensor>>& outputTensors,
    std::vector<at::Tensor>& inputTensors,
    const GatherOptions& opts) {
  static auto invalidArgument = [](const std::string& msg) {
    C10_THROW_ERROR(ValueError, "ProcessGroupNCCL::gather: " + msg);
  };

  assertRootRank(invalidArgument, opts.rootRank, size_);
  check_gpu_tensors_different_devices(inputTensors, true);
  assertSingleElementInput(invalidArgument, inputTensors);

  // @lint-ignore CLANGTIDY
  auto tensor = inputTensors.back();

  std::vector<at::Tensor> outputs;

  if (getRank() == opts.rootRank) {
    if (outputTensors.size() != 1) {
      std::stringstream ss;
      ss << "requires a single-element output list containing a list with "
         << getSize() << " tensors.";
      invalidArgument(ss.str());
    } else if (outputTensors[0].size() != static_cast<size_t>(getSize())) {
      std::stringstream ss;
      ss << "Incorrect output list size " << outputTensors[0].size()
         << ". Output list size should be " << getSize()
         << ", same as size of the process group.";
      invalidArgument(ss.str());
    }

    const auto& options = inputTensors[0].options();
    const auto& sizes = inputTensors[0].sizes();
    assertTypeAndSizesMatch(invalidArgument, outputTensors[0], options, sizes);
    outputs = outputTensors[0];
  } else {
    // if not in the root rank, initialize outputs as empty list
    if (outputTensors.size() != 0) {
      invalidArgument("requires empty output on non-root");
    }
    outputs = {};
    // append a empty tensor to the list, we don't use it but the
    // `collective` template function requires it to invoke its function
    outputs.emplace_back();
  }

  RECORD_PARAM_COMMS_DATA(
      static_cast<int>(
          this->getSequenceNumberForGroup() + 1), // seq + 1 to match collective
      this->getID(),
      inputTensors, // inputTensors
      outputTensors, // outputTensors
      opts.rootRank, // root rank
      "gather", // colName
      tensor.numel(), // inNelems
      tensor.numel() * this->getSize(), // outNelems
      tensor.scalar_type(), // dType
      std::vector<int64_t>(), // inSplitSizes
      std::vector<int64_t>(), // outSplitSize
      globalRankStart, // globalRankStart
      globalRankStride, // globalRankStride
      this->getSize()); // worldSize

  // avoidRecordStreams_ note: collective() will stash inputTensors and
  // outputs, which == outputTensors[0] on the root rank where it matters.
  return collective(
      inputTensors,
      outputs,
      [&](at::Tensor& /* unused */,
          at::Tensor& /* unused */,
          ncclComm_t comm,
          at::cuda::CUDAStream& stream) {
        const auto root = opts.rootRank;
        if (getRank() == root) {
          if (!avoidRecordStreams_) {
            for (auto output : outputs) {
              c10::cuda::CUDACachingAllocator::recordStream(
                  output.storage().data_ptr(), stream);
            }
          }
        }
        torch::cuda::nccl::gather(inputTensors[0], outputs, comm, stream, root);
        return ncclSuccess;
      },
      OpType::GATHER,
      "nccl:gather");
}

c10::intrusive_ptr<Work> ProcessGroupNCCL::scatter(
    std::vector<at::Tensor>& outputTensors,
    std::vector<std::vector<at::Tensor>>& inputTensors,
    const ScatterOptions& opts) {
  static auto invalidArgument = [](const std::string& msg) {
    C10_THROW_ERROR(ValueError, "ProcessGroupNCCL::scatter: " + msg);
  };

  assertRootRank(invalidArgument, opts.rootRank, size_);
  check_gpu_tensors_different_devices(outputTensors, true);
  assertSingleElementInput(invalidArgument, outputTensors);

  // @lint-ignore CLANGTIDY
  auto tensor = outputTensors.back();

  std::vector<at::Tensor> inputs;

  if (getRank() == opts.rootRank) {
    if (inputTensors.size() != 1) {
      std::stringstream ss;
      ss << "requires a single-element input list containing a list with "
         << getSize() << " tensors.";
      invalidArgument(ss.str());
    } else if (inputTensors[0].size() != static_cast<size_t>(getSize())) {
      std::stringstream ss;
      ss << "Incorrect input list size " << inputTensors[0].size()
         << ". Input list size should be " << getSize()
         << ", same as size of the process group.";
      invalidArgument(ss.str());
    }

    const auto& options = outputTensors[0].options();
    const auto& sizes = outputTensors[0].sizes();
    assertTypeAndSizesMatch(invalidArgument, inputTensors[0], options, sizes);
    inputs = inputTensors[0];
  } else {
    // if not in the root rank, initialize inputTensors as empty place holder
    // with an empty list
    if (inputTensors.size() != 0) {
      invalidArgument("requires empty input on non-root");
    }
    inputs = {};
    // append a empty tensor to the list, we don't use it but the
    // `collective` template function requires it to invoke its function
    inputs.emplace_back();
  }

  RECORD_PARAM_COMMS_DATA(
      static_cast<int>(
          this->getSequenceNumberForGroup() + 1), // seq + 1 to match collective
      this->getID(),
      inputTensors, // inputTensors
      outputTensors, // outputTensors
      opts.rootRank, // root rank
      "scatter", // colName
      tensor.numel(), // inNelems
      tensor.numel() * this->getSize(), // outNelems
      tensor.scalar_type(), // dType
      std::vector<int64_t>(), // inSplitSizes
      std::vector<int64_t>(), // outSplitSize
      globalRankStart, // globalRankStart
      globalRankStride, // globalRankStride
      this->getSize()); // worldSize

  // avoidRecordStreams_ note: collective() will stash outputTensors and
  // inputs, which == inputTensors[0] on the root rank where it matters.
  bool avoidRecordStreams = avoidRecordStreams_ || (!opts.asyncOp);

  return collective(
      outputTensors,
      inputs,
      [&](at::Tensor& /* unused */,
          at::Tensor& /* unused */,
          ncclComm_t comm,
          at::cuda::CUDAStream& stream) {
        const auto root = opts.rootRank;
        if (getRank() == root) {
          if (!avoidRecordStreams) {
            for (auto input : inputs) {
              c10::cuda::CUDACachingAllocator::recordStream(
                  input.storage().data_ptr(), stream);
            }
          }
        }
        torch::cuda::nccl::scatter(
            inputs, outputTensors[0], comm, stream, root);
        return ncclSuccess;
      },
      OpType::SCATTER,
      "nccl:scatter",
      avoidRecordStreams);
}

c10::intrusive_ptr<Work> ProcessGroupNCCL::recvAnysource(
    std::vector<at::Tensor>& /* unused */,
    int /* unused */) {
  C10_THROW_ERROR(
      NotImplementedError, "ProcessGroupNCCL does not support recvAnysource");
}

c10::intrusive_ptr<Work> ProcessGroupNCCL::_allgather_base(
    at::Tensor& output_tensor,
    at::Tensor& input_tensor,
    const AllgatherOptions& opts) {
  check_gpu_single_tensor(input_tensor);
  check_gpu_single_tensor(output_tensor);

  if (input_tensor.dtype() != output_tensor.dtype()) {
    C10_THROW_ERROR(
        TypeError, "output tensor must have the same type as input tensor");
  }

  if (input_tensor.numel() * size_ != output_tensor.numel()) {
    C10_THROW_ERROR(
        ValueError,
        "output tensor size must be equal to world_size times input tensor size");
  }

  // @lint-ignore CLANGTIDY
  const auto& tensor = output_tensor;
  RECORD_PARAM_COMMS_DATA(
      static_cast<int>(
          this->getSequenceNumberForGroup() + 1), // seq + 1 to match collective
      this->getID(),
      input_tensor, // inputTensors
      output_tensor, // outputTensors
      rank_, // rank
      "_allgather_base", // colName
      input_tensor.numel(), // inNelems
      tensor.numel(), // outNelems
      tensor.scalar_type(), // dType
      std::vector<int64_t>(), // inSplitSizes
      std::vector<int64_t>(), // outSplitSize
      globalRankStart, // globalRankStart
      globalRankStride, // globalRankStride
      this->getSize()); // worldSize

  // just a wrapper to fit the collective interface
  auto inputs = std::vector<at::Tensor>{input_tensor};
  auto outputs = std::vector<at::Tensor>{output_tensor};

  // avoidRecordStreams_ note: collective() will stash inputs and outputs.
  // Note 2: for asyncOp = false, we don't want to record streams because we
  // know that the NCCL stream will join back to the "current" stream right
  // after this op. So we might just as well keep the stream ownership of the
  // input/output tensors unchanged. The benefit would be that the
  // allocation/free of the tensors would look deterministic to the "current"
  // stream so that the caching allocator can reuse memory pool for this stream
  // in a clever way. This setting is added for libraries like FSDP which uses
  // `all_gather_into_tensor`.
  bool avoidRecordStreams = avoidRecordStreams_ || (!opts.asyncOp);

  return collective(
      inputs,
      outputs,
      [&](at::Tensor& input,
          at::Tensor& output,
          ncclComm_t comm,
          at::cuda::CUDAStream& stream) {
        if (!avoidRecordStreams) {
          c10::cuda::CUDACachingAllocator::recordStream(
              output.storage().data_ptr(), stream);
        }
        return ncclAllGather(
            input.data_ptr(),
            output.data_ptr(),
            input.numel(),
            getNcclDataType(input.scalar_type()),
            comm,
            stream.stream());
      },
      OpType::_ALLGATHER_BASE,
      "nccl:_all_gather_base",
      avoidRecordStreams);
}

} // namespace c10d

#endif // USE_C10D_NCCL<|MERGE_RESOLUTION|>--- conflicted
+++ resolved
@@ -346,19 +346,19 @@
   return dumper;
 }
 
-c10::optional<std::function<bool()>>& get_gil_checker() {
-  static c10::optional<std::function<bool()>> gil_checker(c10::nullopt);
+gil_checker_t& get_gil_checker() {
+  static gil_checker_t gil_checker = nullptr;
   return gil_checker;
 }
 
 std::future<bool> launchAsyncGilCheck() {
   std::promise<bool> resultPromise;
   std::future<bool> resultFuture = resultPromise.get_future();
-
+  TORCH_CHECK(get_gil_checker(), "Can't check GIL with null GIL checker");
   std::thread workerThread([promise = std::move(resultPromise)]() mutable {
     try {
       auto& gil_checker = get_gil_checker();
-      promise.set_value(gil_checker.value()());
+      promise.set_value((*gil_checker)());
     } catch (...) {
       promise.set_exception(std::current_exception());
     }
@@ -746,8 +746,18 @@
   monitorThreadEnabled_.store(getCvarBool(TORCH_NCCL_ENABLE_MONITORING, true));
   heartbeatTimeoutInSec_ =
       getCvarInt(TORCH_NCCL_HEARTBEAT_TIMEOUT_SEC, 60 * 10 /*10 Mins*/);
+  waitTimeoutDumpInMilSec_ =
+      getCvarInt(TORCH_NCCL_WAIT_TIMEOUT_DUMP_MILSEC, 2000);
+  coordCheckIntervalMilSec_ = getCvarInt(TORCH_NCCL_COORD_CHECK_MILSEC, 1000);
   ncclTraceBufferSize_ = getCvarInt(TORCH_NCCL_TRACE_BUFFER_SIZE, 0);
   enableCollecticeHashDebug_ = (dist_debug_level_ >= DebugLevel::Detail);
+  // store_ usually is wrapped with PrefixStore and the prefix is different
+  // across different ProcessGroupNCCL(PG) instances. We need to get the
+  // underlying non-PrefixStore for sharing global information shared across
+  // different PGs.
+  PrefixStore* prefixStore = dynamic_cast<PrefixStore*>(store_.get());
+  globalStore_ =
+      prefixStore ? prefixStore->getUnderlyingNonPrefixStore() : store_;
 #ifdef ENABLE_NCCL_ERROR_CHECKING
   enableTiming_.store(
       getCvarBool(TORCH_NCCL_ENABLE_TIMING, false) || desyncDebug_);
@@ -795,12 +805,13 @@
   const std::string OFF = "OFF";
   std::string torch_distributed_debug =
       getCvarString({"TORCH_DISTRIBUTED_DEBUG"}, OFF.c_str());
-  std::string nccl_debug = getCvarString({"NCCL_DEBUG"}, OFF.c_str());
   LOG(INFO) << logPrefix() << "ProcessGroupNCCL initialization options: "
             << "NCCL version: " << getNcclVersion() << ", size: " << size
             << ", global rank: " << globalRank()
             << ", TORCH_NCCL_ASYNC_ERROR_HANDLING: " << asyncErrorHandling_
             << ", TORCH_NCCL_DUMP_ON_TIMEOUT: " << dumpOnTimeout_
+            << ", TORCH_NCCL_WAIT_TIMEOUT_DUMP_MILSEC: "
+            << waitTimeoutDumpInMilSec_
             << ", TORCH_NCCL_DESYNC_DEBUG: " << desyncDebug_
             << ", TORCH_NCCL_ENABLE_TIMING: " << enableTiming_.load()
             << ", TORCH_NCCL_BLOCKING_WAIT: " << blockingWait_
@@ -818,7 +829,8 @@
             << monitorThreadEnabled_.load()
             << ", TORCH_NCCL_HEARTBEAT_TIMEOUT_SEC: " << heartbeatTimeoutInSec_
             << ", TORCH_NCCL_TRACE_BUFFER_SIZE: " << ncclTraceBufferSize_
-            << ", NCCL_DEBUG: " << nccl_debug << ", ID=" << this->getID();
+            << ", TORCH_NCCL_COORD_CHECK_MILSEC: " << coordCheckIntervalMilSec_
+            << ", ID=" << this->getID();
 
   if (options_->global_ranks_in_group.empty()) {
     this->globalRankStart = 0;
@@ -997,8 +1009,15 @@
   return resultFuture;
 }
 
+std::chrono::time_point<std::chrono::steady_clock> getWakeupTime(
+    int intervalInMilSec) {
+  return std::chrono::steady_clock::now() +
+      std::chrono::milliseconds(intervalInMilSec);
+}
+
 void ProcessGroupNCCL::waitForDumpOrTimeout(
     std::future<bool>& fut,
+    const std::chrono::time_point<std::chrono::steady_clock>& wakeUpTime,
     size_t timeout_sec) {
   TORCH_CHECK(fut.valid(), "Expected a valid future");
 
@@ -1025,25 +1044,9 @@
         << " This may be due to slow ADDR2LINE performance processing stacktraces."
         << " Try TORCH_DISABLE_ADDR2LINE=1 and TORCH_NCCL_TRACE_CPP_STACK=0 to work around.";
   }
-<<<<<<< HEAD
-
-  // Calling .get() will raise any exception stored in the promise associated
-  // with the future. (but we can ignore the return value, which will be false
-  // if dumping is not enabled)
-  try {
-    fut.get();
-  } catch (const std::exception& e) {
-    LOG(ERROR) << logPrefix() << "Caught exception during async debug dump: \""
-               << e.what() << "\"\n";
-  } catch (...) {
-    LOG(ERROR) << logPrefix()
-               << "Caught unknown exception during async debug dump.";
-  }
-=======
   // Ensure we sleep at least until wakeUpTime regardless of future execution
   // time
   std::this_thread::sleep_until(wakeUpTime);
->>>>>>> 9768f73c
 }
 
 void ProcessGroupNCCL::abortCommsFromMap(
@@ -1119,6 +1122,7 @@
 }
 
 ProcessGroupNCCL::~ProcessGroupNCCL() {
+  LOG(INFO) << logPrefix() << "ProcessGroupNCCL destructor entered.";
   terminateProcessGroup_.store(true);
   workMetaListCV_.notify_one();
 
@@ -1126,6 +1130,7 @@
   if (ncclCommWatchdogThread_.joinable()) {
     ncclCommWatchdogThread_.join();
   }
+  LOG(INFO) << logPrefix() << "ProcessGroupNCCL watchdog thread joined.";
 #endif
 
   if (onCompletionHookThread_.joinable())
@@ -1140,6 +1145,7 @@
       << logPrefix()
       << "ProcessGroupNCCL aborting communicators, check for 'abort finished' logs or look for abort hang";
   abort(abortReason);
+  LOG(INFO) << logPrefix() << "ProcessGroupNCCL abort finished.";
 
   // We need to wait for abort to finish before we can safely shut down
   // heartbeat monitoring thread.
@@ -1280,36 +1286,27 @@
     LOG(INFO) << "Dumping c++ stacktraces: " << cpp_dumper.value()();
   }
 
-<<<<<<< HEAD
-  auto& gil_checker = get_gil_checker();
-  if (gil_checker.has_value()) {
-=======
   auto wakeUpTime = getWakeupTime(waitTimeoutDumpInMilSec_);
   // Store debug info to storage if no other thread does it. (By default to
   // local disk)
   asyncDebugDump = launchAsyncDebugDump();
 
   if (get_gil_checker() != nullptr) {
->>>>>>> 9768f73c
     auto fut = launchAsyncGilCheck();
-    auto kGilCheckTimeout = std::chrono::seconds(1);
+    auto kGilCheckTimeout = std::chrono::milliseconds(300);
     auto futStatus = fut.wait_for(kGilCheckTimeout);
     if (futStatus != std::future_status::ready) {
       TORCH_CHECK(
           futStatus != std::future_status::deferred,
           "Expected the future to have been launched eagerly.");
       LOG(ERROR)
-          << "Could not acquire GIL within 1 sec on exit, possible GIL induced hang";
+          << "Could not acquire GIL within 300 ms on exit, possible GIL induced hang";
     }
     LOG(INFO) << "Could acquire GIL on exit";
   } else {
     LOG(INFO)
         << "GIL checker was not registered, perhaps this is a no-python build?";
   }
-
-  // Store debug info to storage if no other thread does it. (By default to
-  // local disk)
-  std::future<bool> asyncDebugDump = launchAsyncDebugDump();
 
   // There are two possible cases for the watchdog thread exit:
   // Case one: desync report runs quickly, and it follows the step:
@@ -1335,7 +1332,7 @@
   // We already log completion inside the thread, so it may not be necessary to
   // check the return value here.  We mainly use a future so we can exit early
   // if done.
-  waitForDumpOrTimeout(asyncDebugDump);
+  waitForDumpOrTimeout(asyncDebugDump, wakeUpTime);
 
   if (!terminateHeartbeatMonitorThread_.load()) {
     // Create a error message reported from MonitorThread, so
@@ -1507,39 +1504,6 @@
     // Bump up heart beat by one.
     heartbeat_++;
 
-<<<<<<< HEAD
-    // Assuming that we always init a process group containing all ranks,
-    // we only use the watchdog thread to listen for the global signal to dump
-    // and abort. We poll store to see if some ranks have flagged a timeout when
-    // we haven't polled for `heartbeat_timeout` seconds and there haven't
-    // any work added or removed for `watchdog_timeout` seconds.
-    if (dumpOnTimeout_ && uid_ == 0) {
-      auto currentTime = std::chrono::steady_clock::now();
-      auto timeSinceLastWorkListUpdate =
-          std::chrono::duration_cast<std::chrono::milliseconds>(
-              (currentTime - lastWorkListUpdateTime_))
-              .count();
-      auto timeSinceLastPollStore =
-          std::chrono::duration_cast<std::chrono::milliseconds>(
-              (currentTime - lastTimePollStore))
-              .count();
-      if (timeSinceLastWorkListUpdate >= kWatchdogThreadSleepMillis &&
-          timeSinceLastPollStore >= heartbeatTimeoutInSec_ * 1000) {
-        lastTimePollStore = currentTime;
-        if (store_->check({std::string(TIMEOUT_DUMP)}) && !optAsyncDebugDump) {
-          optAsyncDebugDump = launchAsyncDebugDump();
-          waitForDumpOrTimeout(*optAsyncDebugDump);
-          const auto exitMsg = c10::str(
-              logPrefix(),
-              "Another rank reported a timeout and signaled a global abort.");
-          LOG(ERROR) << exitMsg;
-          C10_THROW_ERROR(DistBackendError, exitMsg);
-        }
-      }
-    }
-
-=======
->>>>>>> 9768f73c
     for (auto it = workMetaList_.begin(); it != workMetaList_.end();
          /* no increment */) {
       auto& work = *it;
@@ -1564,9 +1528,10 @@
               // abort process immediately.
               collectiveDebugInfoMode_.store(true);
               std::vector<uint8_t> vec(1);
-              store_->set(std::string(TIMEOUT_DUMP), vec);
+              globalStore_->set(std::string(TIMEOUT_DUMP), vec);
             }
 
+            auto wakeUpTime = getWakeupTime(waitTimeoutDumpInMilSec_);
             if (dumpOnTimeout_ && !optAsyncDebugDump) {
               // Store debug info to storage. (By default to local disk)
               optAsyncDebugDump = launchAsyncDebugDump();
@@ -1579,7 +1544,7 @@
 
             if (dumpOnTimeout_) {
               // Store debug info to storage. (By default to local disk)
-              waitForDumpOrTimeout(*optAsyncDebugDump);
+              waitForDumpOrTimeout(*optAsyncDebugDump, wakeUpTime);
             }
 
           } catch (const std::exception& e) {
@@ -1609,7 +1574,7 @@
 
       // Clean up completed work
       if (work.isCompleted()) {
-        NCCLTraceBuffer::get()->retire_id(work.trace_id_);
+        NCCLTraceBuffer::get()->retire_id(work.trace_id_, true);
         if (onCompletionHook_) {
           // Move Work object to completedWorkList_ to be consumed by the hook
           // thread
@@ -2009,10 +1974,8 @@
 
   // At this point NCCL should have been initialized, hence we can accurately
   // get the env value even if NCCL sets it by reading from nccl.conf file
-  if (getRank() == 0) {
-    LOG(INFO) << logPrefix()
-              << "NCCL_DEBUG: " << getCvarString({"NCCL_DEBUG"}, "N/A");
-  }
+  LOG(INFO) << logPrefix()
+            << "NCCL_DEBUG: " << getCvarString({"NCCL_DEBUG"}, "N/A");
 
   // See [Group Start/End Note]
   for (const auto i : c10::irange(ncclActiveGroupCounter_)) {
@@ -2309,18 +2272,16 @@
 }
 
 float ProcessGroupNCCL::WorkNCCL::getDuration() const {
-  TORCH_CHECK(timingEnabled_, "getDuration only works if timing was enabled")
+  TORCH_CHECK(timingEnabled_, "getDuration only works if timing was enabled");
   TORCH_CHECK(
-      ncclStartEvents_->size() == 1,
-      "getDuration only works for single device per ProcessGroup.");
+      ncclStartEvents_,
+      "getDuration only works if ncclStartEvents_ is populated, true if timing enabled");
   TORCH_CHECK(
-      ncclEndEvents_->size() == 1,
-      "getDuration only works for single device per ProcessGroup.");
-  TORCH_CHECK(
-      (*ncclEndEvents_)[0].query(),
-      "getDuration can only be called after work is succeeded.")
-  return (*ncclStartEvents_)[0].elapsed_time((*ncclEndEvents_)[0]);
-}
+      ncclEndEvents_,
+      "getDuration only works if ncclEndEvents_ is populated, which should always be true");
+  return getDurationFromFirstEvent(*ncclStartEvents_, *ncclEndEvents_);
+}
+
 uint64_t ProcessGroupNCCL::WorkNCCL::getSequencenumber() const {
   return seq_;
 }
