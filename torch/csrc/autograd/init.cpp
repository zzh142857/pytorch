--- conflicted
+++ resolved
@@ -287,8 +287,6 @@
         .def_readonly("shapes", &Inputs::shapes_)
         .def_readonly("tensor_metadata", &Inputs::tensor_metadata_)
         .def_readonly("dtypes", &Inputs::dtypes_);
-<<<<<<< HEAD
-=======
 
     py::class_<TensorMetadata>(m, "_TensorMetadata")
         .def_property_readonly("layout", [](const TensorMetadata& metadata) {
@@ -296,7 +294,6 @@
           return py::reinterpret_borrow<py::object>(layout_obj);
         });
 
->>>>>>> 3bd08e34
     py::class_<ExtraFields<EventType::Backend>>(m, "_ExtraFields_Backend");
     py::class_<ExtraFields<EventType::Allocation>>(
         m, "_ExtraFields_Allocation");
