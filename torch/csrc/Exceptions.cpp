--- conflicted
+++ resolved
@@ -231,31 +231,7 @@
   va_end(fmt_args);
 }
 
-<<<<<<< HEAD
-ValueError::ValueError(const char* format, ...) {
-  va_list fmt_args{};
-  va_start(fmt_args, format);
-  msg = formatMessage(format, fmt_args);
-  va_end(fmt_args);
-}
-
-NotImplementedError::NotImplementedError(const char* format, ...) {
-  va_list fmt_args{};
-  va_start(fmt_args, format);
-  msg = formatMessage(format, fmt_args);
-  va_end(fmt_args);
-}
-
-=======
->>>>>>> 9768f73c
 AttributeError::AttributeError(const char* format, ...) {
-  va_list fmt_args{};
-  va_start(fmt_args, format);
-  msg = formatMessage(format, fmt_args);
-  va_end(fmt_args);
-}
-
-LinAlgError::LinAlgError(const char* format, ...) {
   va_list fmt_args{};
   va_start(fmt_args, format);
   msg = formatMessage(format, fmt_args);
