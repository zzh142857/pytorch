import dataclasses
import functools
import itertools
import logging
import operator
from collections import Counter, defaultdict
from typing import Any, Dict, List, Optional, Set, Union

from sympy import Expr

import torch
import torch._inductor as inductor
import torch.utils._pytree as pytree
from torch import fx
from torch._decomp import register_decomposition

from torch._prims_common import is_boolean_dtype, is_expandable_to, is_integer_dtype

from torch._utils_internal import print_graph
from torch.fx.experimental.symbolic_shapes import statically_known_true, sym_eq

from .. import config, ir, pattern_matcher
from ..fx_utils import FakeTensorUpdater, get_fake_args_kwargs, get_node_storage

from ..lowering import lowerings as L
from ..pattern_matcher import (
    _return_true,
    Arg,
    CallFunction,
    filter_nodes,
    get_arg_value,
    Ignored,
    init_once_fakemode,
    KeywordArg,
    ListOf,
    Match,
    MULTIPLE,
    PatternMatcherPass,
    register_graph_pattern,
    stable_topological_sort,
)
from ..utils import decode_device, is_pointwise_use
from ..virtualized import V
from .group_batch_fusion import group_batch_fusion_passes
from .reinplace import reinplace_inplaceable_ops

log = logging.getLogger(__name__)
aten = torch.ops.aten
prims = torch.ops.prims

# First pass_patterns[0] are applied, then [1], then [2]
pass_patterns = [
    PatternMatcherPass(),
    PatternMatcherPass(),
    PatternMatcherPass(),
]
# patterns applied only in inference
inference_patterns = PatternMatcherPass()


def post_grad_passes(gm: torch.fx.GraphModule, is_inference: bool):
    """
    Passes that run on after grad.  This is called once on the forwards
    graph and once on the backwards graph.

    The IR here has been normalized and functionalized.
    """
    if config.dce:
        # has some issues with mutation in inference mode
        gm.graph.eliminate_dead_code()

    if is_inference and config.reorder_for_locality:
        reorder_for_locality(gm.graph)

    fake_tensor_updater = FakeTensorUpdater(gm.graph)

    if config.post_grad_custom_pre_pass is not None:
        config.post_grad_custom_pre_pass(gm.graph)

    if config.pattern_matcher:
        lazy_init()

        print_graph(gm.graph, "Before group batch fusion in post grad pass.")
        group_batch_fusion_passes(gm.graph, pre_grad=False)
        print_graph(gm.graph, "After group batch fusion in post grad pass.")
        remove_noop_ops(gm.graph)
        print_graph(gm.graph, "Before split cat in post grad pass.")
        for patterns in pass_patterns:
            patterns.apply(gm.graph)
            print_graph(
                gm.graph,
                "Apply split cat pattern matcher PatternMatcherPass in post grad.",
            )
        if is_inference:
            inference_patterns.apply(gm.graph)

    if config.post_grad_custom_post_pass is not None:
        config.post_grad_custom_post_pass(gm.graph)

    stable_topological_sort(gm.graph)

    move_constructors_to_cuda(gm.graph)

    fake_tensor_updater.incremental_update()

    # Keep this last, since it introduces mutation. Look at
    # ./fx_passes/README.md for a discussion of mutation invariants.
    reinplace_inplaceable_ops(gm.graph)
    gm.recompile()
    gm.graph.lint()

    print_graph(gm.graph, "After recompile in post grad pass.")


@init_once_fakemode
def lazy_init():
    if torch._C._has_mkldnn:
        from .mkldnn_fusion import _mkldnn_fusion_init

        _mkldnn_fusion_init()


def reorder_for_locality(graph: torch.fx.Graph):
    def visit(other_node):
        if (
            other_node.op == "call_function"
            and other_node.target != operator.getitem
            and all((n in seen_nodes) for n in other_node.users)
        ):
            # move node's producers right before it
            node.prepend(other_node)

    seen_nodes = set()

    # only reorder nodes before the first copy_ in the graph.
    # copy_ will appear at the end of functionalized graphs when there is mutation on inputs,
    # and this reordering doesnt work well with mutation
    first_copy = next(
        (
            node
            for node in graph.nodes
            if node.op == "call_function"
            and node.target == torch.ops.aten.copy_.default
        ),
        None,
    )
    past_mutating_epilogue = True if first_copy is None else False

    for node in reversed(graph.nodes):
        seen_nodes.add(node)
        if not past_mutating_epilogue:
            past_mutating_epilogue = node is first_copy
            continue

        torch.fx.map_arg((node.args, node.kwargs), visit)


def register_lowering_pattern(pattern, extra_check=_return_true, pass_number=1):
    """
    Register an aten to inductor IR replacement pattern
    """
    return pattern_matcher.register_lowering_pattern(
        pattern, extra_check, pass_dict=pass_patterns[pass_number]
    )


################################################################################
# Actual patterns below this point.
# Priority of patterns is:
#   - later output nodes first
#   - order patterns are defined in
################################################################################


@register_lowering_pattern(
    CallFunction(
        aten.add,
        CallFunction(aten.mm, Arg(), Arg()),
        CallFunction(aten.mm, Arg(), Arg()),
    )
)
def mm_plus_mm(match: Match, mat1, mat2, mat3, mat4):
    return inductor.kernel.mm_plus_mm.tuned_mm_plus_mm(mat1, mat2, mat3, mat4)


def cuda_and_enabled_mixed_mm(match):
    return (config.use_mixed_mm or config.force_mixed_mm) and getattr(
        match.kwargs["mat1"].meta.get("val"), "is_cuda", False
    )


def cuda_and_enabled_mixed_mm_and_not_int8(match):
    return (
        cuda_and_enabled_mixed_mm(match)
        and getattr(match.kwargs["mat1"].meta.get("val"), "is_cuda", False)
        and getattr(match.kwargs["mat2"].meta.get("val"), "dtype", torch.int8)
        != torch.int8
    )  # bitshift numerics in triton and pytorch don't match for torch.int8


"""
    this is intended to be used to unpack a [K,N] int4 tensor from a [K/2, N] uint4x2 tensor
    (where the int4 and uint4x2 are represented with int8 and uint8 respectively)
    where every other row of the int4 is packed with the row above it as:
    uint4x2[k,n] = (8+int4[2*k,n])+(8+int4[2*k+1,n])<<4

    unpack formulas:
    int4[2*k,n]=(uint4x2[k,n] & 0xF) - 8
    int4[2*k+1,n]=(uint4x2[k,n] >> 4) - 8

    thus matching on unpack formula:
    torch.mm(mat1, torch.cat((mat2 & 0xF, mat2>>4),1).reshape(mat2_mm_shape).to(mat2_dtype).sub(8))

    note: although the unpack formula in pytorch and the triton kernel is designed for a uint8 mat2, the behavior
    of the kernel matches the pytorch formula for all dtypes except torch.int8
    where the bitwise numerics in triton do not match those in pytorch.
"""


@register_lowering_pattern(
    CallFunction(
        aten.mm.default,
        KeywordArg("mat1"),
        CallFunction(
            aten.sub.Tensor,
            CallFunction(
                prims.convert_element_type.default,
                CallFunction(
                    aten.reshape.default,
                    CallFunction(
                        aten.cat.default,
                        ListOf(
                            CallFunction(
                                aten.bitwise_and.Scalar,
                                KeywordArg("mat2"),
                                0xF,
                            ),
                            CallFunction(
                                aten.__rshift__.Scalar,
                                KeywordArg("mat2"),
                                4,
                            ),
                        ),
                        1,
                    ),
                    KeywordArg("mat2_mm_shape"),
                ),
                KeywordArg("mat2_dtype"),
            ),
            8,
        ),
    ),
    extra_check=cuda_and_enabled_mixed_mm_and_not_int8,
)
def uint4x2_mixed_mm(match: Match, mat1, mat2, mat2_mm_shape, mat2_dtype):
    return inductor.kernel.unpack_mixed_mm.tuned_uint4x2_mixed_mm(
        mat1, mat2, mat2_mm_shape, mat2_dtype
    )


"""
    torch.mm(mat1, mat2.to(mat2_dtype))
"""


@register_lowering_pattern(
    CallFunction(
        aten.mm,
        KeywordArg("mat1"),
        CallFunction(
            prims.convert_element_type.default,
            KeywordArg("mat2"),
            KeywordArg("mat2_dtype"),
        ),
    ),
    extra_check=cuda_and_enabled_mixed_mm,
)
def mixed_mm(match: Match, mat1, mat2, mat2_dtype):
    return inductor.kernel.mm.tuned_mixed_mm(mat1, mat2, mat2_dtype)


@register_graph_pattern(
    CallFunction(
        aten.cumsum.default,
        CallFunction(
            torch.ops.aten.full.default,
            KeywordArg("shape"),
            KeywordArg("fill_value"),
            dtype=KeywordArg("dtype"),
            layout=Ignored(),
            device=KeywordArg("device"),
            pin_memory=False,
            _users=MULTIPLE,
        ),
        KeywordArg("dim"),
        _users=MULTIPLE,
    ),
    pass_dict=pass_patterns[1],
)
def pointless_cumsum_replacement(match: Match, shape, fill_value, device, dtype, dim):
    """Based on a pattern in OPTForCausalLM"""

    if is_integer_dtype(dtype) or is_boolean_dtype(dtype):
        # cumsum promotes all integral types to int64
        dtype = torch.int64

    def repl(*shape):
        dim_size = shape[dim]
        idx = torch.arange(1, dim_size + 1, device=device, dtype=dtype)

        inter_shape = [1] * len(shape)
        inter_shape[dim] = dim_size
        return (idx * fill_value).view(inter_shape).expand(shape)

    # only replace the output node, not all nodes
    match.nodes = [match.output_node()]
    with V.fake_mode:
        match.replace_by_example(repl, list(shape))


def shape_of_mm(a, b):
    m, _ = a.get_size()
    _, n = b.get_size()
    return [m, n]


@register_lowering_pattern(
    CallFunction(aten.cat, ListOf(CallFunction(aten.mm, Arg(), Arg())), Arg()),
)
def cat_mm(match, inputs, dim):
    return cat_tuned_op(match, inputs, dim, op=L[aten.mm], shape_of=shape_of_mm)


@register_lowering_pattern(
    CallFunction(
        aten.cat, ListOf(CallFunction(aten.addmm, Arg(), Arg(), Arg())), Arg()
    ),
)
def cat_addmm(match, inputs, dim):
    def shape_of(bias, a, b):
        m, _ = a.get_size()
        _, n = b.get_size()
        return [m, n]

    return cat_tuned_op(match, inputs, dim, op=L[aten.addmm], shape_of=shape_of)


def cat_tuned_op(match, inputs, dim, *, op, shape_of):
    """
    Memory planning to remove cat. We can't use the stock memory
    planner since autotuning matmuls needs to know the output layout.
    """
    if len(inputs) == 1:
        return op(*inputs[0])

    # TODO(jansel): rewrite this as a bmm?
    if dim < 0:
        dim += len(shape_of(*inputs[0]))
    assert dim in (0, 1)
    notdim = 1 - dim

    new_size: Optional[Union[List[Expr], List[int]]] = None
    offsets_start = []
    offsets_end = []

    # compute output sizes
    for i in range(len(inputs)):
        shape = shape_of(*inputs[i])
        if new_size is None:
            new_size = shape
        else:
            new_size[notdim] = V.graph.sizevars.guard_equals(
                shape[notdim], new_size[notdim]
            )
            new_size[dim] += shape[dim]
        offsets_start.append(new_size[dim] - shape[dim])
        offsets_end.append(new_size[dim])

    assert new_size is not None
    dtype = functools.reduce(
        torch.promote_types,
        [x.get_dtype() for x in itertools.chain.from_iterable(inputs)],
    )
    device = inputs[0][0].get_device()
    kernel = ir.ConcatKernel(
        name=None,
        layout=ir.FixedLayout(device, dtype, new_size),
        inputs=[],
    )
    kernel_tensor = ir.TensorBox.create(kernel)

    for i in range(len(inputs)):
        dst = ir.SliceView.create(kernel_tensor, dim, offsets_start[i], offsets_end[i])
        src = op(*inputs[i], layout=dst.get_layout()).data.data
        assert isinstance(src, (ir.ExternKernelOut, ir.TemplateBuffer))
        src.layout = ir.AliasedLayout(dst)
        kernel.inputs.append(src)

    kernel.name = V.graph.register_buffer(kernel)
    kernel.inputs = ir.ConcatKernel.unwrap_storage(kernel.inputs)
    return kernel_tensor


_cat_1 = CallFunction(aten.cat, Arg(), 1, _users=2)


@register_lowering_pattern(
    CallFunction(
        aten.cat,
        [
            _cat_1,
            CallFunction(
                aten.slice,
                _cat_1,
                1,
                0,
                KeywordArg("size"),
            ),
        ],
        1,
    )
)
def cat_slice_cat(match, cat_input, size, dim=1):
    """
    This is an example of a more complex pattern where cat_1 is used
    multiple times inside the pattern.  We fold 2 calls to cat into one.

    Matches:
        cat_1: f32[1024, 4077] = torch.ops.aten.cat.default([add_26, primals_217], 1)
        slice_1: f32[1024, 4077] = torch.ops.aten.slice.Tensor(cat_1, 0, 0, 9223372036854775807)
        slice_2: f32[1024, 19] = torch.ops.aten.slice.Tensor(slice_1, 1, 0, 19)
        cat_2: f32[1024, 4096] = torch.ops.aten.cat.default([cat_1, slice_2], 1)


    Rewrite to:
        slice_2 = torch.ops.aten.slice.Tensor(add_26, 1, 0, 19)
        cat_2 = torch.ops.aten.cat.default([add_26, primals_217, slice2], 1)
    """
    first, *rest = cat_input
    # Optimization is optional, because we can just not fold the cat
    # size should be within first.get_size()[dim] such that the optimization is valid.
    # For negative `end`, we currently fallback to not optimizing.
    if size >= 0 and V.graph.sizevars.statically_known_leq(size, first.get_size()[dim]):
        # fold 2 cats into 1 cat
        return L[aten.cat](
            [
                first,
                *rest,
                L[aten.slice](first, dim, 0, size),
            ],
            dim,
        )
    else:
        # don't expect to hit this case, just fall back
        tmp = L[aten.cat](cat_input, dim)
        return L[aten.cat](
            [
                tmp,
                L[aten.slice](tmp, dim, 0, size),
            ],
            dim,
        )


def is_valid_splitwithsizes_cat(match):
    split_nodes = filter_nodes(match.nodes, aten.split_with_sizes)
    cat_nodes = filter_nodes(match.nodes, aten.cat)
    get_item_nodes = filter_nodes(match.nodes, operator.getitem)
    if len(split_nodes) != 1 or len(cat_nodes) != 1:
        return False
    split_node, cat_node = split_nodes[0], cat_nodes[0]
    # The dim of split and cat should match for passthrough
    if get_arg_value(split_node, 2, "dim") != get_arg_value(cat_node, 1, "dim"):
        return False
    get_item_args = {
        get_arg_value(get_item_node, 1) for get_item_node in get_item_nodes
    }
    assert None not in get_item_args
    split_sizes = get_arg_value(split_node, 1, "split_sizes")
    # All parts of split should be included in the cat
    if get_item_args != set(range(len(split_sizes))):
        return False
    # The order of get_item_args should same with cat_node used.
    # For example, if the split_node like split_with_sizes(input, [2, 2, 3], 1),
    # the cat node should be like cat([get_item(0), get_item(1), get_item(2)], 1).
    cat_items_args_order = [
        get_arg_value(item_node, 1) for item_node in get_arg_value(cat_node, 0)
    ]
    if cat_items_args_order != list(range(len(split_sizes))):
        return False

    return True


def same_meta(node1: torch.fx.Node, node2: torch.fx.Node):
    """True if two nodes have the same metadata"""
    val1 = node1.meta.get("val")
    val2 = node2.meta.get("val")
    return (
        val1 is not None
        and val2 is not None
        and statically_known_true(sym_eq(val1.size(), val2.size()))
        and val1.layout == val2.layout
        and val1.dtype == val2.dtype
        and val1.device == val2.device
        and (
            val1.layout != torch.strided
            or statically_known_true(sym_eq(val1.stride(), val2.stride()))
        )
    )


noop_registry: Dict[Any, Any] = {}


def register_noop_decomp(targets, nop_arg=0):
    def register_fun(cond):
        register_decomposition(targets, registry=noop_registry, unsafe=True)(
            (cond, nop_arg)
        )
        return cond

    return register_fun


@register_noop_decomp(aten.slice)
def slice_noop(self, dim=0, start=None, end=None, step=1):
    if start is None or end is None:
        return False
    if start == 0 and end >= 2**63 - 1 and step == 1:
        return True
    return False


@register_noop_decomp(aten.slice_scatter, 1)
def slice_scatter_noop(self, src, dim=0, start=None, end=None, step=1):
    if start is None:
        start = 0
    if end is None:
        end = 2**63 - 1
    if start == 0 and end >= 2**63 - 1 and step == 1:
        return True
    return False


@register_noop_decomp(aten.repeat)
def repeat_noop(self, repeats):
    return all(r == 1 for r in repeats)


@register_noop_decomp(aten.constant_pad_nd)
def constant_pad_nd(x, padding, fill_value=0):
    return all(p == 0 for p in padding)


@register_noop_decomp(torch.ops.prims.convert_element_type)
def convert_element_type_noop(x, dtype: torch.dtype):
    return x.dtype == dtype


@register_noop_decomp(torch.ops.prims.device_put)
def device_put_noop(x, device):
    return x.device == decode_device(device)


@register_noop_decomp([aten.ceil, aten.floor, aten.round, aten.trunc])
def int_noop(x):
    return is_integer_dtype(x.dtype)


@register_noop_decomp([aten.pow])
def pow_noop(a, b):
    return isinstance(b, int) and b == 1


@register_noop_decomp([aten.cat], lambda args: args[0][0])
def cat_noop(inputs, dim=0):
    return len(inputs) == 1


@register_noop_decomp(aten.view)
def view_noop(arg, size):
    return arg.shape == size


# Note, we also always have a check for identical metadata, which is why these
# are safe
@register_noop_decomp([aten.copy], nop_arg=1)
@register_noop_decomp([aten.alias, aten.clone])
def true_noop(*args, **kwargs):
    return True


def remove_noop_ops(graph: torch.fx.Graph):
    """
    Removes both operations that are essentially aten.clone and operations that are essentially aten.alias from the graph.
    """
    input_storages = set()
    output_storages = set()

    for node in graph.nodes:
        if node.op == "placeholder":
            input_storages.add(get_node_storage(node))
        else:
            break

    for out in next(iter(reversed(graph.nodes))).args[0]:
        if isinstance(out, torch.fx.Node):
            output_storages.add(get_node_storage(out))

    for node in graph.nodes:
        if node.target in noop_registry:
            cond, src_index = noop_registry[node.target]
            if isinstance(src_index, int):
                src = node.args[src_index]
            else:
                src = src_index(node.args)
            if not isinstance(src, torch.fx.Node):
                continue
            # See fx_passes/README.md for a discussion of why this is
            # necessary.
            if get_node_storage(node) in output_storages and (
                get_node_storage(src) in input_storages
                or get_node_storage(src) in output_storages
            ):
                continue
            is_valid, args, kwargs = get_fake_args_kwargs(node)
            if not is_valid:
                continue
            if same_meta(node, src) and cond(*args, **kwargs):
                node.replace_all_uses_with(src)
                graph.erase_node(node)


<<<<<<< HEAD
@dataclasses.dataclass
class InplaceableOp:
    inplace_op: torch._ops.OpOverload
    mutated_arg_indices: List[int]

    def get_flat_mutated_args(self, node: torch.fx.Node) -> List[torch.fx.Node]:
        """
        Given a node that calls an in-placeable op, return the arg nodes that
        would be mutated if the op were its in-place variant.

        NOTE: we assume the in-placeable op to have the same signature as its
        in-place variant.
        """
        mutated_args = []
        for idx in self.mutated_arg_indices:
            mutated_args.extend(pytree.tree_flatten(node.args[idx])[0])
        return mutated_args

inplaceable_ops = {
    aten.index_put.default: InplaceableOp(aten.index_put_.default, [0]),
    aten._unsafe_index_put.default: InplaceableOp(inductor_prims._unsafe_index_put_, [0]),
}

try:
    c10d_functional = torch.ops._c10d_functional
    inplaceable_collective_ops = {
        c10d_functional.all_reduce.default: InplaceableOp(
            c10d_functional.all_reduce_.default, [0]
        ),
        c10d_functional.all_reduce_coalesced.default: InplaceableOp(
            c10d_functional.all_reduce_coalesced_.default, [0]
        ),
    }
    inplaceable_ops.update(inplaceable_collective_ops)
except AttributeError:
    # _c10d_functional ops are only available when torch
    # is built with USE_DISTRIBUTED=1.
    pass

for outplace_op, inplace_op in inplaceable_foreach_ops_lowerings.items():
    inplaceable_ops[outplace_op] = InplaceableOp(inplace_op, [0])


inplaceable_triton_ops = {triton_kernel_wrapper_functional}


def reinplace_inplaceable_ops(graph):
    """
    Reinplaces in-placeable operations.
    If there are no uses of a view of the mutated arg after the current node,
    it is possible to inplace the op.
    This above algorithm could be justified by observing side effects. While
    we traverse the graph in forwards direction, only latter nodes could view
    side effects of the current node. If the current node is not used later as
    well as no view of this node is used later in the graph, then it is safe to
    inplace as there would be no way to observe the side effects.
    This condition is slightly different for graph inputs where they can only
    be inplaced if the above condition is true and there's a copy_ in the
    epilogue that signals that the caller wants to observe the mutation.
    """

    # (mutation_node, mutated_arg) => copy_epilogue
    # The value associated to mutation_node may be a collection
    # if the mutation op returns multiple values.
    # The value associated to mutated_arg is always a tensor.
    mutation_to_copy_epilogue = {}

    mutated_inputs = set()
    storage_to_nodes = defaultdict(list)
    node_order: Dict[Any, int] = {}
    for i, node in enumerate(reversed(graph.nodes)):
        node_order[node] = len(graph.nodes) - i - 1
        storage_to_nodes[get_node_storage(node)].append(node)
        if node.target == aten.copy_.default:
            mutated_arg = node.args[0]
            mutation_node = node.args[1]
            # The mutation op could have returned a collection of tensors.
            # Follow getitem nodes to find the mutation node.
            while mutation_node.target == operator.getitem:
                mutation_node = mutation_node.args[0]
            mutation_to_copy_epilogue[(mutation_node, mutated_arg)] = node
            # According to the invariant, copy_ can only occur for mutations
            # of placeholders.
            assert mutated_arg.op == "placeholder"
            mutated_inputs.add(mutated_arg)

    def any_use_of_views_after_node(node, shared_view_nodes, *, copy_node):
        node_loc = node_order[node]
        for view in shared_view_nodes:
            for user in view.users:
                # Skip all users before node
                if node_order[user] <= node_loc:
                    continue
                # Skip over the copy_ epilogue node that could get reinplaced
                if copy_node == user:
                    continue
                return True
        return False

    def can_inplace(node, mutated_args):
        for mutated_arg in mutated_args:
            if get_node_storage(mutated_arg) is None:
                return False
            shared_view_nodes = storage_to_nodes[get_node_storage(mutated_arg)]
            if mutated_arg.op == "placeholder":
                if not (
                    copy_node := mutation_to_copy_epilogue.get(
                        (node, mutated_arg), False
                    )
                ):
                    return False

                if any_use_of_views_after_node(
                    node, shared_view_nodes, copy_node=copy_node
                ):
                    return False
            elif any(view.op == "placeholder" for view in shared_view_nodes):
                # If mutated arg is view of any of the inputs of the graph,
                # do not allow for inplacing.
                # This would require more sophisticated algorithm to handle
                return False
            elif any_use_of_views_after_node(node, shared_view_nodes, copy_node=None):
                return False
        return True

    def erase_copy_epilogue(mutation_op, mutated_arg):
        copy_node = mutation_to_copy_epilogue.get((node, mutated_arg))
        if copy_node is not None:
            graph.erase_node(copy_node)

    for node in graph.nodes:
        if (inplaceable_op := inplaceable_ops.get(node.target, None)) is not None:
            mutated_args = inplaceable_op.get_flat_mutated_args(node)
            if can_inplace(node, mutated_args):
                # Erase all copy epilogues incurred by this node
                for mutated_arg in mutated_args:
                    erase_copy_epilogue(node, mutated_arg)
                node.target = inplaceable_op.inplace_op
        elif node.target in inplaceable_triton_ops:
            # inplaceable_triton_ops take an additional argument called
            # tensors_to_clone which contain a list of tensors to clone
            # This pass iterates over them and sees which ones are safe
            # to eliminate (i.e. no longer need the clones)
            tensors_to_clone = []
            for arg in node.kwargs["tensors_to_clone"]:
                assert arg in node.kwargs["kwargs"]
                mutated_arg = node.kwargs["kwargs"][arg]
                if can_inplace(node, [mutated_arg]):
                    erase_copy_epilogue(node, mutated_arg)
                else:
                    tensors_to_clone.append(arg)
            kwargs = dict(node.kwargs)
            kwargs["tensors_to_clone"] = tensors_to_clone
            node.kwargs = immutable_dict(kwargs)


=======
>>>>>>> 1565d58a
@register_lowering_pattern(
    CallFunction(
        aten.cat,
        ListOf(
            CallFunction(
                operator.getitem,
                CallFunction(
                    aten.split_with_sizes,
                    KeywordArg("input_"),
                    Ignored(),
                    Ignored(),
                    _users=MULTIPLE,
                ),
                Ignored(),
            ),
        ),
        Ignored(),
    ),
    pass_number=2,
    extra_check=is_valid_splitwithsizes_cat,
)
def splitwithsizes_cat_replace(match, input_):
    return input_


def is_valid_cat_splitwithsizes(match):
    cat_nodes = filter_nodes(match.nodes, aten.cat)
    split_nodes = filter_nodes(match.nodes, aten.split_with_sizes)
    if len(split_nodes) != 1 or len(cat_nodes) != 1:
        return False
    split_node, cat_node = split_nodes[0], cat_nodes[0]

    # the cat node has other users: can't eliminate
    if len(cat_node.users) > 1:
        return False

    # the dim of the cat and split should match
    dim = get_arg_value(split_node, 2, "dim")
    if dim != get_arg_value(cat_node, 1, "dim"):
        return False

    cat_inputs = list(get_arg_value(cat_node, 0))
    split_sizes = get_arg_value(split_node, 1, "split_sizes")
    # the number of input tensors in cat and the
    # length of the split sizes should match
    if len(cat_inputs) != len(split_sizes):
        return False

    for cat_input, split_size in zip(cat_inputs, split_sizes):
        # each cat input tensor's size along dim
        # should match the corresponding split size
        if "val" not in cat_input.meta:
            return False
        cat_input_size = cat_input.meta["val"].size(dim)
        if cat_input_size != split_size:
            return False

    return True


@register_lowering_pattern(
    CallFunction(
        aten.split_with_sizes,
        CallFunction(
            aten.cat,
            KeywordArg("input_"),
            Ignored(),
            _users=MULTIPLE,
        ),
        Ignored(),
        Ignored(),
    ),
    pass_number=2,
    extra_check=is_valid_cat_splitwithsizes,
)
def cat_splitwithsizes_replace(match, input_):
    return input_


def view_to_reshape(gm):
    """
    Replace view ops in the GraphModule to reshape ops.
    """
    for nd in gm.graph.nodes:
        if nd.target == torch.ops.aten.view.default:
            nd.target = torch.ops.aten.reshape.default


def should_prefer_unfused_addmm(match):
    inp = match.kwargs["inp"]
    if not inp.meta["val"].is_cuda:
        return False

    output = match.output_node()
    return all(is_pointwise_use(use) for use in output.users)


@register_graph_pattern(
    CallFunction(aten.addmm, KeywordArg("inp"), Arg(), Arg()),
    pass_dict=pass_patterns[2],
    extra_check=should_prefer_unfused_addmm,
)
def unfuse_bias_add_to_pointwise(match: Match, mat1, mat2, *, inp):
    def repl(inp, x1, x2):
        return x1 @ x2 + inp

    with V.fake_mode:
        match.replace_by_example(repl, [inp, mat1, mat2])


def is_valid_addmm_fusion(match):
    mat1, mat2 = match.args
    inp = match.kwargs["inp"]

    if not (
        isinstance(inp, torch.fx.Node) and isinstance(inp.meta["val"], torch.Tensor)
    ):
        return False  # Input is a number

    in_shape = inp.meta["val"].shape
    mm_shape = mat1.meta["val"].shape[0], mat2.meta["val"].shape[1]
    matched = is_expandable_to(in_shape, mm_shape)
    if not matched:
        return False  # Shape mismatch

    return not should_prefer_unfused_addmm(match)


@register_graph_pattern(
    CallFunction(
        aten.add,
        CallFunction(aten.mm, Arg(), Arg()),
        KeywordArg("inp"),
    ),
    pass_dict=pass_patterns[2],
    extra_check=is_valid_addmm_fusion,
)
@register_graph_pattern(
    CallFunction(
        aten.add,
        KeywordArg("inp"),
        CallFunction(aten.mm, Arg(), Arg()),
    ),
    pass_dict=pass_patterns[2],
    extra_check=is_valid_addmm_fusion,
)
def addmm(match, mat1, mat2, *, inp):
    def repl(inp, mat1, mat2):
        return aten.addmm(inp, mat1, mat2)

    with V.fake_mode:
        match.replace_by_example(repl, [inp, mat1, mat2])


def check_shape_cuda_and_fused_int_mm_mul_enabled(match):
    return (
        config.force_fuse_int_mm_with_mul
        and len(getattr(match.args[2].meta.get("val"), "shape", [])) == 2
        and getattr(match.args[2].meta.get("val"), "is_cuda", False)
    )


@register_lowering_pattern(
    CallFunction(
        prims.convert_element_type.default,
        CallFunction(
            aten.mul,
            CallFunction(
                aten._int_mm,
                Arg(),
                Arg(),
            ),
            Arg(),
        ),
        Arg(),
    ),
    check_shape_cuda_and_fused_int_mm_mul_enabled,
)
@register_lowering_pattern(
    CallFunction(
        aten.mul,
        CallFunction(
            aten._int_mm,
            Arg(),
            Arg(),
        ),
        Arg(),
    ),
    check_shape_cuda_and_fused_int_mm_mul_enabled,
)
def fused_int_mm_mul(match: Match, mat1, mat2, mat3, out_dtype=None):
    return inductor.kernel.mm.tuned_fused_int_mm_mul(mat1, mat2, mat3, out_dtype)


class ConstructorMoverPass:
    def __init__(self, target: str, allow_outputs: bool = False) -> None:
        """
        Move constructors from cpu to the target_device.

        Sweeps through the module, looking for constructor nodes that can be moved
        to the target_device.

        A constructor node can be moved to the target_device iff all of its users
        can also be moved (tested by cannot_be_moved). Otherwise, all dependent
        constructor nodes won't be moved.

        - target: target device type
        - allow_outputs: allow outputs to be moved
        """

        self.target = target
        self.allow_outputs = allow_outputs

        assert isinstance(target, str), (
            "target should be a string representing the device type. "
            f"Got: {type(target).__name__}"
        )

    def allow_cpu_device(self, node: fx.Node) -> bool:
        """
        Returns whether a node that returns a tensor on the target device may have
        cpu tensors as input.
        """
        return node.target in (
            torch.ops.aten.index.Tensor,
            torch.ops.aten.index_put.default,
            torch.ops.aten.index_put_.default,
            torch.ops.aten.copy.default,
            torch.ops.aten.copy_.default,
            torch.ops.aten.slice_scatter.default,
        )

    def cannot_be_moved(self, node: fx.Node) -> bool:
        """
        Returns whether a node can be moved to the target device.

        If this function returns False, it means that this node and all of its users
        won't be moved into the target device.
        """
        if node.target == "output":
            return not self.allow_outputs

        if not (
            isinstance(node.target, torch._ops.OpOverload)
            and node.target.namespace in ("prims", "aten")
        ):
            return True

        return False

    def get_node_device(self, node: fx.Node) -> Optional[torch.device]:
        """
        Get the device of a node.
        """
        ten = node.meta.get("val")
        return None if not isinstance(ten, torch.Tensor) else ten.device

    def get_cpu_indeg_count(self, graph: fx.Graph) -> Dict[fx.Node, int]:
        """
        Get the number of cpu inputs to a node
        """
        cpu_indeg: Dict[fx.Node, int] = Counter()

        for node in graph.nodes:
            cpu_count = 0

            def add_cpu_inp(node):
                nonlocal cpu_count
                device = self.get_node_device(node)
                cpu_count += device is not None and device.type == "cpu"

            pytree.tree_map_only(fx.Node, add_cpu_inp, (node.args, node.kwargs))

            if cpu_count:
                cpu_indeg[node] = cpu_count

        return cpu_indeg

    def __call__(self, graph: fx.Graph) -> None:
        target_devices = set()
        constructors = []

        for node in graph.nodes:
            device = self.get_node_device(node)
            if device and device.type == self.target:
                target_devices.add(device)

            if not (
                isinstance(node.target, torch._ops.OpOverload)
                and node.target.namespace in ("prims", "aten")
            ):
                continue

            if not torch._subclasses.fake_tensor._is_tensor_constructor(node.target):
                continue

            if not node.kwargs.get("device") == torch.device("cpu"):
                continue

            constructors.append(node)

        # not handling multiple target devices initially
        if not constructors or len(target_devices) != 1:
            return

        movable_constructors = self.find_movable_constructors(graph, constructors)

        for node in movable_constructors:
            kwargs = node.kwargs.copy()
            kwargs["device"] = next(iter(target_devices))
            node.kwargs = kwargs

    def find_movable_constructors(
        self, graph: fx.Graph, constructors: List[fx.Node]
    ) -> Set[fx.Node]:
        """
        Starting from the cpu constructors, iterate through the graph and test that all of their
        downstream uses can safely be moved to cpu.
        """
        cpu_indeg: Dict[fx.Node, int] = self.get_cpu_indeg_count(graph)

        # which constructors cannot be moved to cuda
        cannot_move_to_cuda: Set[fx.Node] = set()

        # For any node in the graph, which constructors does it have a dependency on
        constructor_dependencies: Dict[fx.Node, Set[fx.Node]] = defaultdict(set)

        # if a cpu node has a dependency on two different cpu constructors,
        # then if either constructor cannot be moved to cuda, the other cannot as well.
        # In this case any node with a dependency on one will have a dependency on the other
        equal_constructor_sets: Dict[fx.Node, Set[fx.Node]] = {
            c: {c} for c in constructors
        }

        def make_dependencies_equivalent(
            set1: Set[fx.Node], set2: Set[fx.Node]
        ) -> Set[fx.Node]:
            # could use union find but not worth complexity here
            set1.update(set2)
            for obj in set1:
                equal_constructor_sets[obj] = set1
            return set1

        queue: List[fx.Node] = list(constructors)

        for c in queue:
            constructor_dependencies[c].add(c)

        while queue:
            node = queue.pop()
            dependencies = constructor_dependencies[node]

            for user in node.users:
                if self.cannot_be_moved(user):
                    cannot_move_to_cuda.update(dependencies)
                    break

                # this node was used on a op which takes in multiple devices and output a cuda
                # tensor. we can convert its cpu input to cuda without making further changes
                node_device = self.get_node_device(user)
                if (
                    self.allow_cpu_device(user)
                    and node_device
                    and node_device.type == self.target
                ):
                    del cpu_indeg[user]
                else:
                    # otherwise, we should continue look at its downstream uses
                    cpu_indeg[user] -= 1
                    if cpu_indeg[user] == 0:
                        del cpu_indeg[user]
                        queue.append(user)

                unioned_set = make_dependencies_equivalent(
                    dependencies, constructor_dependencies[user]
                )
                constructor_dependencies[user] = unioned_set

        for node in cpu_indeg:
            if constructor_dependencies[node]:
                cannot_move_to_cuda.update(constructor_dependencies[node])

        all_cannot_move_to_cuda = cannot_move_to_cuda.copy()
        for constructor in cannot_move_to_cuda:
            all_cannot_move_to_cuda.update(equal_constructor_sets[constructor])

        return set(constructors) - all_cannot_move_to_cuda


def move_constructors_to_cuda(graph: fx.Graph) -> None:
    """
    Moves intermediary tensors which are constructed on the cpu to cuda when safe
    """
    ConstructorMoverPass("cuda")(graph)<|MERGE_RESOLUTION|>--- conflicted
+++ resolved
@@ -1,4 +1,3 @@
-import dataclasses
 import functools
 import itertools
 import logging
@@ -632,165 +631,6 @@
                 graph.erase_node(node)
 
 
-<<<<<<< HEAD
-@dataclasses.dataclass
-class InplaceableOp:
-    inplace_op: torch._ops.OpOverload
-    mutated_arg_indices: List[int]
-
-    def get_flat_mutated_args(self, node: torch.fx.Node) -> List[torch.fx.Node]:
-        """
-        Given a node that calls an in-placeable op, return the arg nodes that
-        would be mutated if the op were its in-place variant.
-
-        NOTE: we assume the in-placeable op to have the same signature as its
-        in-place variant.
-        """
-        mutated_args = []
-        for idx in self.mutated_arg_indices:
-            mutated_args.extend(pytree.tree_flatten(node.args[idx])[0])
-        return mutated_args
-
-inplaceable_ops = {
-    aten.index_put.default: InplaceableOp(aten.index_put_.default, [0]),
-    aten._unsafe_index_put.default: InplaceableOp(inductor_prims._unsafe_index_put_, [0]),
-}
-
-try:
-    c10d_functional = torch.ops._c10d_functional
-    inplaceable_collective_ops = {
-        c10d_functional.all_reduce.default: InplaceableOp(
-            c10d_functional.all_reduce_.default, [0]
-        ),
-        c10d_functional.all_reduce_coalesced.default: InplaceableOp(
-            c10d_functional.all_reduce_coalesced_.default, [0]
-        ),
-    }
-    inplaceable_ops.update(inplaceable_collective_ops)
-except AttributeError:
-    # _c10d_functional ops are only available when torch
-    # is built with USE_DISTRIBUTED=1.
-    pass
-
-for outplace_op, inplace_op in inplaceable_foreach_ops_lowerings.items():
-    inplaceable_ops[outplace_op] = InplaceableOp(inplace_op, [0])
-
-
-inplaceable_triton_ops = {triton_kernel_wrapper_functional}
-
-
-def reinplace_inplaceable_ops(graph):
-    """
-    Reinplaces in-placeable operations.
-    If there are no uses of a view of the mutated arg after the current node,
-    it is possible to inplace the op.
-    This above algorithm could be justified by observing side effects. While
-    we traverse the graph in forwards direction, only latter nodes could view
-    side effects of the current node. If the current node is not used later as
-    well as no view of this node is used later in the graph, then it is safe to
-    inplace as there would be no way to observe the side effects.
-    This condition is slightly different for graph inputs where they can only
-    be inplaced if the above condition is true and there's a copy_ in the
-    epilogue that signals that the caller wants to observe the mutation.
-    """
-
-    # (mutation_node, mutated_arg) => copy_epilogue
-    # The value associated to mutation_node may be a collection
-    # if the mutation op returns multiple values.
-    # The value associated to mutated_arg is always a tensor.
-    mutation_to_copy_epilogue = {}
-
-    mutated_inputs = set()
-    storage_to_nodes = defaultdict(list)
-    node_order: Dict[Any, int] = {}
-    for i, node in enumerate(reversed(graph.nodes)):
-        node_order[node] = len(graph.nodes) - i - 1
-        storage_to_nodes[get_node_storage(node)].append(node)
-        if node.target == aten.copy_.default:
-            mutated_arg = node.args[0]
-            mutation_node = node.args[1]
-            # The mutation op could have returned a collection of tensors.
-            # Follow getitem nodes to find the mutation node.
-            while mutation_node.target == operator.getitem:
-                mutation_node = mutation_node.args[0]
-            mutation_to_copy_epilogue[(mutation_node, mutated_arg)] = node
-            # According to the invariant, copy_ can only occur for mutations
-            # of placeholders.
-            assert mutated_arg.op == "placeholder"
-            mutated_inputs.add(mutated_arg)
-
-    def any_use_of_views_after_node(node, shared_view_nodes, *, copy_node):
-        node_loc = node_order[node]
-        for view in shared_view_nodes:
-            for user in view.users:
-                # Skip all users before node
-                if node_order[user] <= node_loc:
-                    continue
-                # Skip over the copy_ epilogue node that could get reinplaced
-                if copy_node == user:
-                    continue
-                return True
-        return False
-
-    def can_inplace(node, mutated_args):
-        for mutated_arg in mutated_args:
-            if get_node_storage(mutated_arg) is None:
-                return False
-            shared_view_nodes = storage_to_nodes[get_node_storage(mutated_arg)]
-            if mutated_arg.op == "placeholder":
-                if not (
-                    copy_node := mutation_to_copy_epilogue.get(
-                        (node, mutated_arg), False
-                    )
-                ):
-                    return False
-
-                if any_use_of_views_after_node(
-                    node, shared_view_nodes, copy_node=copy_node
-                ):
-                    return False
-            elif any(view.op == "placeholder" for view in shared_view_nodes):
-                # If mutated arg is view of any of the inputs of the graph,
-                # do not allow for inplacing.
-                # This would require more sophisticated algorithm to handle
-                return False
-            elif any_use_of_views_after_node(node, shared_view_nodes, copy_node=None):
-                return False
-        return True
-
-    def erase_copy_epilogue(mutation_op, mutated_arg):
-        copy_node = mutation_to_copy_epilogue.get((node, mutated_arg))
-        if copy_node is not None:
-            graph.erase_node(copy_node)
-
-    for node in graph.nodes:
-        if (inplaceable_op := inplaceable_ops.get(node.target, None)) is not None:
-            mutated_args = inplaceable_op.get_flat_mutated_args(node)
-            if can_inplace(node, mutated_args):
-                # Erase all copy epilogues incurred by this node
-                for mutated_arg in mutated_args:
-                    erase_copy_epilogue(node, mutated_arg)
-                node.target = inplaceable_op.inplace_op
-        elif node.target in inplaceable_triton_ops:
-            # inplaceable_triton_ops take an additional argument called
-            # tensors_to_clone which contain a list of tensors to clone
-            # This pass iterates over them and sees which ones are safe
-            # to eliminate (i.e. no longer need the clones)
-            tensors_to_clone = []
-            for arg in node.kwargs["tensors_to_clone"]:
-                assert arg in node.kwargs["kwargs"]
-                mutated_arg = node.kwargs["kwargs"][arg]
-                if can_inplace(node, [mutated_arg]):
-                    erase_copy_epilogue(node, mutated_arg)
-                else:
-                    tensors_to_clone.append(arg)
-            kwargs = dict(node.kwargs)
-            kwargs["tensors_to_clone"] = tensors_to_clone
-            node.kwargs = immutable_dict(kwargs)
-
-
-=======
->>>>>>> 1565d58a
 @register_lowering_pattern(
     CallFunction(
         aten.cat,
