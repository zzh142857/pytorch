--- conflicted
+++ resolved
@@ -1373,1687 +1373,4 @@
 
     @staticmethod
     def can_prove_buffer_has_static_shape(buffer):
-<<<<<<< HEAD
-        return WrapperCodeGen.static_shape_for_buffer_or_none(buffer) is not None
-=======
-        return WrapperCodeGen.static_shape_for_buffer_or_none(buffer) is not None
-
-
-class CppWrapperCodeGen(WrapperCodeGen):
-    """
-    Generates cpp wrapper for running on CPU and calls cpp kernels
-    """
-
-    def __init__(self):
-        super().__init__()
-
-        self.declare = "auto "
-        self.declare_maybe_reference = "decltype(auto) "
-        self.ending = ";"
-        self.open_bracket = "{"
-        self.closed_bracket = "}"
-        self.comment = "//"
-        self.namespace = "at::"
-        self.none_str = "nullptr" if config.abi_compatible else "at::Tensor()"
-        self.extern_call_ops = set()
-        self.size = "sizes()"
-        self.stride = "strides()"
-        self.call_func_name = "inductor_entry_cpp"
-        self.cuda = False
-        self.supports_intermediate_hooks = False
-        self.outputs_need_copy = set()
-        self.kernel_callsite_id = count()
-        self.int_array_id = count()  # for int array local variable declarations
-        self.declared_int_array_vars = set()
-        self.tmp_tensor_id = count()  # for tmp tensor local variable declarations
-        self.arg_var_id = count()
-        self.used_cached_devices = set()
-        self.used_cached_dtypes = set()
-        self.cached_output_id = count()
-        self.scalar_to_tensor_id = count()
-
-        from .cpp import cexpr, CppPrinter
-
-        self.expr_printer = cexpr
-
-        # CppPrinter sometimes calls at::native functions which causes problems in
-        # the ABI-compatible mode. Currently we are hitting this problem when codegen
-        # Grid computation expressions, but we my need to fix other size computation
-        # as well.
-        class GridExprCppPrinter(CppPrinter):
-            def _print_FloorDiv(self, expr):
-                x, div = expr.args
-                x = self.paren(self.doprint(x))
-                div = self.paren(self.doprint(div))
-                assert expr.is_integer, "Expect integers in GridExprPrinter"
-                return f"({x}/{div})"
-
-        self.grid_expr_printer = GridExprCppPrinter().doprint
-
-    def generate_kernel_call(
-        self,
-        name,
-        call_args,
-        grid=None,
-        device_index=None,
-        cuda=True,
-        triton=True,
-        arg_types=None,
-        grid_fn: str = "grid",
-    ):
-        """
-        Generates kernel call code.
-
-        cuda: Defines whether the backend is GPU. Otherwise the backend is CPU.
-
-        triton: Defines whether the GPU backend uses Triton for codegen.
-                Otherwise it uses the CUDA language for codegen.
-                Only valid when cuda == True.
-        """
-        if cuda:
-            return super().generate_kernel_call(
-                name,
-                call_args,
-                grid,
-                device_index,
-                cuda,
-                triton,
-                arg_types,
-                grid_fn,
-            )
-        else:
-            if V.graph.aot_mode and config.abi_compatible:
-                assert arg_types is not None and len(call_args) == len(
-                    arg_types
-                ), "Mismatch call_args and arg_types in generate_kernel_call"
-                new_args = []
-                for idx, arg in enumerate(call_args):
-                    if "*" in arg_types[idx]:
-                        var_name = f"var_{next(self.arg_var_id)}"
-                        self.writeline(
-                            f"auto* {var_name} = get_data_ptr_wrapper({arg});"
-                        )
-                        new_args.append(f"({arg_types[idx]})({var_name})")
-                    else:
-                        # arg is a scalar
-                        new_args.append(arg)
-                self.writeline(self.wrap_kernel_call(name, new_args))
-            else:
-                self.writeline(self.wrap_kernel_call(name, call_args))
-
-    def write_constant(self, name, hashed):
-        # include a hash so our code cache gives different constants different files
-        self.header.writeline(f"// {name} {hashed}")
-
-    def write_header(self):
-        if V.graph.is_const_graph:
-            # We do not write header for constant graph, it will be written by main module.
-            return
-
-        if V.graph.aot_mode:
-            for header_cpp_file in ("interface.cpp", "implementation.cpp"):
-                with open(
-                    os.path.join(
-                        os.path.dirname(__file__), "aoti_runtime", header_cpp_file
-                    )
-                ) as f:
-                    self.header.splice(f.read())
-        else:
-            self.header.splice(
-                """
-                import torch
-                from torch._inductor.codecache import CppWrapperCodeCache
-
-                cpp_wrapper_src = (
-                '''
-                """
-            )
-
-        if config.abi_compatible:
-            self.header.splice("#include <torch/csrc/inductor/aoti_torch/c/shim.h>")
-        else:
-            if not V.graph.aot_mode:
-                self.header.splice(
-                    """
-                    #include <pybind11/pybind11.h>
-                    """
-                )
-            self.header.splice(
-                """
-                #include <ATen/ATen.h>
-                #include <ATen/core/dispatch/Dispatcher.h>
-                #include <ATen/native/BinaryOps.h>
-                #include <torch/csrc/inductor/aoti_torch/tensor_converter.h>
-                #include <torch/csrc/inductor/inductor_ops.h>
-                #include <torch/types.h>
-                #include <ATen/ops/bernoulli_native.h>
-
-                #define reinterpret_tensor torch::inductor::_reinterpret_tensor
-                #define alloc_from_pool torch::inductor::_alloc_from_pool
-                """
-            )
-            if V.graph.cuda:
-                self.header.splice(
-                    """
-                    #include <ATen/cuda/EmptyTensor.h>
-                    """
-                )
-
-        self.header.splice("#include <c10/util/generic_math.h>")
-
-        from .memory_planning import ALIGN_BYTES
-
-        # Round up to the nearest multiple of ALIGN_BYTES
-        # ALIGN_BYTES must be a power of 2
-        self.header.splice(
-            f"""
-            [[maybe_unused]] static int64_t align(int64_t nbytes) {{
-              return (nbytes + {ALIGN_BYTES} - 1) & -{ALIGN_BYTES};
-            }}
-            """
-        )
-
-    def mark_output_type(self):
-        # mark output type to unwrap tensor back to python scalar
-        from ..ir import ShapeAsConstantBuffer
-
-        output_is_tensor = dict()
-        for idx, x in enumerate(V.graph.graph_outputs):
-            if isinstance(x, ShapeAsConstantBuffer):
-                output_is_tensor[idx] = False
-            else:
-                output_is_tensor[idx] = True
-
-        self.output_is_tensor = output_is_tensor
-
-    def write_prefix(self):
-        if V.graph.is_const_graph:
-            # We do not write prefix for constant graph, it will be written by main module.
-            return
-
-        if V.graph.aot_mode:
-            self.prefix.writeline("namespace torch {")
-            self.prefix.writeline("namespace aot_inductor {")
-
-    def write_input_output_info(
-        self,
-        info_kind: str,
-        idx: int,
-        name: str,
-    ):
-        self.prefix.writeline(f"""{info_kind}[{idx}].name = "{name}";""")
-
-    @staticmethod
-    def get_input_cpp_type(input):
-        assert config.use_minimal_arrayref_interface
-        from .cpp import DTYPE_TO_CPP
-
-        if isinstance(input, sympy.Expr):
-            from ..graph import may_get_constant_buffer_dtype
-
-            dtype = may_get_constant_buffer_dtype(input)
-            assert dtype is not None, f"Failed to get the dtype of sympy.Expr: {input}"
-            return DTYPE_TO_CPP[dtype]
-        return f"ArrayRefTensor<{DTYPE_TO_CPP[input.get_dtype()]}>"
-
-    def write_wrapper_decl(self):
-        inputs_len = len(V.graph.graph_inputs.keys())
-        if V.graph.aot_mode:
-            if config.use_minimal_arrayref_interface and not V.graph.is_const_graph:
-                from .cpp import DTYPE_TO_CPP
-
-                input_cpp_types = ", ".join(
-                    f"{CppWrapperCodeGen.get_input_cpp_type(x)}"
-                    for x in V.graph.graph_inputs.values()
-                )
-
-                output_arrayref_types = ", ".join(
-                    f"ArrayRefTensor<{DTYPE_TO_CPP[x.get_dtype()]}>"
-                    for x in V.graph.graph_outputs
-                )
-
-                self.prefix.splice(
-                    f"""
-                    using AOTInductorModelInputs = std::tuple<{input_cpp_types}>;
-                    using AOTInductorModelOutputs = std::tuple<{output_arrayref_types}>;
-                    """
-                )
-
-            if V.graph.const_module:
-                self.header.splice(V.graph.const_module.wrapper_code.header)
-                self.prefix.splice(V.graph.const_code)
-
-            if V.graph.is_const_graph:
-                self.prefix.splice(
-                    """
-                    void AOTInductorModel::_const_run_impl(
-                        std::vector<AtenTensorHandle>& output_handles,
-                        DeviceStreamType stream,
-                        AOTIProxyExecutorHandle proxy_executor
-                    ) {
-                    """
-                )
-            else:
-                if not config.aot_inductor.use_runtime_constant_folding:
-                    # If we do not split the constant graph, we'll just create
-                    # an empty implementation when wrapping the main module.
-                    self.prefix.splice(
-                        """
-                        void AOTInductorModel::_const_run_impl(
-                            std::vector<AtenTensorHandle>& output_handles,
-                            DeviceStreamType stream,
-                            AOTIProxyExecutorHandle proxy_executor
-                        ) {}
-
-                        """
-                    )
-
-                run_impl_proto = """
-                    void AOTInductorModel::run_impl(
-                        AtenTensorHandle*
-                            input_handles, // array of input AtenTensorHandle; handles
-                                            // are stolen; the array itself is borrowed
-                        AtenTensorHandle*
-                            output_handles, // array for writing output AtenTensorHandle; handles
-                                            // will be stolen by the caller; the array itself is
-                                            // borrowed
-                        DeviceStreamType stream,
-                        AOTIProxyExecutorHandle proxy_executor
-                    ) {
-                    """
-                if config.use_minimal_arrayref_interface:
-                    self.prefix.splice(
-                        """
-                        template <>
-                        AOTInductorModelOutputs AOTInductorModel::run_impl_minimal_arrayref_interface<
-                          AOTInductorModelInputs, AOTInductorModelOutputs>(
-                            const AOTInductorModelInputs& inputs,
-                            DeviceStreamType stream,
-                            AOTIProxyExecutorHandle proxy_executor
-                        ) {
-                        """
-                    )
-                    self.suffix.splice(run_impl_proto)
-                    self.suffix.splice(
-                        """
-                            AOTInductorModelInputs inputs;
-                            convert_handles_to_inputs(input_handles, inputs);
-                            auto outputs = run_impl_minimal_arrayref_interface<AOTInductorModelInputs, AOTInductorModelOutputs>(
-                                inputs, stream, proxy_executor);
-                            // NOTE: outputs is full of ArrayRef to thread_local storage. If in the future we need this
-                            // interface to perform well for a DSO using the minimal arrayref interface, all we need
-                            // to do is provide ThreadLocalCachedTensor for each one!
-                            convert_outputs_to_handles(outputs, output_handles);
-                        }
-                    """
-                    )
-
-                    self.suffix.splice(
-                        """
-                        extern "C" AOTIRuntimeError AOTInductorModelRunMinimalArrayrefInterface(
-                            AOTInductorModelHandle model_handle,
-                            const AOTInductorModelInputs& inputs,
-                            AOTInductorModelOutputs& outputs) {
-                          auto model = reinterpret_cast<torch::aot_inductor::AOTInductorModel*>(model_handle);
-                          CONVERT_EXCEPTION_TO_ERROR_CODE({
-                              outputs = model->run_impl_minimal_arrayref_interface<AOTInductorModelInputs, AOTInductorModelOutputs>(
-                                  inputs,
-                                  (torch::aot_inductor::DeviceStreamType)nullptr,
-                                  nullptr);
-                          })
-                        }
-                    """
-                    )
-                else:
-                    self.prefix.splice(run_impl_proto)
-        else:
-            self.prefix.splice(
-                f"""std::vector<at::Tensor> {self.call_func_name}(const std::vector<at::Tensor>& inputs) {{"""
-            )
-        with self.prefix.indent():
-            # assign inputs and outputs in both cases so the later codegen can be simplified
-            if not config.use_minimal_arrayref_interface:
-                if V.graph.aot_mode:
-                    if not V.graph.is_const_graph:
-                        if config.abi_compatible:
-                            self.prefix.splice(
-                                """
-                                    auto inputs = steal_from_raw_handles_to_raii_handles(input_handles, num_inputs());
-                                """
-                            )
-                        else:
-                            # This looks dumb, but can avoid creating two versions of code in the AOTInductor runtime.
-                            self.prefix.splice(
-                                """
-                                    auto inputs = alloc_tensors_by_stealing_from_handles(input_handles, num_inputs());
-                                """
-                            )
-                else:
-                    self.prefix.splice(
-                        """
-                            pybind11::gil_scoped_release release;
-                        """
-                    )
-
-            if inputs_len != 0:
-                for idx, input_key in enumerate(V.graph.graph_inputs.keys()):
-                    if config.use_minimal_arrayref_interface:
-                        self.prefix.writeline(
-                            f"auto {input_key} = std::get<{idx}>(inputs);"
-                        )
-                        continue
-                    # unwrap input tensor back to scalar
-                    if isinstance(V.graph.graph_inputs[input_key], sympy.Expr):
-                        from ..graph import may_get_constant_buffer_dtype
-                        from .cpp import DTYPE_TO_CPP
-
-                        dtype = may_get_constant_buffer_dtype(
-                            V.graph.graph_inputs[input_key]
-                        )
-                        assert (
-                            dtype is not None
-                        ), "Fails to get the dtype of the sympy.Expr"
-                        cpp_dtype = DTYPE_TO_CPP[dtype]
-                        assert (
-                            not config.abi_compatible
-                        ), "Need to add .item support for abi_compatible AOTInductor codegen"
-                        self.prefix.writeline(
-                            f"{cpp_dtype} {input_key} = inputs[{idx}].item<{cpp_dtype}>();"
-                        )
-                    else:
-                        self.prefix.writeline(
-                            f"auto {input_key} = std::move(inputs[{idx}]);"
-                        )
-
-            assert all(
-                isinstance(v, torch.Tensor) for v in list(V.graph.constants.values())
-            ), "Expect all constants to be Tensor"
-            for idx, constants_key in enumerate(V.graph.constants.keys()):
-                if V.graph.aot_mode:
-                    # Weights are stored in constants_ and owned by RAIIAtenTensorHandle there.
-                    # Don't call std::move here because it will cause constants_ to lose the ownership.
-                    if config.abi_compatible:
-                        self.prefix.writeline(
-                            f"""auto {constants_key} = constants_->at({idx});"""
-                        )
-                    else:
-                        self.prefix.writeline(
-                            f"auto {constants_key} = *tensor_handle_to_tensor_pointer("
-                            + f"""constants_->at({idx}));"""
-                        )
-                else:
-                    # Append constants as inputs to the graph
-                    constants_idx = inputs_len + idx
-                    self.prefix.writeline(
-                        f"auto {constants_key} = inputs[{constants_idx}];"
-                    )
-
-            self.codegen_inputs(self.prefix, V.graph.graph_inputs)
-
-            if V.graph.aot_mode:
-                if not V.graph.is_const_graph:
-                    if config.use_minimal_arrayref_interface:
-                        # TODO: input shape checking for regular tensor interface as well?
-                        self.codegen_input_numel_asserts()
-                    else:
-                        self.prefix.writeline("inputs.clear();")
-                self.prefix.writeline(
-                    "auto& kernels = static_cast<AOTInductorModelKernels&>(*this->kernels_.get());"
-                )
-
-    def codegen_input_numel_asserts(self):
-        for name, buf in V.graph.graph_inputs.items():
-            if isinstance(buf, sympy.Expr):
-                continue
-
-            # comparing strides for 0 size tensor is tricky. Ignore them for now.
-            if sympy_product(buf.get_size()) == 0:
-                continue
-            numel = buf.get_numel()
-            self.prefix.writeline(f"assert_numel({name}, {numel});")
-
-    def codegen_input_size_var_decl(self, code: IndentedBuffer, name):
-        if config.abi_compatible:
-            code.writeline(f"int64_t* {name}_size;")
-            code.writeline(
-                f"AOTI_TORCH_ERROR_CODE_CHECK(aoti_torch_get_sizes({name}, &{name}_size));"
-            )
-        else:
-            super().codegen_input_size_var_decl(code, name)
-
-    def codegen_input_stride_var_decl(self, code: IndentedBuffer, name):
-        if config.abi_compatible:
-            code.writeline(f"int64_t* {name}_stride;")
-            code.writeline(
-                f"AOTI_TORCH_ERROR_CODE_CHECK(aoti_torch_get_strides({name}, &{name}_stride));"
-            )
-        else:
-            super().codegen_input_stride_var_decl(code, name)
-
-    def codegen_model_kernels(self):
-        self.prefix.writeline("namespace {")
-        self.prefix.writeline(
-            "class AOTInductorModelKernels : public AOTInductorModelKernelsBase {"
-        )
-        self.prefix.writeline("  public:")
-        declare_kernel = set(self.src_to_kernel.values())
-        declare_kernel.update(self.user_defined_kernel_cache.values())
-        if V.graph.const_module:
-            declare_kernel.update(
-                V.graph.const_module.wrapper_code.src_to_kernel.values()
-            )
-        for kernel in declare_kernel:
-            self.prefix.writeline(f"    CUfunction {kernel}{{nullptr}};")
-        self.prefix.writeline("};")
-        self.prefix.writeline("}  // namespace")
-
-    def codegen_model_constructor(self):
-        """
-        // Generated code example
-        AOTInductorModel::AOTInductorModel()
-            : AOTInductorModelBase(4, 1) {
-        inputs_info_[0].name = "input0";
-        inputs_info_[0].dtype = "torch.float16";
-        ...
-        constants_info_[0].name = "L__self___weight";
-        constants_info_[0].dtype = at::kFloat;
-        constants_info_[0].offset = 0;
-        constants_info_[0].data_size = 8192;
-        constants_info_[0].shape = {64, 32};
-        constants_info_[0].stride = {32, 1};
-        ...
-        outputs_info_[0].name = "output0";
-        outputs_info_[0].dtype = "torch.float16";
-        }
-        """
-
-        num_inputs = len(V.graph.graph_inputs)
-        num_outputs = len(V.graph.graph_outputs)
-        num_constants = len(V.graph.constants)
-        self.prefix.splice(
-            f"""
-            AOTInductorModel::AOTInductorModel(std::shared_ptr<ConstantMap> constants_map,
-                                               std::shared_ptr<std::vector<ConstantHandle>> constants_array,
-                                               const std::string& device_str,
-                                               std::optional<std::string> cubin_dir)
-                : AOTInductorModelBase({num_inputs}, {num_outputs}, {num_constants}, device_str, cubin_dir) {{
-            """
-        )
-
-        with self.prefix.indent():
-            for idx, (name, inp) in enumerate(V.graph.graph_inputs.items()):
-                assert not isinstance(
-                    inp, sympy.Expr
-                ), f"input {name=} cannot be symbolic"
-                self.write_input_output_info("inputs_info_", idx, name)
-
-            for idx, (name, tensor) in enumerate(V.graph.constants.items()):
-                assert isinstance(tensor, torch.Tensor)
-                self.prefix.writeline(f"""constants_info_[{idx}].name = "{name}";""")
-                self.prefix.writeline(
-                    f"constants_info_[{idx}].dtype = static_cast<int32_t>({self.codegen_dtype(tensor.dtype)});"
-                )
-                self.prefix.writeline(
-                    f"constants_info_[{idx}].offset = {tensor.storage_offset()};"
-                )
-                self.prefix.writeline(
-                    f"constants_info_[{idx}].data_size = {tensor.untyped_storage().nbytes()};"
-                )
-                from_folded = "true" if name in V.graph.folded_constants else "false"
-                self.prefix.writeline(
-                    f"constants_info_[{idx}].from_folded = {from_folded};"
-                )
-
-                size_str = ", ".join([str(s) for s in tensor.size()])
-                self.prefix.writeline(f"constants_info_[{idx}].shape = {{{size_str}}};")
-
-                stride_str = ", ".join([str(s) for s in tensor.stride()])
-                self.prefix.writeline(
-                    f"constants_info_[{idx}].stride = {{{stride_str}}};"
-                )
-                if name in V.graph.dynamo_flat_name_to_original_fqn:
-                    self.prefix.writeline(
-                        f"""constants_info_[{idx}].original_fqn = "{V.graph.dynamo_flat_name_to_original_fqn[name]}";"""
-                    )
-
-            self.prefix.writeline("update_constants_map(std::move(constants_map));")
-            self.prefix.writeline("update_constants_array(std::move(constants_array));")
-
-            def escape_string(x):
-                return (
-                    x.replace("\\", "\\\\")
-                    .replace('"', '\\"')
-                    .replace("\n", "\\n")
-                    .replace("\t", "\\t")
-                )
-
-            self.prefix.writeline(
-                f'in_spec_ = "{escape_string(config.aot_inductor.serialized_in_spec)}";'
-            )
-            self.prefix.writeline(
-                f'out_spec_ = "{escape_string(config.aot_inductor.serialized_out_spec)}";'
-            )
-
-            for idx, output in enumerate(V.graph.graph_outputs):
-                assert not isinstance(
-                    output, sympy.Expr
-                ), f"output {name=} cannot be symbolic"
-                name = f"output{idx}"
-                self.write_input_output_info("outputs_info_", idx, name)
-
-            self.prefix.writeline(
-                "this->kernels_ = std::make_unique<AOTInductorModelKernels>();"
-            )
-
-        self.prefix.writeline("}")
-
-    def codegen_const_run_driver(self):
-        """
-        // Generated code example
-        std::unordered_map<std::string, AtenTensorHandle> AOTInductorModel::const_run_impl(
-            DeviceStreamType stream,
-            AOTIProxyExecutorHandle proxy_executor,
-            bool initialization
-        ) {
-            std::unordered_map<std::string, AtenTensorHandle> folded_constants_map;
-            std::vector<AtenTensorHandle> output_handles;
-            // build up output_handles over here.
-            _const_run_impl(output_handles, stream, proxy_executor);
-            // build up folded_constants_map
-            return folded_constants_map;
-        }
-        """
-
-        self.prefix.splice(
-            """
-            std::unordered_map<std::string, AtenTensorHandle> AOTInductorModel::const_run_impl(
-                DeviceStreamType stream,
-                AOTIProxyExecutorHandle proxy_executor,
-                bool initialization
-            ) {
-            """
-        )
-        if not config.aot_inductor.use_runtime_constant_folding:
-            self.prefix.splice(
-                """
-                    if (!initialization) {
-                        throw std::runtime_error(std::string("use_runtime_constant_folding is not set."));
-                    }
-                    return {};
-                }
-                """
-            )
-            return
-
-        with self.prefix.indent():
-            # This is a mapping to the index of constant folding graph's output
-            const_index_mapping: List[Optional[Tuple[int, str]]] = [None] * len(
-                V.graph.const_output_index
-            )
-            for idx, (name, _) in enumerate(V.graph.constants.items()):
-                if name in V.graph.const_output_index:
-                    const_index_mapping[V.graph.const_output_index[name]] = (idx, name)  # type: ignore[call-overload]
-            assert (
-                None not in const_index_mapping
-            ), "Not all constant gets mapped for constant folding graph."
-
-            self.prefix.writeline(
-                f"""
-                std::unordered_map<std::string, AtenTensorHandle> folded_constants_map;
-                folded_constants_map.reserve({len(const_index_mapping)});
-                std::vector<AtenTensorHandle> output_handles({len(const_index_mapping)});
-                """
-            )
-
-            self.prefix.splice(
-                """
-                // The below assignment of output_handles to constants is not used directly.
-                // It's only used to memo the correspondence of handle and constants.
-                """
-            )
-
-            for output_idx, (const_idx, _) in enumerate(const_index_mapping):  # type: ignore[misc]
-                self.prefix.writeline(
-                    f"output_handles[{output_idx}] = constants_->at({const_idx});"
-                )
-
-            self.prefix.writeline(
-                "_const_run_impl(output_handles, stream, proxy_executor);"
-            )
-
-            for output_idx, (_, const_name) in enumerate(const_index_mapping):  # type: ignore[misc]
-                self.prefix.writeline(
-                    f'folded_constants_map["{const_name}"] = output_handles[{output_idx}];'
-                )
-            self.prefix.writeline("return folded_constants_map;")
-
-        self.prefix.writeline("}")
-
-    def generate(self, is_inference):
-        if V.graph.aot_mode and not V.graph.is_const_graph:
-            self.codegen_model_kernels()
-            self.codegen_model_constructor()
-            self.codegen_const_run_driver()
-        self.write_wrapper_decl()
-        return super().generate(is_inference)
-
-    def finalize_prefix(self):
-        cached_dtypes_buffer = IndentedBuffer()
-        if config.abi_compatible:
-            for dtype in self.used_cached_dtypes:
-                cached_dtypes_buffer.writeline(f"CACHE_TORCH_DTYPE({dtype});")
-            for device in self.used_cached_devices:
-                cached_dtypes_buffer.writeline(f"CACHE_TORCH_DEVICE({device});")
-        cached_dtypes_buffer.splice(self.prefix)
-        self.prefix = cached_dtypes_buffer
-
-    def define_kernel(
-        self, name: str, kernel: str, metadata: Optional[str] = None, cuda=False
-    ):
-        self.header.splice(f"\n{kernel}\n")
-
-    def codegen_scalar_to_tensor(self, output: str):
-        name = f"scalar_to_tensor_{next(self.scalar_to_tensor_id)}"
-        self.wrapper_call.writeline(
-            f"RAIIAtenTensorHandle {name} = scalar_to_tensor_handle({output});"
-        )
-        return name
-
-    @cache_on_self
-    def get_output_refs(self):
-        return [
-            f"at::scalar_tensor({x.codegen_reference(self.wrapper_call)})"
-            if isinstance(x, ir.ShapeAsConstantBuffer) and not config.abi_compatible
-            else x.codegen_reference(self.wrapper_call)
-            for x in V.graph.graph_outputs
-        ]
-
-    def generate_return(self, output_refs):
-        if V.graph.aot_mode:
-            cst_names = V.graph.constants.keys()
-            arr_iface = (
-                not V.graph.is_const_graph and config.use_minimal_arrayref_interface
-            )  # For brevity.
-
-            def use_thread_local_cached_output_tensor(idx, output):
-                cached_output_name = f"cached_output_{next(self.cached_output_id)}"
-                cache_type = "Array" if arr_iface else "Tensor"
-                self.wrapper_call.writeline(
-                    f"thread_local ThreadLocalCachedOutput{cache_type}<std::decay_t<decltype({output})>> "
-                    f"{cached_output_name}({output});"
-                )
-                if arr_iface:
-                    self.wrapper_call.writeline(
-                        f"{cached_output_name}.copy_data_from({output});"
-                    )
-                    output_entry = f"std::get<{idx}>(output_arrayref_tensors)"
-                    element_type = f"std::decay_t<decltype({output_entry}.data()[0])>"
-                    self.wrapper_call.writeline(
-                        f"{output_entry} = {cached_output_name}.arrayref_tensor<{element_type}>();"
-                    )
-                else:
-                    self.wrapper_call.writeline(
-                        f"{cached_output_name}.copy_data_from({output});"
-                    )
-                    self.wrapper_call.writeline(
-                        f"AOTI_TORCH_ERROR_CODE_CHECK(aoti_torch_new_uninitialized_tensor(&output_handles[{idx}]));"
-                    )
-                    self.wrapper_call.writeline(
-                        f"AOTI_TORCH_ERROR_CODE_CHECK(aoti_torch_assign_tensors({cached_output_name}.tensor(), "
-                        f"output_handles[{idx}]));"
-                    )
-
-            if arr_iface:
-                self.wrapper_call.writeline(
-                    "AOTInductorModelOutputs output_arrayref_tensors;"
-                )
-            for idx, output in enumerate(output_refs):
-                if config.abi_compatible:
-                    output_buffer = V.graph.graph_outputs[idx]
-                    if isinstance(output_buffer, ir.ShapeAsConstantBuffer):
-                        # Need to wrap scalar into tensor as the main function returns a vector of tensors
-                        output_tensor = self.codegen_scalar_to_tensor(output)
-                        self.wrapper_call.writeline(
-                            f"output_handles[{idx}] = {output_tensor}.release();"
-                        )
-                        continue
-
-                    output_is_tensor_handle_expr = (
-                        f"std::is_same_v<std::decay_t<decltype({output})>,"
-                        "RAIIAtenTensorHandle> || "
-                        f"std::is_same_v<std::decay_t<decltype({output})>,"
-                        "AtenTensorHandle> || "
-                        f"std::is_same_v<std::decay_t<decltype({output})>,"
-                        "ConstantHandle>"
-                    )
-                    self.wrapper_call.writeline(
-                        f"if constexpr ({output_is_tensor_handle_expr}) {{"
-                    )
-                    with self.wrapper_call.indent():
-                        if arr_iface:
-                            cached_output_name = (
-                                f"cached_output_{next(self.cached_output_id)}"
-                            )
-                            output_value_type = f"std::decay_t<decltype(std::get<{idx}>(output_arrayref_tensors).data()[0])>"
-                            self.wrapper_call.writeline(
-                                f"thread_local RAIIAtenTensorHandle {cached_output_name};"
-                            )
-                            if output in cst_names:
-                                # NOTE(return_constant): In some rare cases where we return
-                                # a constant, we have to return a copy of this constant,
-                                # because (1) constants are not owned by the Model instance
-                                # (2) constants remain the same cross inference runs,
-                                # assuming they are not updated at runtime Basically, we
-                                # cannot release or transfer the ownership of any original
-                                # constant to the user.
-                                self.wrapper_call.writeline(
-                                    f"AtenTensorHandle {cached_output_name}_tmp;"
-                                )
-                                self.wrapper_call.writeline(
-                                    f"aoti_torch_clone({output}, &{cached_output_name}_tmp);"
-                                )
-                                self.wrapper_call.writeline(
-                                    f"{cached_output_name} = {cached_output_name}_tmp;"
-                                )
-                            else:
-                                self.wrapper_call.writeline(
-                                    f"{cached_output_name} = {output}.release();"
-                                )
-                            self.wrapper_call.writeline(
-                                f"convert_handle_to_arrayref_tensor({cached_output_name}, "
-                                f"std::get<{idx}>(output_arrayref_tensors));"
-                            )
-                        else:
-                            if output in cst_names:
-                                # See NOTE(return_constant) above.
-                                self.wrapper_call.writeline(
-                                    f"aoti_torch_clone({output}, &output_handles[{idx}]);"
-                                )
-                            else:
-                                self.wrapper_call.writeline(
-                                    f"output_handles[{idx}] = {output}.release();"
-                                )
-                    self.wrapper_call.writeline("} else {")
-                    with self.wrapper_call.indent():
-                        use_thread_local_cached_output_tensor(idx, output)
-                    self.wrapper_call.writeline("}")
-
-                else:
-                    assert (
-                        not arr_iface
-                    ), "minimal ArrayRef interface is only supported in ABI-compatible mode"
-                    if output in cst_names:
-                        output_expr = f"{output}.clone()"
-                        # See NOTE(return_constant) above.
-                    else:
-                        output_expr = output
-                    self.wrapper_call.writeline(
-                        f"output_handles[{idx}] = reinterpret_cast<AtenTensorHandle>("
-                        + f"new at::Tensor({output_expr}));"
-                    )
-            if arr_iface:
-                self.wrapper_call.writeline("return output_arrayref_tensors;")
-
-        else:
-            self.wrapper_call.writeline(f"return {{{', '.join(output_refs)}}};\n}}")
-
-    def generate_before_suffix(self, result):
-        if V.graph.aot_mode and not V.graph.is_const_graph:
-            result.writeline("} // AOTInductorModel::run_impl")
-
-    def generate_end(self, result):
-        if V.graph.aot_mode:
-            if V.graph.is_const_graph:
-                result.writeline("} // AOTInductorModel::_const_run_impl")
-            else:
-                result.writeline("} // namespace aot_inductor")
-                result.writeline("} // namespace torch")
-            return
-
-        result.writeline("'''\n)")
-        result.splice(
-            f"""
-            inductor_entry = CppWrapperCodeCache.load_pybinding(["std::vector<at::Tensor>"], cpp_wrapper_src, {self.cuda})
-            """
-        )
-
-        # unwrap output tensor back to python scalar
-        if all(x for x in self.output_is_tensor.values()):
-            # If no ShapeAsConstantBuffer in the output, directly return the output as tensors
-            return_str = "return f(args_tensor)"
-        else:
-            outputs = [
-                f"outputs[{i}]" if self.output_is_tensor[i] else f"outputs[{i}].item()"
-                for i in range(len(V.graph.graph_outputs))
-            ]
-            outputs_str = f"[{', '.join(outputs)}]"
-            return_str = f"""
-                    outputs = f(args_tensor)
-                    return {outputs_str}
-            """
-
-        args_str = "args_tensor = [arg if isinstance(arg, torch.Tensor) else torch.tensor(arg) for arg in args]"
-        if V.graph.constants:
-            # Append constants to the input args for cpp wrapper.
-            # Python wrapper directly gets the value inside the wrapper call
-            # as a global variable passed when calling exec(code, mod.__dict__, mod.__dict__).
-            # For cpp wrapper, we need to pass this python value to the inductor_entry_cpp function explicitly.
-            assert all(
-                isinstance(v, torch.Tensor) for v in list(V.graph.constants.values())
-            ), "Expect all constants to be Tensor"
-            constants_str = f"[{', '.join(V.graph.constants.keys())}]"
-            args_str += f"""
-                    constants_tensor = {constants_str}
-                    args_tensor.extend(constants_tensor)
-            """
-
-        # Wrap the func to support setting result._boxed_call = True
-        result.splice(
-            f"""
-            def _wrap_func(f):
-                def g(args):
-                    {args_str}
-                    {return_str}
-                return g
-            call = _wrap_func(inductor_entry)
-            """
-        )
-
-    def generate_c_shim_extern_kernel_call(self, kernel, args):
-        # In the abi_compatible mode, we call fallback aten ops through a C shim layer
-        self.allow_stack_allocation = False
-        kernel_tokens = kernel.split("::")
-        kernel_suffix = kernel_tokens[-1]
-        if kernel_suffix == "call":
-            kernel_suffix = kernel_tokens[-2]
-        shim_fn = f"aoti_torch_{kernel_suffix}"
-        # HACK: val_to_arg_str jams multiple arguments together using a comma. If that
-        # ever breaks, it needs to be reworked to be able to return multiple arguments,
-        # and the split-on-comma code here needs to be removed.
-        wrapped_args = []
-        for x in args:
-            pieces = x.split(", ")
-            for piece in pieces:
-                # We only really *need* convert_arrayref_tensor_to_tensor for
-                # ArrayRefTensors. The code flowing into here uses `0` for nullptr,
-                # which convert_arrayref_tensor_to_tensor would blindly coerce to int,
-                # so just avoid wrapping integers.
-                if not piece.isdigit():
-                    piece = f"convert_arrayref_tensor_to_tensor({piece})"
-                wrapped_args.append(piece)
-        self.writeline(
-            f"AOTI_TORCH_ERROR_CODE_CHECK({shim_fn}({', '.join(wrapped_args)}));"
-        )
-
-    def generate_c_shim_extern_kernel_alloc(self, extern_kernel, args):
-        # registered output buffer name
-        name = extern_kernel.name
-        output_handle_name = f"{name}_handle"
-        self.writeline(f"AtenTensorHandle {output_handle_name};")
-        output_arg = f"&{output_handle_name}"
-        self.generate_c_shim_extern_kernel_call(
-            extern_kernel.get_kernel_name(), args + [output_arg]
-        )
-        self.writeline(f"RAIIAtenTensorHandle {name}({output_handle_name});")
-
-    def generate_extern_kernel_alloc(self, extern_kernel, args):
-        if V.graph.aot_mode and config.abi_compatible:
-            self.generate_c_shim_extern_kernel_alloc(extern_kernel, args)
-        else:
-            super().generate_extern_kernel_alloc(extern_kernel, args)
-
-    def generate_c_shim_fallback_kernel(self, fallback_kernel, args):
-        output_args = []
-        output_raii_handles = []
-        output_name_base = fallback_kernel.get_name()
-        for idx, output in enumerate(fallback_kernel.outputs):
-            if isinstance(output, ir.MultiOutput):
-                name = f"{output.get_name()}"
-                output_handle_name = f"{name}_handle"
-                if output.indices:
-                    assert (
-                        output.indices[0][1] == idx
-                    ), f"expected {output.indices[0][1]=} == {idx=} for {output_name_base=}"
-                self.writeline(f"AtenTensorHandle {output_handle_name};")
-                output_args.append(f"&{output_handle_name}")
-                output_raii_handles.append(
-                    f"RAIIAtenTensorHandle {name}({output_handle_name});"
-                )
-            elif isinstance(output, int):
-                output_name = f"{output_name_base}_{idx}"
-                self.writeline(f"int64_t {output_name} = {output};")
-                output_args.append(f"&{output_name}")
-            elif output is None:
-                output_args.append("nullptr")
-            else:
-                raise NotImplementedError("unsupported type of {output=}")
-        args = args + output_args
-        assert (
-            fallback_kernel.abi_compatible_kernel is not None
-        ), f"abi_compatible_kernel is None for {fallback_kernel.python_kernel_name=}"
-        self.generate_c_shim_extern_kernel_call(
-            fallback_kernel.abi_compatible_kernel, args
-        )
-        for raii_handle in output_raii_handles:
-            self.writeline(raii_handle)
-
-    def generate_fallback_kernel(self, fallback_kernel, args):
-        if V.graph.aot_mode and config.abi_compatible:
-            self.generate_c_shim_fallback_kernel(fallback_kernel, args)
-        else:
-            super().generate_fallback_kernel(fallback_kernel, args)
-
-    def generate_extern_kernel_out(self, output_view, codegen_reference, args, kernel):
-        if output_view:
-            output_as_strided = f"{output_view.codegen_reference()}"
-            output_name = f"{output_view.get_name()}_as_strided"
-            self.writeline(f"auto {output_name} = {output_as_strided};")
-
-            args.insert(0, output_name)
-        else:
-            args.insert(0, f"{codegen_reference}")
-
-        if V.graph.aot_mode and config.abi_compatible:
-            self.generate_c_shim_extern_kernel_call(kernel, args)
-        else:
-            self.writeline(self.wrap_kernel_call(kernel, args))
-
-    def generate_user_defined_triton_kernel(self, kernel_name, grid, configs, args):
-        assert len(grid) != 0
-        if len(grid) == 1:
-            grid_decision = grid[0]
-        else:
-            meta = CudaKernelParamCache.get(kernel_name)
-            assert meta is not None
-            grid_decision = None
-            for i, c in enumerate(configs):
-                if all(arg == meta["meta"][key] for key, arg in c.kwargs.items()):
-                    grid_decision = grid[i]
-                    break
-            assert grid_decision is not None
-
-        self.generate_kernel_call(
-            kernel_name,
-            args,
-            grid=grid_decision,
-            device_index=V.graph.scheduler.current_device.index,
-            cuda=True,
-            triton=True,
-        )
-
-    def generate_scatter_fallback(
-        self, output, inputs, kernel, python_kernel_name, src_is_tensor, reduce, kwargs
-    ):
-        # TODO: support other overload for cpp wrapper and remove the below assertions
-        if V.graph.aot_mode and config.abi_compatible:
-            # call the ABI shim function instead of the ATen one
-            kernel = kernel.replace("at::", "aoti_torch_")
-        line = f"{kernel}({output}, {','.join(map(str, inputs))}"
-        if python_kernel_name == "aten.scatter_":
-            if src_is_tensor:
-                if reduce:
-                    line += f", {V.graph.wrapper_code.val_to_arg_str(reduce)}"
-            else:
-                assert (
-                    reduce is None
-                ), "Expect reduce to be None for aten.scatter_ with scalar src"
-        else:
-            line += f", {','.join(kwargs)}"
-        line += f"){self.ending}"
-        self.writeline(line)
-
-    def generate_index_put_fallback(self, kernel, x, indices, values, accumulate):
-        if V.graph.aot_mode and V.graph.cpp_wrapper and config.abi_compatible:
-            # See the comment in codegen_reinterpret_view about why having something like
-            # RAIIAtenTensorHandle(tmp_tensor_handle_2) in a tmp array can cause the correponding
-            # tensor prematurely deallocated, thus this std:vector().data() trick here.
-            indices_str = (
-                f"std::vector<AtenTensorHandle>{{{', '.join(indices)}}}.data()"
-            )
-            args = [x, indices_str, str(len(indices)), values, accumulate]
-        else:
-            indices_str = (
-                f"{self.open_bracket}{', '.join(indices)}{self.closed_bracket}"
-            )
-            args = [x, indices_str, values, accumulate]
-
-        args.insert(0, x)  # set x as the output tensor, this fallback mutates x.
-        self.writeline(self.wrap_kernel_call(kernel, args))
-
-    def add_benchmark_harness(self, output):
-        if V.graph.aot_mode:
-            return
-        super().add_benchmark_harness(output)
-
-    def codegen_sizevar(self, x: Expr) -> str:
-        return self.expr_printer(V.graph.sizevars.simplify(x))
-
-    def codegen_tuple_access(self, basename: str, name: str, index: str) -> str:
-        if V.graph.aot_mode and config.abi_compatible:
-            # in the abi_compatible mode, outputs are returned via arguments
-            return name
-        else:
-            return f"std::get<{index}>({basename})"
-
-    def codegen_shape_tuple(self, shape: Tuple[Expr, ...]) -> str:
-        parts = list(map(self.codegen_sizevar, shape))
-        if len(parts) == 0:
-            return "{}"
-        if len(parts) == 1:
-            return f"{{{parts[0]}, }}"
-        return f"{{{', '.join(parts)}}}"
-
-    def codegen_dynamic_scalar(self, node):
-        from .cpp import DTYPE_TO_ATEN, DTYPE_TO_CPP
-
-        (data,) = (t.codegen_reference() for t in node.inputs)
-        if config.abi_compatible:
-            dtype = node.inputs[0].get_dtype()
-            dtype_str = str(dtype).split(".")[-1]
-            self.writeline(f"{DTYPE_TO_CPP[dtype]} {node.sym};")
-            self.writeline(f"aoti_torch_item_{dtype_str}({data}, &{node.sym});")
-            # record in unbacked_symbol_decls so we won't generate a declaration of the symbol again
-            self.unbacked_symbol_decls.add(str(node.sym))
-        else:
-            if node.is_bool:
-                self.writeline(f"bool {node.sym} = {data}.item() ? 1 : 0;")
-            else:
-                convert_type = DTYPE_TO_ATEN[node.inputs[0].get_dtype()].replace(
-                    "at::k", "to"
-                )
-                self.writeline(f"auto {node.sym} = {data}.item().{convert_type}();")
-
-    def can_stack_allocate_buffer(self, buffer):
-        return (
-            self.allow_stack_allocation
-            and buffer.get_device().type == "cpu"
-            and self.can_prove_buffer_has_static_shape(buffer)
-            and ir.is_contiguous_strides_for_shape(
-                buffer.get_stride(), buffer.get_size()
-            )
-        )
-
-    def make_buffer_free(self, buffer):
-        return (
-            ""
-            if isinstance(buffer.get_layout(), ir.MultiOutputLayout)
-            or (V.graph.aot_mode and buffer.get_name() in self.stack_allocated_buffers)
-            or (
-                config.use_minimal_arrayref_interface
-                and V.graph.aot_mode
-                and buffer.get_name() in V.graph.graph_inputs
-            )
-            else f"{buffer.get_name()}.reset();"
-        )
-
-    def make_free_by_names(self, names_to_del: List[str]):
-        return " ".join(f"{name}.reset();" for name in names_to_del)
-
-    def codegen_exact_buffer_reuse(self, old_name: str, new_name: str, del_line: str):
-        if config.abi_compatible:
-            return f"auto {new_name} = std::move({old_name});  // reuse"
-        else:
-            return super().codegen_exact_buffer_reuse(old_name, new_name, del_line)
-
-    def generate_profiler_mark_wrapper_call(self, stack):
-        self.wrapper_call.writeline(
-            'RECORD_FUNCTION("inductor_wrapper_call", c10::ArrayRef<c10::IValue>());'
-        )
-
-    def write_triton_header_once(self):
-        pass
-
-    def generate_start_graph(self):
-        pass
-
-    def generate_end_graph(self):
-        pass
-
-    def generate_inf_and_nan_checker(self, nodes):
-        for buf in nodes.get_names():
-            # TODO: Add buf name directly into check_inf_and_nan.
-            self.writeline(
-                f"AOTI_TORCH_ERROR_CODE_CHECK(aoti_check_inf_and_nan({buf}));"
-            )
-
-    def codegen_device(self, device):
-        if config.abi_compatible:
-            self.used_cached_devices.add(device.type)
-            return f"cached_torch_device_type_{device.type},{device.index if device.index else 0}"
-        else:
-            from .cpp import DEVICE_TO_ATEN
-
-            return (
-                f"c10::Device({DEVICE_TO_ATEN[device.type]}, {device.index})"
-                if device.index is not None
-                else f"{DEVICE_TO_ATEN[device.type]}"
-            )
-
-    def codegen_dtype(self, dtype):
-        if config.abi_compatible:
-            dtype_str = str(dtype).split(".")[-1]
-            self.used_cached_dtypes.add(dtype_str)
-            return f"cached_torch_dtype_{dtype_str}"
-        else:
-            from .cpp import DTYPE_TO_ATEN
-
-            return DTYPE_TO_ATEN[dtype]
-
-    @functools.lru_cache(None)
-    def codegen_int_array_var(
-        self, int_array: str, writer=None, known_statically=False
-    ):
-        # Because the memory planning is done in two passes (see the implementation
-        # of self.generate), the writeline behavior is different in the two passes.
-        # As a result, the emitted int array declarations may appear in a later
-        # position of the generated code, so the second pass codegen should not
-        # reuse int array declarations generated in the first pass
-        if writer is None:
-            # The first pass codegen uses `self` as the writer
-            writer = self
-
-        var = f"int_array_{next(self.int_array_id)}"
-        if var not in self.declared_int_array_vars:
-            self.declared_int_array_vars.add(var)
-            if known_statically:
-                writer.writeline(f"static constexpr int64_t {var}[] = {int_array};")
-            else:
-                writer.writeline(f"int64_t {var}[] = {int_array};")
-        return var
-
-    def make_buffer_allocation(self, buffer):
-        return self.make_allocation(
-            buffer.get_name(),
-            buffer.get_device(),
-            buffer.get_dtype(),
-            buffer.get_size(),
-            buffer.get_stride(),
-            buffer if self.can_stack_allocate_buffer(buffer) else None,
-        )
-
-    def make_allocation(
-        self, name, device, dtype, shape, stride, buffer_if_can_stack_allocate=None
-    ):
-        orig_stride = stride
-        device_str = self.codegen_device(device)
-        dtype_code = self.codegen_dtype(dtype)
-        size = self.codegen_shape_tuple(shape)
-        stride = self.codegen_shape_tuple(orig_stride)
-        if config.abi_compatible:
-            size_array_var = self.codegen_int_array_var(
-                size,
-                self.wrapper_call,
-                known_statically=self.is_statically_known_list_of_ints(shape),
-            )
-            stride_array_var = self.codegen_int_array_var(
-                stride,
-                self.wrapper_call,
-                known_statically=self.is_statically_known_list_of_ints(orig_stride),
-            )
-            device_type, device_id = device_str.split(",")
-            device_idx = "this->device_idx_" if V.graph.aot_mode else device_id
-            if buffer_if_can_stack_allocate is not None:
-                from .cpp import DTYPE_TO_CPP
-
-                self.stack_allocated_buffers[name] = buffer_if_can_stack_allocate
-                cpp_type = DTYPE_TO_CPP[dtype]
-                numel = buffer_if_can_stack_allocate.get_numel()
-                # Note: we don't zero storage because empty_strided doesn't zero either.
-                self.wrapper_call.writeline(f"{cpp_type} {name}_storage[{numel}];")
-                args = [
-                    f"{name}_storage",
-                    size_array_var,
-                    stride_array_var,
-                    device_type,
-                    device_idx,
-                ]
-                return f"ArrayRefTensor<{cpp_type}> {name}({', '.join(args)});"
-
-            args = [
-                str(len(shape)),
-                size_array_var,
-                stride_array_var,
-                dtype_code,
-                device_type,
-                device_idx,
-                f"&{name}_handle",
-            ]
-
-            self.wrapper_call.writeline(f"AtenTensorHandle {name}_handle;")
-            self.wrapper_call.writeline(
-                f"AOTI_TORCH_ERROR_CODE_CHECK(aoti_torch_empty_strided({', '.join(args)}));"
-            )
-
-            return f"RAIIAtenTensorHandle {name}({name}_handle);"
-
-        if V.graph.aot_mode and device_str.startswith("c10::Device("):
-            tensor_device = f"{device_str.split(',')[0]}, this->device_idx_)"
-        else:
-            tensor_device = device_str
-
-        if device.type == "cpu":
-            return f"at::Tensor {name} = at::detail::empty_strided_cpu({size}, {stride}, {dtype_code});"
-        if device.type == "cuda":
-            return (
-                f"at::Tensor {name} = at::detail::empty_strided_cuda("
-                f"{size}, {stride}, {dtype_code}, c10::DeviceType::CUDA);"
-            )
-        return (
-            f"{self.declare}{name} = {self.namespace}empty_strided("
-            f"{size}, {stride}, at::TensorOptions({tensor_device}).dtype({dtype_code})){self.ending}"
-        )
-
-    def codegen_alloc_from_pool(self, name, offset, dtype, shape, stride) -> str:
-        if config.abi_compatible:
-            size = self.codegen_shape_tuple(shape)
-            stride = self.codegen_shape_tuple(stride)
-            tmp_name = f"tmp_tensor_handle_{next(self.tmp_tensor_id)}"
-            args = [
-                name,
-                pexpr(offset),  # bytes not numel
-                self.codegen_dtype(dtype),
-                str(len(shape)),
-                self.codegen_int_array_var(size, self.wrapper_call),
-                self.codegen_int_array_var(stride, self.wrapper_call),
-                f"&{tmp_name}",
-            ]
-            self.wrapper_call.writeline(f"AtenTensorHandle {tmp_name};")
-            self.wrapper_call.writeline(
-                f"AOTI_TORCH_ERROR_CODE_CHECK(aoti_torch__alloc_from_pool({', '.join(args)}));"
-            )
-            return f"RAIIAtenTensorHandle({tmp_name})"
-
-        return "alloc_from_pool({})".format(
-            ", ".join(
-                [
-                    name,
-                    pexpr(offset),  # bytes not numel
-                    self.codegen_dtype(dtype),
-                    self.codegen_shape_tuple(shape),
-                    self.codegen_shape_tuple(stride),
-                ]
-            )
-        )
-
-    def codegen_reinterpret_view(
-        self, data, size_list, stride_list, offset, writer
-    ) -> str:
-        dim = str(len(size_list))
-        size = self.codegen_shape_tuple(size_list)
-        stride = self.codegen_shape_tuple(stride_list)
-        offset = self.codegen_sizevar(offset)
-
-        if config.abi_compatible:
-            tmp_name = f"tmp_tensor_handle_{next(self.tmp_tensor_id)}"
-            # Because the memory planning is done in two passes (see the implementation
-            # of self.generate), the writeline behavior is different in the two passes.
-            if writer is None:
-                writer = self
-
-            args = [
-                f"{data.get_name()}",
-                dim,
-                self.codegen_int_array_var(
-                    size,
-                    writer,
-                    known_statically=self.is_statically_known_list_of_ints(size_list),
-                ),
-                self.codegen_int_array_var(
-                    stride,
-                    writer,
-                    known_statically=self.is_statically_known_list_of_ints(stride_list),
-                ),
-                offset,
-            ]
-
-            def gen_reinterpret_call(writer, args):
-                writer.writeline(
-                    f"auto {tmp_name} = reinterpret_tensor_wrapper({', '.join(args)});"
-                )
-
-            if (
-                self.can_stack_allocate_buffer(data)
-                and self.is_statically_known_list_of_ints(size_list)
-                and self.is_statically_known_list_of_ints(stride_list)
-                and ir.is_contiguous_strides_for_shape(stride_list, size_list)
-            ):
-                gen_reinterpret_call(writer, args)
-                return tmp_name
-
-            gen_reinterpret_call(writer, args)
-
-            # NB, the return handle here represents a temporary tensor, which will be automatically
-            # released.
-            # Here's a sample usage in the cpp wrapper code:
-            # ```
-            # aoti_torch_addmm_out(
-            #     buf1,
-            #     arg1_1,
-            #     RAIIAtenTensorHandle(tmp_tensor_handle_0),
-            #     buf0,
-            #     1L,
-            #     1L));
-            # ```
-            # RAIIAtenTensorHandle(tmp_tensor_handle_0) will be released after the call to addmm_out.
-            # This could be problematic when it's used in a different pattern, for example:
-            # ````
-            # AtenTensorHandle tensor_args[] = {RAIIAtenTensorHandle(tmp_tensor_handle_2), buf5, buf6};
-            # aoti_torch_proxy_executor_call_function(..., tensor_args);
-            # ````
-            # RAIIAtenTensorHandle(tmp_tensor_handle_2) will be invalid when it's used in the latter
-            # kernel call.
-            #
-            # This is solved by updating the proxy_executor invocation to
-            # ```
-            # aoti_torch_proxy_executor_call_function(...,
-            #     std::vector<AtenTensorHandle>{
-            #         RAIIAtenTensorHandle(tmp_tensor_handle_2), buf5, buf6
-            #     }.data()
-            # );
-            # ```
-            return f"wrap_with_raii_handle_if_needed({tmp_name})"
-        else:
-            args = [data.get_name(), size, stride, offset]
-            return f"reinterpret_tensor({', '.join(args)})"
-
-    def codegen_device_copy(self, src, dst):
-        if config.abi_compatible:
-            self.writeline(
-                f"AOTI_TORCH_ERROR_CODE_CHECK(aoti_torch_tensor_copy_(expensive_copy_to_tensor_if_needed({src}), {dst}));"
-            )
-        else:
-            self.writeline(f"{dst}.copy_({src});")
-
-    def codegen_multi_output(self, name, value):
-        # in the abi_compatible mode, outputs are retrieved by passing
-        # output pointers, so we skip its codegen here.
-        if not config.abi_compatible:
-            super().codegen_multi_output(name, value)
-
-    def generate_extern_kernel_args_decl_if_needed(
-        self, op_overload, raw_args, output_args
-    ):
-        arg_types = [x.real_type for x in op_overload._schema.arguments]
-        return_types = [x.type for x in op_overload._schema.returns]
-
-        new_tensor_args = []
-        new_int_args = []
-
-        def fill_args(arg, arg_type):
-            static_arg_types = (
-                torch.FloatType,
-                torch.BoolType,
-                torch.StringType,
-                torch.Type,
-                torch.DeviceObjType,
-            )
-            inductor_tensor_buffers = (
-                ir.Buffer,
-                ir.ReinterpretView,
-            )
-
-            if isinstance(arg_type, torch.TensorType):
-                assert isinstance(arg, inductor_tensor_buffers), f"got {type(arg)}"
-                new_tensor_args.append(f"{arg.codegen_reference()}")
-            elif isinstance(arg_type, torch.IntType):
-                # int
-                new_int_args.append(str(arg))
-            elif isinstance(arg_type, torch.SymIntType):
-                # SymInt
-                expr = arg.node.expr if isinstance(arg, torch.SymInt) else arg
-                new_int_args.append(self.expr_printer(expr))
-            elif isinstance(arg_type, torch.NumberType):
-                # Scalar of type int
-                assert isinstance(arg, (int, float, bool))
-                # Only treat int Scalar as dynamic
-                if isinstance(arg, int):
-                    new_int_args.append(str(arg))
-            elif isinstance(arg_type, torch.ListType):
-                assert isinstance(arg, (list, tuple))
-
-                # List[Tensor]
-                if isinstance(arg_type.getElementType(), torch.TensorType):
-                    new_tensor_args.extend([f"{a.codegen_reference()}" for a in arg])
-                # List[Optional[Tensor]]
-                elif isinstance(
-                    arg_type.getElementType(), torch.OptionalType
-                ) and isinstance(
-                    arg_type.getElementType().getElementType(), torch.TensorType
-                ):
-                    new_tensor_args.extend(
-                        [f"{a.codegen_reference()}" for a in arg if a is not None]
-                    )
-                # List[int]
-                elif isinstance(arg_type.getElementType(), torch.IntType):
-                    new_int_args.extend([str(a) for a in arg])
-                # List[SymInt]
-                elif isinstance(arg_type.getElementType(), torch.SymIntType):
-                    expressions = [
-                        a.node.expr if isinstance(a, torch.SymInt) else a for a in arg
-                    ]
-                    new_int_args.extend(
-                        [self.expr_printer(expr) for expr in expressions]
-                    )
-                # List[Scalar]
-                elif isinstance(arg_type.getElementType(), torch.NumberType):
-                    # Only treat int Scalar as dynamic
-                    is_int_type = [isinstance(a, int) for a in arg]
-                    if any(is_int_type):
-                        assert all(
-                            is_int_type
-                        ), "AOTInductor only supports int scalars of the same type"
-                        new_int_args.extend([str(a) for a in arg])
-                else:
-                    assert isinstance(
-                        arg_type.getElementType(), static_arg_types  # type: ignore[arg-type]
-                    ), f"Fall through arguments must be one of static_arg_types, got {type(arg_type)}"
-            else:
-                assert isinstance(
-                    arg_type, static_arg_types  # type: ignore[arg-type]
-                ), f"Fall through arguments must be one of static_arg_types, got {type(arg_type)}"
-
-        for arg, arg_type in zip(raw_args, arg_types):
-            if arg is not None:
-                if isinstance(arg_type, torch.OptionalType):
-                    fill_args(arg, arg_type.getElementType())
-                else:
-                    fill_args(arg, arg_type)
-
-        def fill_output_arg(arg, return_type):
-            if isinstance(return_type, torch.TensorType):
-                self.writeline(f"AtenTensorHandle {arg}_handle;  // output buffer")
-                self.writeline(
-                    f"AOTI_TORCH_ERROR_CODE_CHECK(aoti_torch_new_uninitialized_tensor(&{arg}_handle));"
-                )
-                self.writeline(f"RAIIAtenTensorHandle {arg}({arg}_handle);")
-                new_tensor_args.append(f"{arg}")
-            elif isinstance(return_type, torch.SymIntType):
-                raise NotImplementedError("NYI support for return type: SymInt")
-            elif isinstance(return_type, torch.ListType) and isinstance(
-                return_type.getElementType(), torch.SymIntType
-            ):
-                raise NotImplementedError("NYI support for return type: List[SymInt]")
-            else:
-                raise AssertionError(f"Unsupported return type found: {return_type}")
-
-        # TODO: Only support tensor(s) returns for now, SymInt is not implemented yet
-        for return_type in return_types:
-            if isinstance(return_type, (torch.TensorType)):
-                pass
-            elif isinstance(return_type, torch.OptionalType):
-                assert isinstance(return_type.getElementType(), torch.TensorType)
-            elif isinstance(return_type, torch.ListType):
-                assert isinstance(return_type.getElementType(), torch.TensorType)
-            else:
-                raise NotImplementedError(
-                    f"return type {return_type} is not yet supported."
-                )
-
-        for output_arg in output_args:
-            assert output_arg is not None, "Optional return types are not yet supported"
-            if isinstance(output_arg, (list, tuple)):
-                for out in output_arg:
-                    fill_output_arg(out, torch.TensorType.get())
-            else:
-                fill_output_arg(output_arg, torch.TensorType.get())
-
-        return new_tensor_args, new_int_args
-
-    def generate_extern_kernel_alloc_and_find_schema_if_needed(
-        self,
-        name,
-        kernel,
-        codegen_args,
-        cpp_op_schema,
-        cpp_kernel_key,
-        cpp_kernel_overload_name="",
-        op_overload=None,
-        raw_args=None,
-        outputs=None,
-    ):
-        if config.is_fbcode():
-            assert op_overload is not None
-            assert raw_args is not None
-            assert outputs is not None
-
-            return self.generate_extern_kernel_alloc_and_find_schema_if_needed_fbcode(
-                name,
-                cpp_kernel_key,
-                op_overload,
-                raw_args,
-                outputs,
-            )
-        else:
-            return self.generate_extern_kernel_alloc_and_find_schema_if_needed_oss(
-                name,
-                kernel,
-                codegen_args,
-                cpp_op_schema,
-                cpp_kernel_key,
-                cpp_kernel_overload_name,
-            )
-
-    def generate_extern_kernel_alloc_and_find_schema_if_needed_oss(
-        self,
-        name,
-        kernel,
-        codegen_args,
-        cpp_op_schema,
-        cpp_kernel_key,
-        cpp_kernel_overload_name="",
-    ):
-        if cpp_kernel_key not in self.extern_call_ops:
-            self.writeline(
-                f"static auto op_{cpp_kernel_key} = c10::Dispatcher::singleton()"
-            )
-            self.writeline(
-                f'\t.findSchemaOrThrow("{kernel}", "{cpp_kernel_overload_name}")'
-            )
-            self.writeline(f"\t.typed<{cpp_op_schema}>();")
-            self.extern_call_ops.add(cpp_kernel_key)
-
-        self.writeline(
-            f"auto {name} = op_{cpp_kernel_key}.call({', '.join(codegen_args)});"
-        )
-
-    def generate_extern_kernel_alloc_and_find_schema_if_needed_fbcode(
-        self,
-        name,
-        cpp_kernel_key,
-        op_overload,
-        raw_args,  # contains both args and flatten kwargs
-        outputs,
-    ):
-        def extract_output_name(out):
-            assert out is not None, "None, i.e. optional output is not supported"
-            if isinstance(out, ir.MultiOutput):
-                return out.get_name()
-            elif isinstance(out, (list, tuple)):
-                return type(out)(extract_output_name(o) for o in out)
-            else:
-                raise AssertionError(f"Unexpected output: {type(out)}")
-
-        # output_args has the same pytree structure as outputs
-        output_args = extract_output_name(outputs)
-        if isinstance(output_args, str):
-            output_args = [output_args]
-
-        (
-            tensor_call_args,
-            int_call_args,
-        ) = self.generate_extern_kernel_args_decl_if_needed(
-            op_overload, raw_args, output_args
-        )
-
-        tensor_call_args_str = ", ".join(tensor_call_args)
-        int_call_args_str = ", ".join(int_call_args)
-
-        extern_kernel_node_index = len(V.graph.extern_kernel_nodes) - 1
-
-        self.writeline(
-            f"aoti_torch_proxy_executor_call_function(proxy_executor, "
-            f"{extern_kernel_node_index}, "
-            f"{len(int_call_args)}, "
-            f"std::vector<int64_t>{{{int_call_args_str}}}.data(), "
-            f"{len(tensor_call_args)}, "
-            f"std::vector<AtenTensorHandle>{{{tensor_call_args_str}}}.data());"
-        )
-
-        self.extern_call_ops.add(cpp_kernel_key)
-
-    def val_to_cpp_arg_str(self, type_, val, is_legacy_abi) -> str:
-        if (
-            config.abi_compatible
-            and not is_legacy_abi
-            and isinstance(type_, torch.OptionalType)
-        ):
-            if val is None:
-                return "0"  # nullptr is not available in C
-            if isinstance(val, (bool, int, str, float)):
-                var_name = f"var_{next(self.arg_var_id)}"
-                self.writeline(f"auto {var_name} = {self.val_to_arg_str(val)};")
-                return f"&{var_name}"
-            if not isinstance(type_.getElementType(), torch.TensorType):
-                return f"&{self.val_to_arg_str(val)}"
-
-        return self.val_to_arg_str(val)
-
-    def val_to_arg_str(self, val) -> str:
-        if val is None:
-            # When None is passed as an argument, it represents an optional that does not contain a value.
-            if config.abi_compatible:
-                return "0"  # nullptr is not available in C
-            return "c10::nullopt"
-        elif isinstance(val, bool):
-            if config.abi_compatible:
-                return "1" if val else "0"
-            else:
-                return "true" if val else "false"
-        elif isinstance(val, int):
-            # uint64_t is long on Linux, but long long on MacOS
-            return f"{val}LL" if sys.platform == "darwin" else f"{val}L"
-        elif isinstance(val, str):
-            return f'"{val}"'
-        elif isinstance(val, (ir.Buffer, ReinterpretView)):
-            return val.codegen_reference()
-        elif isinstance(val, torch.device):
-            return self.codegen_device(val)
-        elif isinstance(val, torch.dtype):
-            return self.codegen_dtype(val)
-        elif isinstance(val, float) and val in [float("inf"), float("-inf")]:
-            if val == float("inf"):
-                return "std::numeric_limits<float>::infinity()"
-            else:
-                return "-std::numeric_limits<float>::infinity()"
-        elif isinstance(val, (list, tuple)):
-            # FIXME handle embedded optional types?
-            result = f"{{{', '.join(self.val_to_arg_str(x) for x in val)}}}"
-            if config.abi_compatible:
-                static = self.is_statically_known_list_of_ints(val)
-                # Need to pass the array length because we can't use std::vector
-                return f"{self.codegen_int_array_var(result, known_statically=static)}, {len(val)}"
-            else:
-                return result
-        else:
-            return repr(val)
->>>>>>> 38bdc0ef
+        return WrapperCodeGen.static_shape_for_buffer_or_none(buffer) is not None