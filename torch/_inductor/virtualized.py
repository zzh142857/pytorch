--- conflicted
+++ resolved
@@ -150,590 +150,6 @@
         self.index_dtype = "tl.int64"
 
 
-<<<<<<< HEAD
-def _arg_str(a) -> str:
-    if isinstance(a, sympy.Expr):
-        return sympy_str(a)
-    return str(a)
-
-
-class MockHandler:
-    def __getattr__(self, name):
-        if name == "name":
-            return "MockHandler"
-
-        def inner(*args, **kwargs):
-            fargs = [_arg_str(a) for a in args]
-            fargs.extend(f"{k}={v}" for k, v in kwargs.items())
-            return f"ops.{name}({', '.join(fargs)})"
-
-        return inner
-
-    @staticmethod
-    def masked(mask, body, other) -> str:
-        return f"ops.masked({mask}, {body()}, {other})"
-
-    @staticmethod
-    def indirect_indexing(index_var, size, check=True) -> sympy.Symbol:
-        return sympy_index_symbol(f"({str(index_var)})")
-
-    @classmethod
-    def _init_cls(cls):
-        def make_handler(format_string):
-            @staticmethod  # type: ignore[misc]
-            def inner(*args):
-                return format_string.format(*args)
-
-            return inner
-
-        for name, format_string in chain(
-            magic_methods.items(), inplace_methods.items()
-        ):
-            setattr(cls, name, make_handler(format_string))
-
-
-# Use mypy to check protocol implemented correctly
-def _typecheck_MockHandler(h: MockHandler) -> OpsHandler[str]:
-    return h
-
-
-# NB: This is not done as a parent class, because our ops handlers
-# implementations make heavy use of __getattr__ magic, and pre-existing
-# stubs for methods would interfere with this mechanism.
-#
-# TODO: A superclass that does desugaring for operations like
-# reciprocal/square might be useful.
-class OpsHandler(Protocol[T]):
-    """
-    Protocol describing the set of valid operations on ``torch._inductor.virtualized.ops``,
-    as well as the contract for op handlers.  The type T signifies the domain
-    of the abstract analysis AKA what all of the functions return / take as arguments
-    anywhere compute occurs.
-
-    While these operators are typically dtype polymorphic (e.g., you can use mul
-    on both integers and floats), they do NOT do promotion and usually return the
-    same dtype as the input.  You are expected to have handled type promotion
-    during ATen decompositions.  Most operators correspond exactly to pointwise
-    operations as defined by torch, so when in doubt about semantics, check the
-    corresponding torch documentation.  These are all scalar operations (so they
-    are defined to operate on a single element at a time.)
-
-    For convenience, many operators take a src_dtype which indicates what the dtype
-    of the input argument is.  Although in principle this can be derived by an
-    analysis, providing this for ops where it is useful helps avoid having to repeatedly
-    recompute dtype in code generation.
-
-    Note that this often describes a class of static methods, for stateless
-    ops handlers.
-
-    Handlers are often defined using ``__getattr__`` metaprogramming, which means
-    that you cannot declare that a type implements a protocol by inheriting from
-    it (as the type stubs count as attribute declarations and impede the getattr
-    magic method from being called).  Instead, define a function that casts an
-    argument of your type to the protocol, which is sufficient to induce mypy to
-    test that the protocol is implemented correctly.  Search for ``_typecheck_``
-    in this file to see some examples.  If you see an obscure error where a
-    class doesn't implement a Protocol, but mypy doesn't say why, check to see
-    that ``__getattr__`` is typed correctly (typically, it is not possible to
-    type ``__getattr__`` without typing it as ``Callable[..., Any]``)
-    """
-
-    def constant(self, value: Union[bool, float, int], dtype: torch.dtype) -> T:
-        """Produces a scalar constant of type dtype."""
-        ...
-
-    def load_seed(self, name: str, offset: T):
-        """Computes inductor_prims.lookup_seed."""
-        ...
-
-    def rand(self, seed: T, offset: T) -> T:
-        """Computes inductor_prims.random with mode="rand".  offset has dtype int32."""
-        ...
-
-    def randn(self, seed: T, offset: T) -> T:
-        """Computes inductor_prims.random with mode="randn".  offset has dtype int32."""
-        ...
-
-    def randint64(self, seed: T, offset: T, low: T, high: T) -> T:
-        """Computes inductor_prims.randint.  offset has dtype int32."""
-        ...
-
-    def masked(self, mask: T, body: Callable[[], T], other: T) -> T:
-        """
-        Computes body, but only perform loads/stores if the boolean mask
-        evaluates to true.  For example, you would use this if you needed to
-        perform an indirect load that may not be valid on some elements;
-        without masking, invalid accesses can cause IMAs.  When mask is true,
-        the result is the result of body; otherwise it is other.
-
-        Contrast this with ops.where, which can multiplex between two values
-        that have been unconditionally computed.
-        """
-        ...
-
-    def where(self, condition: T, input: T, other: T) -> T:
-        """
-        Computes torch.where: when condition is true, return input; otherwise return other.
-        """
-        ...
-
-    def index_expr(self, expr: sympy.Expr, dtype: torch.dtype) -> T:
-        """
-        Converts a sympy expression into a scalar of type dtype.  expr is typically
-        an indexing expression, thus the name; however, it can also be used in
-        non-indexing situations.
-        """
-        ...
-
-    def to_dtype(
-        self, x: T, dtype: torch.dtype, src_dtype: Optional[torch.dtype] = None
-    ) -> T:
-        """
-        Convert x to dtype.  src_dtype can be optionally set to specify what the original
-        dtype of x was, which can improve code generation (used by torch to(dtype=dtype)).
-        """
-        ...
-
-    def to_dtype_bitcast(self, x: T, dtype: torch.dtype, src_dtype: torch.dtype) -> T:
-        """
-        Reinterpret cast x to dtype (reinterpreting the bits in memory as another dtype.)
-        src_dtype must be the original type of x.
-        """
-        ...
-
-    # ~~~~~~~~~~~~~~~~~~~~~~~~~~~~~~~~~~~~~~~~~~~~~~~~~~~~~~~~~~~~~~~~~
-    # These operations are only available in a "kernel" context.  Check
-    # torch._inductor.codegen.common.CSEProxy for their typical implementation
-    # in op handler (routing to their respective implementations in the kernel
-    # handler)
-    #
-    # Importantly, inside a kernel, indexing and mask variables are available
-    # in scope, which are typically used by sympy.Expr indexing.
-
-    def indirect_indexing(
-        self, x: T, size: sympy.Expr, check: bool = True
-    ) -> sympy.Expr:
-        """
-        Convert an integral x into a sympy.Expr that can be subsequently used in
-        indexing computation.  'size' represents an upper bound on the what valid
-        indexes can be; when 'check' is True, we check that the x is in bounds.
-
-        NB: This is typically mandatory to implement for any analysis, because you
-        MUST return a valid sympy.Expr of some sort (even if it's a meaningless symbol).
-        """
-        ...
-
-    def load(self, name: str, index: sympy.Expr) -> T:
-        """
-        Load from the memory location 'name', offset by some indexing expression 'index'.
-        """
-        ...
-
-    def store(
-        self,
-        name: str,
-        index: sympy.Expr,
-        value: T,
-        mode: StoreMode = None,
-    ) -> None:
-        """
-        Store 'value' to the memory location 'name' offset by 'expr'.  If
-        specified, 'mode' can require the store to be an atomic addition.
-        """
-        ...
-
-    # TODO: Better explain how the "collective" semantics of these ops;
-    # remember that the input value is a scalar, you can't reduce on it in the
-    # traditional sense!
-    def reduction(
-        self,
-        dtype: torch.dtype,
-        src_dtype: torch.dtype,
-        reduction_type: ReductionType,
-        value: T,
-    ) -> Union[T, Tuple[T, ...]]:
-        """
-        Perform a 'reduction_type' reduction on 'value' of dtype 'src_dtype',
-        using 'dtype' as the accumulation dtype for the reduction.  The result
-        is an intermediate computation which should be stored to the final
-        location using 'ops.store_reduction'.
-
-        Valid reduction types are .  For Welford reduction types, this
-        function returns multiple outputs; consult reduction_num_outputs to
-        determine the amount in metaprogramming applications.
-        """
-        ...
-
-    # TODO: in practice, this seems to actually return None, but not returning
-    # a T makes common __getattr__ idioms not type correctly.  Figure out if
-    # this should be returning something.
-    def store_reduction(self, name: str, index: sympy.Expr, value: T) -> T:
-        """
-        Store the fully accumulated result of 'reduction' to the memory
-        location 'name' offset by 'expr'.
-        """
-        ...
-
-    def scan(self, dtype: torch.dtype, combine_fn: Callable[[T, T], T], value: T) -> T:
-        """
-        Perform an associative scan on 'value'.
-        """
-        # TODO: Improve the description with some pseudocode
-        ...
-
-    def bucketize(
-        self,
-        values: T,
-        offsets_name: str,
-        offsets_size: sympy.Expr,
-        indexing_dtype: torch.dtype,
-        right: bool,
-    ) -> T:
-        # See [Note: Inductor bucketize op]
-        ...
-
-    # ~~~~~~~~~~~~~~~~~~~~~~~~~~~~~~~~~~~~~~~~~~~~~~~~~~~~~~~~~~~~~~~~~
-    # The following ops have semantics that correspond exactly to the torch
-    # operation with the same corresponding name.
-
-    def abs(self, x0: T) -> T:
-        ...
-
-    def exp(self, x0: T) -> T:
-        ...
-
-    def exp2(self, x0: T) -> T:
-        ...
-
-    def expm1(self, x0: T) -> T:
-        ...
-
-    def sqrt(self, x0: T) -> T:
-        ...
-
-    def relu(self, x0: T) -> T:
-        ...
-
-    def minimum(self, x0: T, x1: T) -> T:
-        ...
-
-    def maximum(self, x0: T, x1: T) -> T:
-        ...
-
-    def cos(self, x0: T) -> T:
-        ...
-
-    def sin(self, x0: T) -> T:
-        ...
-
-    def lgamma(self, x0: T) -> T:
-        ...
-
-    def erf(self, x0: T) -> T:
-        ...
-
-    def cosh(self, x0: T) -> T:
-        ...
-
-    def sinh(self, x0: T) -> T:
-        ...
-
-    def acos(self, x0: T) -> T:
-        ...
-
-    def acosh(self, x0: T) -> T:
-        ...
-
-    def asin(self, x0: T) -> T:
-        ...
-
-    def asinh(self, x0: T) -> T:
-        ...
-
-    def atan2(self, x0: T, x1: T) -> T:
-        ...
-
-    def atan(self, x0: T) -> T:
-        ...
-
-    def atanh(self, x0: T) -> T:
-        ...
-
-    def copysign(self, x0: T, x1: T) -> T:
-        ...
-
-    def erfc(self, x0: T) -> T:
-        ...
-
-    def erfinv(self, x0: T) -> T:
-        ...
-
-    def hypot(self, x0: T, x1: T) -> T:
-        ...
-
-    def log10(self, x0: T) -> T:
-        ...
-
-    def nextafter(self, x0: T, x1: T) -> T:
-        ...
-
-    def logical_and(self, x0: T, x1: T) -> T:
-        ...
-
-    def logical_not(self, x0: T) -> T:
-        ...
-
-    def logical_or(self, x0: T, x1: T) -> T:
-        ...
-
-    def logical_xor(self, x0: T, x1: T) -> T:
-        ...
-
-    def bitwise_and(self, x0: T, x1: T) -> T:
-        ...
-
-    def bitwise_not(self, x0: T) -> T:
-        ...
-
-    def bitwise_or(self, x0: T, x1: T) -> T:
-        ...
-
-    def bitwise_xor(self, x0: T, x1: T) -> T:
-        ...
-
-    def bitwise_left_shift(self, x0: T, x1: T) -> T:
-        ...
-
-    def bitwise_right_shift(self, x0: T, x1: T) -> T:
-        ...
-
-    def rsqrt(self, x0: T) -> T:
-        ...
-
-    def log1p(self, x0: T) -> T:
-        ...
-
-    def tan(self, x0: T) -> T:
-        ...
-
-    def tanh(self, x0: T) -> T:
-        ...
-
-    def sigmoid(self, x0: T) -> T:
-        ...
-
-    def signbit(self, x0: T) -> T:
-        ...
-
-    def fmod(self, x0: T, x1: T) -> T:
-        ...
-
-    def log(self, x0: T) -> T:
-        ...
-
-    def isinf(self, x0: T) -> T:
-        ...
-
-    def isnan(self, x0: T) -> T:
-        ...
-
-    def round(self, x0: T) -> T:
-        ...
-
-    def floor(self, x0: T) -> T:
-        ...
-
-    def sign(self, x0: T) -> T:
-        ...
-
-    def to_int(self, x0: T) -> T:
-        ...
-
-    def trunc(self, x0: T) -> T:
-        ...
-
-    def truncdiv(self, x0: T, x1: T) -> T:
-        ...
-
-    def ceil(self, x0: T) -> T:
-        ...
-
-    def neg(self, x0: T) -> T:
-        ...
-
-    def reciprocal(self, x0: T) -> T:
-        ...
-
-    def eq(self, x0: T, x1: T) -> T:
-        ...
-
-    def ne(self, x0: T, x1: T) -> T:
-        ...
-
-    def lt(self, x0: T, x1: T) -> T:
-        ...
-
-    def gt(self, x0: T, x1: T) -> T:
-        ...
-
-    def le(self, x0: T, x1: T) -> T:
-        ...
-
-    def ge(self, x0: T, x1: T) -> T:
-        ...
-
-    def add(self, x0: T, x1: T) -> T:
-        ...
-
-    def sub(self, x0: T, x1: T) -> T:
-        ...
-
-    def mul(self, x0: T, x1: T) -> T:
-        ...
-
-    def floordiv(self, x0: T, x1: T) -> T:
-        ...
-
-    def truediv(self, x0: T, x1: T) -> T:
-        ...
-
-    def div(self, x0: T, x1: T) -> T:
-        ...
-
-    def mod(self, x0: T, x1: T) -> T:
-        ...
-
-    def pow(self, x0: T, x1: T) -> T:
-        ...
-
-    def and_(self, x0: T, x1: T) -> T:
-        ...
-
-    def or_(self, x0: T, x1: T) -> T:
-        ...
-
-    def xor(self, x0: T, x1: T) -> T:
-        ...
-
-    # ~~~~~~~~~~~~~~~~~~~~~~~~~~~~~~~~~~~~~~~~~~~~~~~~~~~~~~~~~~~~~~~~~
-    # In CUDA, optimized implementations of other mathematical operations are
-    # offered separately via libdevice for double precision computation (in
-    # Triton, these go to tl.math rather than tl).  We lower to these
-    # operators when doing FP64 on CUDA.  Note that some operators
-    # unconditional go to tl.math.
-    #
-    # TODO(ezyang): Is this really the best way to do this?  What if we have
-    # abs internally route to tl.math automatically when given a double
-    # precision input?  One reason is that when doing codegen, we often don't
-    # know what the dtype of the inputs are!  (In principle we do know, but
-    # for many analyses it's not conveniently available.)
-
-    def libdevice_abs(self, x0: T) -> T:
-        ...
-
-    def libdevice_exp(self, x0: T) -> T:
-        ...
-
-    def libdevice_sqrt(self, x0: T) -> T:
-        ...
-
-    def libdevice_cos(self, x0: T) -> T:
-        ...
-
-    def libdevice_sin(self, x0: T) -> T:
-        ...
-
-    def libdevice_sigmoid(self, x0: T) -> T:
-        ...
-
-    def libdevice_log(self, x0: T) -> T:
-        ...
-
-
-class KernelFormatterHandler:
-    def __init__(self, parent_handler):
-        self.parent_handler = parent_handler
-        self.output = IndentedBuffer(1)
-        self.var_counter = itertools.count()
-
-    @staticmethod
-    def ir_to_string(ir_fn, index, rindex=None) -> str:
-        from .ir import FlexibleLayout
-
-        args = [index, rindex] if rindex is not None else [index]
-        names = ["index", "rindex"] if rindex is not None else ["index"]
-        formatter = KernelFormatterHandler(MockHandler())
-
-        with formatter.output.indent(-1):
-            formatter.output.writeline(f"def inner_fn({', '.join(names)}):")
-        for name, arg in zip(names, args):
-            if arg:
-                lhs = ", ".join(
-                    [
-                        str("_" if isinstance(v, (int, sympy.Integer)) else v)
-                        for v in arg
-                    ]
-                )
-                formatter.output.writeline(f"{lhs} = {name}")
-
-        with V.set_ops_handler(formatter), patch.object(
-            FlexibleLayout, "allow_indexing", True
-        ):
-            result = ir_fn(*args)
-            return formatter.getvalue(result)
-
-    def __getattr__(self, name) -> Callable[..., Any]:
-        def inner(*args, **kwargs):
-            line = getattr(self.parent_handler, name)(*args, **kwargs)
-            if name == "indirect_indexing":
-                return line
-            # replace line with a new variable name
-            varname = f"tmp{next(self.var_counter)}"
-            self.output.writeline(f"{varname} = {line}")
-            return varname
-
-        return inner
-
-    def reduction(
-        self,
-        dtype: torch.dtype,
-        src_dtype: torch.dtype,
-        reduction_type: ReductionType,
-        value: Union[str, tuple[str, ...]],
-    ) -> Union[str, tuple[str, ...]]:
-        line = self.parent_handler.reduction(dtype, src_dtype, reduction_type, value)
-        num_values = reduction_num_outputs(reduction_type)
-        varnames = [f"tmp{next(self.var_counter)}" for _ in range(num_values)]
-        self.output.writeline(f"{','.join(varnames)} = {line}")
-        return tuple(varnames) if num_values > 1 else varnames[0]
-
-    def getvalue(self, result):
-        self.output.writeline(f"return {result}")
-        return self.output.getvalue()
-
-
-# Use mypy to check protocol implemented correctly
-def _typecheck_KernelFormatterHandler(h: KernelFormatterHandler) -> OpsHandler[str]:
-    return h
-
-
-class WrapperHandler(Generic[T]):
-    def __init__(self, inner: OpsHandler[T]):
-        self._inner = inner
-
-    def __getattr__(self, item):
-        return getattr(self._inner, item)
-
-
-# Use mypy to check protocol implemented correctly
-def _typecheck_WrapperHandler(h: WrapperHandler[T]) -> OpsHandler[T]:
-    return h
-
-
-MockHandler._init_cls()
-
-=======
->>>>>>> f146829e
 _ops: Virtualized[OpsHandler[Any]] = Virtualized("ops", MockHandler)
 _graph: Virtualized[GraphLowering] = Virtualized("graph", NullHandler)
 _real_inputs: Virtualized[List[torch.Tensor]] = Virtualized("real_inputs", NullHandler)
