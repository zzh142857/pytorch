import functools

from typing import Any, Dict, List, Optional, Tuple

import torch
import torch.nn as nn
from torch.autograd import Variable
from torch.autograd.graph import register_multi_grad_hook

from torch.distributed._composable_state import (
    _get_module_state,
    _insert_module_state,
    _State,
)
from torch.distributed.utils import _to_kwargs
from torch.utils._pytree import tree_flatten, tree_map
from torch.utils.hooks import RemovableHandle
from ._fsdp_api import MixedPrecisionPolicy
from ._fsdp_collectives import AllGatherStateHolder
from ._fsdp_common import _cast_floating_point_tensor, TrainingState
from ._fsdp_param import FSDPParam
<<<<<<< HEAD
from ._fsdp_param_group import FSDPParamGroup
=======
from ._fsdp_param_group import FSDPCommContext, FSDPParamGroup


class FSDPStateContext:
    """This has state shared across FSDP states."""

    def __init__(self):
        self.all_states: List[FSDPState] = []
        # Iteration's forward root runs the once-per-forward logic
        self.iter_forward_root: Optional[FSDPState] = None
        # Final callback should only be queued once per backward
        self.post_backward_final_callback_queued: bool = False
>>>>>>> c4d39745


class FSDPState(_State):
    _module: nn.Module  # permit ref cycle since module and state lifetimes are 1:1
    _device: torch.device
    _mp_policy: MixedPrecisionPolicy
    _default_stream: torch.cuda.Stream
    _all_gather_copy_in_stream: torch.cuda.Stream
    _all_gather_stream: torch.cuda.Stream
    _reduce_scatter_stream: torch.cuda.Stream
    # For overlapping current copy-out and next all-gather in forward
    _all_gather_state: AllGatherStateHolder

    def __init__(self):
        super().__init__()
        self._fsdp_param_group: Optional[FSDPParamGroup] = None
        self._is_root: Optional[bool] = None  # root responsible for lazy init
        self._state_ctx = FSDPStateContext()
        self._comm_ctx = FSDPCommContext()
        self._training_state: TrainingState = TrainingState.IDLE
        self._pre_forward_hook_handle: Optional[RemovableHandle] = None
        self._pre_backward_hook_handles: List[RemovableHandle] = []
        # Shared post-forward order for explicit backward prefetching
        self._post_forward_order: List[FSDPParamGroup] = []  # will cause ref cycles

        # Attributes only used on the root state:
        self._root_post_backward_final_callback_queued: Optional[bool] = None

    # Define a separate init since `__init__` is called in the contract
    def init(
        self, module: nn.Module, device: torch.device, mp_policy: MixedPrecisionPolicy
    ) -> None:
        _insert_module_state(module, self)
        self._module = module
        self._device = device
        self._mp_policy = mp_policy
        self._pre_forward_hook_handle = self._module.register_forward_pre_hook(
            self._pre_forward, prepend=True, with_kwargs=True
        )
        self._post_forward_hook_handle = self._module.register_forward_hook(
            self._post_forward, prepend=False
        )

    def _root_pre_forward(
        self, module: nn.Module, args: Tuple[Any, ...], kwargs: Dict[str, Any]
    ) -> Tuple[Tuple[Any, ...], Dict[str, Any]]:
        self._lazy_init()
        if self._state_ctx.iter_forward_root is not None:
            return args, kwargs
        self._state_ctx.iter_forward_root = self
        with torch.profiler.record_function("FSDP::root_pre_forward"):
            # Wait for optimizer before implicitly prefetched all-gathers
            current_stream = torch.cuda.current_stream()
            self._comm_ctx.all_gather_copy_in_stream.wait_stream(current_stream)
            self._comm_ctx.all_gather_stream.wait_stream(current_stream)
            if self._device.type == "cuda":
                with torch.profiler.record_function("FSDP::inputs_to_device"):
                    args_tuple, kwargs_tuple = _to_kwargs(
                        args, kwargs, self._device, False
                    )  # same as DDP
                args, kwargs = args_tuple[0], kwargs_tuple[0]
        return args, kwargs

    def _lazy_init(self) -> None:
        if self._is_root is not None:
            return  # no-op: already initialized
        self._is_root = True
        root_module = self._module
        for module in root_module.modules():
            if (state := _get_module_fsdp_state(module)) is not None:
                if module is not root_module:
                    state._is_root = False
                self._state_ctx.all_states.append(state)
        if self._fsdp_param_group:
            # For the root, do not reshard after forward since for training,
            # the parameters would be freed and all-gathered immediately
            self._fsdp_param_group.post_forward_mesh_info = None
        self._init_fqns()
        self._init_shared_state()

    def _init_shared_state(self) -> None:
        self._comm_ctx.init()
        for state in self._state_ctx.all_states:
            state._state_ctx = self._state_ctx
            state._comm_ctx = self._comm_ctx
            if fsdp_param_group := state._fsdp_param_group:
                fsdp_param_group.comm_ctx = self._comm_ctx

    def _init_fqns(self) -> None:
        """Sets module and parameter FQN attributes for debugging."""
        assert self._is_root
        root_module = self._module
        param_to_fsdp_param: Dict[nn.Parameter, FSDPParam] = {}
        module_to_fsdp_param_group: Dict[nn.Module, FSDPParamGroup] = {}
        for state in self._state_ctx.all_states:
            if fsdp_param_group := state._fsdp_param_group:
                for fsdp_param in fsdp_param_group.fsdp_params:
                    param_to_fsdp_param[fsdp_param.sharded_param] = fsdp_param
                module_to_fsdp_param_group[fsdp_param_group.module] = fsdp_param_group
        for param_name, param in root_module.named_parameters():
            if param in param_to_fsdp_param:
                param_to_fsdp_param[param]._param_fqn = param_name
        for module_name, module in root_module.named_modules():
            if module in module_to_fsdp_param_group:
                module_to_fsdp_param_group[module]._module_fqn = module_name

    def _pre_forward(
        self, module: nn.Module, args: Tuple[Any, ...], kwargs: Dict[str, Any]
    ) -> Tuple[Tuple[Any, ...], Dict[str, Any]]:
        # When composing with module-hook-based activation checkpointing, the
        # the pre-backward hook is responsible for the unshard
        if self._training_state == TrainingState.PRE_BACKWARD:
            return args, kwargs
        self._training_state = TrainingState.FORWARD
        args, kwargs = self._root_pre_forward(module, args, kwargs)
        if self._mp_policy.cast_forward_inputs and self._mp_policy.param_dtype:
            with torch.profiler.record_function("FSDP::cast_forward_inputs"):
                cast_fn = functools.partial(
                    _cast_floating_point_tensor, self._mp_policy.param_dtype
                )
                args, kwargs = tree_map(cast_fn, args), tree_map(cast_fn, kwargs)
        if self._fsdp_param_group:
            args, kwargs = self._fsdp_param_group.pre_forward(module, args, kwargs)
        return args, kwargs

    def _post_forward(self, module: nn.Module, input: Any, output: Any) -> Any:
        # When composing with module-hook-based activation checkpointing, the
        # post-backward hook is responsible for the reshard
        if self._training_state == TrainingState.PRE_BACKWARD:
            return output
        if self._fsdp_param_group:
            output = self._fsdp_param_group.post_forward(module, input, output)
        output = self._register_pre_backward_hook(output)
        self._training_state = TrainingState.IDLE
<<<<<<< HEAD
        if self._is_root and (all_gather_state := self._all_gather_state.pop()):
            self._all_gather_copy_in_stream.wait_event(all_gather_state.event)
            self._all_gather_stream.wait_event(all_gather_state.event)
            del all_gather_state  # free
        if self._mp_policy.output_dtype is not None:
            with torch.profiler.record_function("FSDP::cast_forward_outputs"):
                output = tree_map(
                    functools.partial(
                        _cast_floating_point_tensor, self._mp_policy.output_dtype
                    ),
                    output,
                )
        return output
=======
        if self._state_ctx.iter_forward_root is self:
            if (all_gather_state := self._comm_ctx.all_gather_state.pop()) is not None:
                self._comm_ctx.all_gather_copy_in_stream.wait_event(
                    all_gather_state.event
                )
                self._comm_ctx.all_gather_stream.wait_event(all_gather_state.event)
                del all_gather_state  # free
            self._state_ctx.iter_forward_root = None
>>>>>>> c4d39745

    def _pre_backward(self, *unused: Any) -> None:
        self._training_state = TrainingState.PRE_BACKWARD
        self._register_root_post_backward_final_callback()
        if self._fsdp_param_group:
            self._fsdp_param_group.pre_backward(*unused)

    def _root_post_backward_final_callback(self) -> None:
        with torch.profiler.record_function("FSDP::root_post_backward_callback"):
            self._training_state = TrainingState.IDLE
            for state in self._state_ctx.all_states:
                state._training_state = TrainingState.IDLE
                if state._fsdp_param_group:
                    state._fsdp_param_group.finalize_backward()
            self._state_ctx.post_backward_final_callback_queued = False
            for handle in self._pre_backward_hook_handles:
                handle.remove()
            self._pre_backward_hook_handles.clear()
            self._comm_ctx.post_forward_order.clear()

    def _register_pre_backward_hook(self, output: Any) -> Any:
        if not torch.is_grad_enabled():
            return output

        flat_outputs, _ = tree_flatten(output)
        tensors = tuple(t for t in flat_outputs if t.requires_grad)
        if tensors:
            handle = register_multi_grad_hook(tensors, self._pre_backward, mode="any")
            self._pre_backward_hook_handles.append(handle)
            if self._fsdp_param_group:
                self._fsdp_param_group.expected_backward_unshard_count += 1
        return output

    def _register_root_post_backward_final_callback(self):
        if self._state_ctx.post_backward_final_callback_queued:
            return
        self._state_ctx.post_backward_final_callback_queued = True
        Variable._execution_engine.queue_callback(
            self._root_post_backward_final_callback
        )


def _get_module_fsdp_state(module: nn.Module) -> Optional[FSDPState]:
    state = _get_module_state(module)
    if isinstance(state, FSDPState):
        return state
    return None<|MERGE_RESOLUTION|>--- conflicted
+++ resolved
@@ -17,11 +17,8 @@
 from torch.utils.hooks import RemovableHandle
 from ._fsdp_api import MixedPrecisionPolicy
 from ._fsdp_collectives import AllGatherStateHolder
-from ._fsdp_common import _cast_floating_point_tensor, TrainingState
+from ._fsdp_common import _cast_fp_tensor, TrainingState
 from ._fsdp_param import FSDPParam
-<<<<<<< HEAD
-from ._fsdp_param_group import FSDPParamGroup
-=======
 from ._fsdp_param_group import FSDPCommContext, FSDPParamGroup
 
 
@@ -34,7 +31,6 @@
         self.iter_forward_root: Optional[FSDPState] = None
         # Final callback should only be queued once per backward
         self.post_backward_final_callback_queued: bool = False
->>>>>>> c4d39745
 
 
 class FSDPState(_State):
@@ -153,7 +149,7 @@
         if self._mp_policy.cast_forward_inputs and self._mp_policy.param_dtype:
             with torch.profiler.record_function("FSDP::cast_forward_inputs"):
                 cast_fn = functools.partial(
-                    _cast_floating_point_tensor, self._mp_policy.param_dtype
+                    _cast_fp_tensor, self._mp_policy.param_dtype
                 )
                 args, kwargs = tree_map(cast_fn, args), tree_map(cast_fn, kwargs)
         if self._fsdp_param_group:
@@ -169,21 +165,6 @@
             output = self._fsdp_param_group.post_forward(module, input, output)
         output = self._register_pre_backward_hook(output)
         self._training_state = TrainingState.IDLE
-<<<<<<< HEAD
-        if self._is_root and (all_gather_state := self._all_gather_state.pop()):
-            self._all_gather_copy_in_stream.wait_event(all_gather_state.event)
-            self._all_gather_stream.wait_event(all_gather_state.event)
-            del all_gather_state  # free
-        if self._mp_policy.output_dtype is not None:
-            with torch.profiler.record_function("FSDP::cast_forward_outputs"):
-                output = tree_map(
-                    functools.partial(
-                        _cast_floating_point_tensor, self._mp_policy.output_dtype
-                    ),
-                    output,
-                )
-        return output
-=======
         if self._state_ctx.iter_forward_root is self:
             if (all_gather_state := self._comm_ctx.all_gather_state.pop()) is not None:
                 self._comm_ctx.all_gather_copy_in_stream.wait_event(
@@ -192,7 +173,13 @@
                 self._comm_ctx.all_gather_stream.wait_event(all_gather_state.event)
                 del all_gather_state  # free
             self._state_ctx.iter_forward_root = None
->>>>>>> c4d39745
+        if self._mp_policy.output_dtype is not None:
+            with torch.profiler.record_function("FSDP::cast_forward_outputs"):
+                output = tree_map(
+                    functools.partial(_cast_fp_tensor, self._mp_policy.output_dtype),
+                    output,
+                )
+        return output
 
     def _pre_backward(self, *unused: Any) -> None:
         self._training_state = TrainingState.PRE_BACKWARD
