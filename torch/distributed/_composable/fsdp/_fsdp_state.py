--- conflicted
+++ resolved
@@ -34,19 +34,6 @@
 
 
 class FSDPState(_State):
-<<<<<<< HEAD
-    _modules: Tuple[nn.Module, ...]  # permit ref cycle since lifetimes are 1:1
-    _device: torch.device
-    _mp_policy: MixedPrecisionPolicy
-    _default_stream: torch.cuda.Stream
-    _all_gather_copy_in_stream: torch.cuda.Stream
-    _all_gather_stream: torch.cuda.Stream
-    _reduce_scatter_stream: torch.cuda.Stream
-    # For overlapping current copy-out and next all-gather in forward
-    _all_gather_state: AllGatherStateHolder
-
-=======
->>>>>>> 712a7e5f
     def __init__(self):
         super().__init__()
         self._fsdp_param_group: Optional[FSDPParamGroup] = None
@@ -65,7 +52,7 @@
         self, module: nn.Module, device: torch.device, mp_policy: MixedPrecisionPolicy
     ) -> None:
         _insert_module_state(module, self)
-        self._modules = (module,)
+        self._modules: Tuple[nn.Module, ...] = (module,)
         self._device = device
         self._mp_policy = mp_policy
         self._pre_forward_hook_handle = module.register_forward_pre_hook(
@@ -274,7 +261,8 @@
         for fsdp_state in fsdp_states:
             modules.extend(list(fsdp_state._modules))
         new_state = fsdp_states[0]
-        new_state._fsdp_param_group = new_fsdp_param_group
+        if new_fsdp_param_group:
+            new_state._fsdp_param_group = new_fsdp_param_group
         for module in modules[1:]:
             _replace_module_state(module, new_state)
         new_state._modules = tuple(modules)
