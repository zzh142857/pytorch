--- conflicted
+++ resolved
@@ -44,11 +44,8 @@
         # Reduce-scatter stream gives separate execution "thread" for post-
         # backward logic like pre/post-gradient division and reduce-scatter
         self.reduce_scatter_stream = torch.cuda.Stream(priority=high_priority)
-<<<<<<< HEAD
-        self.all_gather_state = AllGatherStateHolder()
+        # Post-forward order for explicit backward prefetching
         self.post_forward_order: List[FSDPParamGroup] = []
-=======
->>>>>>> 57612736
 
 
 class FSDPParamGroup:
