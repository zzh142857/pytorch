from dataclasses import dataclass, field
from enum import Enum
from typing import Any, Dict, List, Optional, Sequence, Union

import torch
<<<<<<< HEAD
from torch.distributed._shard.sharded_tensor import ShardedTensor
from torch.distributed._shard.sharded_tensor.metadata import TensorProperties
=======
>>>>>>> 9768f73c
from torch.distributed.checkpoint.stateful import StatefulT

__all__ = [
    "ChunkStorageMetadata",
    "TensorStorageMetadata",
    "BytesStorageMetadata",
    "Metadata",
    "MetadataIndex",
    "TensorProperties",
]


@dataclass
class ChunkStorageMetadata:
    """
    Each chunk is expected to have the same properties of the TensorStorageMetadata
    that includes it.
    """

    offsets: torch.Size
    sizes: torch.Size


class _MEM_FORMAT_ENCODING(Enum):
    """Describe the memory format of a tensor."""

    TORCH_CONTIGUOUS_FORMAT = 0
    TORCH_CHANNELS_LAST = 1
    TORCH_PRESERVE_FORMAT = 2


@dataclass
class TensorProperties:
    """Properties used to create :class:`Tensor`"""

    # Regular tensor fields
    dtype: torch.dtype = field(default_factory=torch.get_default_dtype)
    # This field is deprecated.
    layout: torch.layout = field(default=torch.strided)
    # This field is deprecated.
    requires_grad: bool = False
    # This field is deprecated.
    memory_format: torch.memory_format = field(default=torch.contiguous_format)
    # This field is deprecated.
    pin_memory: bool = False

    def __getstate__(self):
        # Since torch.memory_format cannot be pickled!
        memory_format = self.memory_format
        if memory_format == torch.contiguous_format:
            mem_format_encoding = _MEM_FORMAT_ENCODING.TORCH_CONTIGUOUS_FORMAT
        elif memory_format == torch.channels_last:
            mem_format_encoding = _MEM_FORMAT_ENCODING.TORCH_CHANNELS_LAST
        elif memory_format == torch.preserve_format:
            mem_format_encoding = _MEM_FORMAT_ENCODING.TORCH_PRESERVE_FORMAT
        else:
            raise RuntimeError(f"Invalid torch.memory_format: {memory_format}")

        return (
            self.dtype,
            self.layout,
            self.requires_grad,
            mem_format_encoding,
            self.pin_memory,
        )

    def __setstate__(
        self,
        state,
    ):
        (
            self.dtype,
            self.layout,
            self.requires_grad,
            mem_format_encoding,
            self.pin_memory,
        ) = state

        if mem_format_encoding == _MEM_FORMAT_ENCODING.TORCH_CONTIGUOUS_FORMAT:
            memory_format = torch.contiguous_format
        elif mem_format_encoding == _MEM_FORMAT_ENCODING.TORCH_CHANNELS_LAST:
            memory_format = torch.channels_last
        elif mem_format_encoding == _MEM_FORMAT_ENCODING.TORCH_PRESERVE_FORMAT:
            memory_format = torch.preserve_format
        else:
            raise RuntimeError(
                f"Invalid torch.memory_format encoding: {mem_format_encoding}"
            )

        self.memory_format = memory_format

    @staticmethod
    def create_from_tensor(tensor: torch.Tensor) -> "TensorProperties":
        return TensorProperties(
            dtype=tensor.dtype,
            layout=tensor.layout,
            requires_grad=tensor.requires_grad,
            memory_format=torch.contiguous_format,
            pin_memory=tensor.is_pinned(),
        )


@dataclass
class TensorStorageMetadata:
    properties: TensorProperties
    size: torch.Size
    chunks: List[ChunkStorageMetadata]


@dataclass
class BytesStorageMetadata:
    pass


TENSOR_TYPE = Union[torch.Tensor, ShardedTensor]
STORAGE_TYPES = Union[TensorStorageMetadata, BytesStorageMetadata]
STATE_DICT_TYPE = Dict[str, Union[StatefulT, Any]]


@dataclass
class Metadata:
    """This class represents the metadata of the checkpoint."""

    # Keys are the same from the `state_dict` used.
    state_dict_metadata: Dict[str, STORAGE_TYPES]
    # It is the responsibility of the planner and storage plugins to ensure
    # backward compatibility of the planner_data and storage_data. DCP will
    # also ensure the backward compatibility of the metadata in this file and
    # the metadata of the built-in planner and storage plugins.
    planner_data: Any = None
    storage_data: Any = None


@dataclass(frozen=True)
class MetadataIndex:
    """This class represents a lookup key for items in a state dict or Metadata."""

    fqn: str
    """Fully Qualified Name of the object"""

    offset: Optional[torch.Size] = None
    """If the object is a tensor, offset into the tensor we're looking for"""

    index: Optional[int] = field(hash=False, compare=False, default=None)
    """
    Index hint when searching for tensor chunk to speedup lookups (optional)

    A common representation of a sharded tensor is as a list of chunks so to
    find the index in such a list you need to linear search it.

    When constructing an instance of MetadataIndex that points to that list,
    one can provide the index as a hint and it will be probed first before
    the linear search and thus making it significantly faster.
    """

    def __init__(
        self,
        fqn: str,
        offset: Optional[Sequence[int]] = None,
        index: Optional[int] = None,
    ):
        # We must use object.__setattr__ due to frozen=True
        object.__setattr__(self, "fqn", fqn)
        object.__setattr__(self, "index", index)
        if offset is not None:
            object.__setattr__(self, "offset", torch.Size(offset))<|MERGE_RESOLUTION|>--- conflicted
+++ resolved
@@ -3,11 +3,6 @@
 from typing import Any, Dict, List, Optional, Sequence, Union
 
 import torch
-<<<<<<< HEAD
-from torch.distributed._shard.sharded_tensor import ShardedTensor
-from torch.distributed._shard.sharded_tensor.metadata import TensorProperties
-=======
->>>>>>> 9768f73c
 from torch.distributed.checkpoint.stateful import StatefulT
 
 __all__ = [
@@ -122,7 +117,6 @@
     pass
 
 
-TENSOR_TYPE = Union[torch.Tensor, ShardedTensor]
 STORAGE_TYPES = Union[TensorStorageMetadata, BytesStorageMetadata]
 STATE_DICT_TYPE = Dict[str, Union[StatefulT, Any]]
 
