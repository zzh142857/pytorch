import sys
import warnings
from typing import cast, List, Optional, Tuple, TYPE_CHECKING, Union

import torch
import torch.distributed as dist
import torch.distributed.distributed_c10d as c10d
from torch._custom_ops import impl_abstract
from torch.distributed.device_mesh import DeviceMesh
from torch.fx.experimental.proxy_tensor import get_innermost_proxy_mode

from . import _functional_collectives_impl as fun_col_impl
from ._functional_collectives_impl import (
    _register_tensor_wrapper,
    USE_NATIVE_C10D_FUNCTIONAL,
)

try:
    from torch.utils._cxx_pytree import tree_map_only
except ImportError:
    from torch.utils._pytree import tree_map_only  # type: ignore[no-redef]


if torch._running_with_deploy():

    def is_torchdynamo_compiling():
        """Can't import torchdynamo in torchdeploy builds currently."""
        return False

else:
    try:
        from torch._dynamo.external_utils import (
            is_compiling as is_torchdynamo_compiling,
        )
    except Exception:
        warnings.warn(
            "Unable to import torchdynamo util `is_torchdynamo_compiling`, so won't support torchdynamo correctly"
        )

        def is_torchdynamo_compiling():
            return False


"""
New traceable, functional collectives.
RFC: https://github.com/pytorch/pytorch/issues/93173

  compiler: trace these ops with plain-old-data schemas, then choose how to lower them.
  eager: execute these 'functional' ops which in eager return AsyncCollectiveTensor subclasses,
         automatically calling .wait() on underlying/hidden async 'work' obj only when fed to
         a downstream op.

Issues:
* Where should these ops live? Couldn't `import torch` if putting these ops in existing torch.distributed files
* Proper support for eager requires inplace ops. We should explore having it as an option for the API.
"""

"""
Functional collectives are asynchronous only and we perform implicit stream synchronization
on behalf of the user.

We use AsyncCollectiveTensor to wrap the result tensor of a collective and it lets us witness
first usage of the tensor and insert cross stream sync at the right place.

The above are the easy bits, the hard one is how we match the Work object returned by
c10d and the tensor AsyncCollectiveTensor wraps. We alloc the tensor inside the collective
op implementation (see ``clone()`` call in ``_all_reduce``) and then it's handled by the
dispatcher which might call other implementations that are allowed to change the returned
tensor - even return a tensor with a different shape (see ``torch.vmap``).

This means the caller of our ops receives a Tensor that is not guaranteed to be the same
allocated by our implementations and that makes pairing The AsyncTensor to the original
tensor a lot harder. This pairing is needed so we can lookup the Work object to use.

Originally, we tried WeakKeyDictionary to map from Tensor to Work, but because Tensor's
identity is not stable across dispatch, the op caller would end up with a different Tensor
instance that would not match any in the dictionary.

With Tensor identity out of the question, we decided use the tensor data pointer, which
should be stable across all the Tensor changes done during dispatch.

We have a dictionary of tensor::data_ptr -> Work that we insert right after we call into c10d.

We use this dictionary when AsyncCollectiveTensor is used to invoke Work::wait()

Finally, we setup a finalizer against the tensor wrapper to observe it getting collected so we
can clean up stale entries in the dictionary.

To eliminate the possibility of races we have a global version counter that is used by the finalizer.

As a wise man said once: Don't cross the streams (https://www.youtube.com/watch?v=wyKQe_i9yyo)

"""

"""
Functional collectives can accept any of these types to describe the ranks participating in collectives.

The different types will be desugared to a canonical format
"""
RANK_TYPES = Union[
    List[int],
    List[List[int]],
    dist.ProcessGroup,
    DeviceMesh,
    Tuple["dist._tensor.DeviceMesh", int],
    str,
]


"""
User facing APIs for functional collectives
-------------------------------------------

These apis are called by user code and expected to work both in eager execution and compilation,
but there are significant differences to how the two modes are implemented underneath.

Eager execution is 'optimized' using a tensor subclass that schedules the synchronization (via wait_tensor() op)
just before the tensor is first used.  Compiled tracing currently relies on the compiler to perform this optimization,
and cannot yet correctly trace the AsyncTensor wrapper class.  In the future, these paths may be unified
if sufficient subclass support is added in dynamo.

Example: all_reduce is an entrypoint API, and other collectives follow a similar pattern.

Here's how it works under torch.compile/dynamo:
all_reduce(...)
  |--> _expand_group(...)               - desugars processgroup into canonical/traceable format
  |--> c10d_functional.all_reduce(...)  - dynamo captures this op call, doesn't trace deeper
  |--> _maybe_wrap_tensor(...)          - wait_tensor() op is immediately called, no AsyncTensor subclass needed

And under eager execution:
all_reduce(...)
  |--> _expand_group(...)               - same as above, but less critical for eager
  |--> c10d_functional.all_reduce(...)  - dispatches to real kernel OR records op in trace
  |--> _maybe_wrap_tensor(...)          - AsyncTensor wrapper applied to returned tensor,
                                          which issues wait_tensor() at the time of first use
"""


def wait_tensor(tensor):
    """
    Wait on a tensor returned by the collectives ops.

    Waiting follows device semantics, which means blocking on CPU and synchronizing streams on CUDA.
    """
    if USE_NATIVE_C10D_FUNCTIONAL:
        return torch.ops._c10d_functional.wait_tensor(tensor)  # type: ignore[attr-defined]
    else:
        return torch.ops.c10d_functional.wait_tensor(tensor)  # type: ignore[attr-defined]


def broadcast(self: torch.Tensor, src: int, group: RANK_TYPES, tag: str = ""):
    """
    Broadcasts the tensor to all processes in the given process group.

    Args:
        src (int): Source rank
        group (ProcessGroup or List[int]): The process group to work on.
        tag (str, optional): A unique identifier for the collective. Default: empty string
    """
    tag, rankset, group_size = _expand_group(group, tag)
    tensor = torch.ops.c10d_functional.broadcast(self, src, tag, rankset, group_size)
    return _maybe_wrap_tensor(tensor)


def all_reduce(self: torch.Tensor, reduceOp: str, group: RANK_TYPES, tag: str = ""):
    """
    Reduces the tensor data across all machines in such a way that all get
    the final result.

    The input tensor is left unmodified.

    Group can be one of:
        List[int]: ranks participating in the collective.
        List[List[int]]: 2D mesh of ranks taking part of this collective in MPMD.
        ProcessGroup: Will perform a collective using the ranks and tag of the PG.
        DeviceMesh: Do a SPMD collective over all ranks of the mesh
        (DeviceMesh, int): Do a MPMD collective over one dimension of the DeviceMesh

    :: N.B. If you pass a PG or a 1D list to perform a MPMD collective, the compiler won't be able to recover
    that information and perform collective algebraic optimization. Use other forms of input for that.
    """
    if USE_NATIVE_C10D_FUNCTIONAL:
        group_name = _resolve_group_name(group, tag)
<<<<<<< HEAD
        tensor = torch.ops._c10d_functional.all_reduce(
            self, reduceOp.lower(), group_name
        )
=======
        tensor = torch.ops._c10d_functional.all_reduce(self, reduceOp, group_name)
>>>>>>> d0627cc2
    else:
        tag, rankset, group_size = _expand_group(group, tag)
        tensor = torch.ops.c10d_functional.all_reduce(  # type: ignore[attr-defined]
            self,
            reduceOp,
            tag,
            rankset,
            group_size,
        )
    return _maybe_wrap_tensor(tensor)


def all_gather_tensor(
    self: torch.Tensor,
    gather_dim: int,
    group: RANK_TYPES,
    tag: str = "",
):
    """
    Gather tensor data across from all machines and concatenate over ``gather_dim``.

    Note that it currently only supports gather_dim = 0.

    The input tensor is left unmodified.
    Group can be one of:
        List[int]: ranks participating in the collective.
        List[List[int]]: 2D mesh of ranks taking part of this collective in MPMD.
        ProcessGroup: Will perform a collective using the ranks and tag of the PG.
        DeviceMesh: Do a SPMD collective over all ranks of the mesh
        (DeviceMesh, int): Do a MPMD collective over one dimension of the DeviceMesh

    :: N.B. If you pass a PG or a 1D list to perform a MPMD collective, the compiler won't be able to recover
    that information and perform collective algebraic optimization. Use other forms of input for that.
    """
    assert self.is_contiguous()
    if USE_NATIVE_C10D_FUNCTIONAL:
        group_name = _resolve_group_name(group, tag)
        group_size = c10d._get_group_size_by_name(group_name)
        tensor = torch.ops._c10d_functional.all_gather_into_tensor(
            self, group_size, group_name
        )
    else:
        tag, rankset, group_size = _expand_group(group, tag)
        tensor = torch.ops.c10d_functional.all_gather_into_tensor(  # type: ignore[attr-defined]
            self,
            tag,
            rankset,
            group_size,
        )
    res = _maybe_wrap_tensor(tensor)
    # TODO this should be done inside AsyncCollectiveTensor to delay the wait() call
    if gather_dim != 0:
        # torch.cat access the data so we already need to wait here, first do wait
        # and then chunk + cat avoid us going through ACT dispatching logic again
        if isinstance(res, AsyncCollectiveTensor):
            res = res.wait()  # type: ignore[attr-defined]
        res = torch.cat(torch.chunk(res, group_size, dim=0), dim=gather_dim)
    return res


def reduce_scatter_tensor(
    self: torch.Tensor,
    reduceOp: str,
    scatter_dim: int,
    group: RANK_TYPES,
    tag: str = "",
):
    """
    Reduces the tensor data across all machines in such a way that all get
    the final result, then scatter the results to corresponding ranks.


    The input tensor is left unmodified.
    Group can be one of:
        List[int]: ranks participating in the collective.
        List[List[int]]: 2D mesh of ranks taking part of this collective in MPMD.
        ProcessGroup: Will perform a collective using the ranks and tag of the PG.
        DeviceMesh: Do a SPMD collective over all ranks of the mesh
        (DeviceMesh, int): Do a MPMD collective over one dimension of the DeviceMesh
    :: N.B. If you pass a PG or a 1D list to perform a MPMD collective, the compiler won't be able to recover
    that information and perform collective algebraic optimization. Use other forms of input for that.
    """
    if USE_NATIVE_C10D_FUNCTIONAL:
        group_name = _resolve_group_name(group, tag)
        group_size = c10d._get_group_size_by_name(group_name)
    else:
        tag, rankset, group_size = _expand_group(group, tag)

    assert (
        self.size(scatter_dim) % group_size == 0
    ), f"input dimension 0 ({self.size(0)} must be a multiple of group_size {group_size}"
    if scatter_dim != 0:
        tensor_list = torch.chunk(self, group_size, dim=scatter_dim)
        self = torch.cat(tensor_list)

    if USE_NATIVE_C10D_FUNCTIONAL:
        tensor = torch.ops._c10d_functional.reduce_scatter_tensor(
            self,
<<<<<<< HEAD
            reduceOp.lower(),
            group_size,
            group_name,
=======
            reduceOp,
            group_size,
            group_name,  # type: ignore[possibly-undefined]
>>>>>>> d0627cc2
        )
    else:
        tensor = torch.ops.c10d_functional.reduce_scatter_tensor(  # type: ignore[attr-defined]
            self,
            reduceOp,
            tag,
<<<<<<< HEAD
            rankset,
=======
            rankset,  # type: ignore[possibly-undefined]
>>>>>>> d0627cc2
            group_size,
        )
    res = _maybe_wrap_tensor(tensor)
    return res


def all_reduce_coalesced(
    self: List[torch.Tensor], reduceOp: str, group: RANK_TYPES, tag: str = ""
) -> List[torch.Tensor]:
    """
    Reduces a list of tensors across all machines in such a way that all get
    the final result.

    The all tensors in the input list are left unmodified.

    Group can be one of:
        List[int]: ranks participating in the collective.
        List[List[int]]: 2D mesh of ranks taking part of this collective in MPMD.
        ProcessGroup: Will perform a collective using the ranks and tag of the PG.
        DeviceMesh: Do a SPMD collective over all ranks of the mesh
        (DeviceMesh, int): Do a MPMD collective over one dimension of the DeviceMesh

    :: N.B. If you pass a PG or a 1D list to perform a MPMD collective, the compiler won't be able to recover
    that information and perform collective algebraic optimization. Use other forms of input for that.
    """
    if USE_NATIVE_C10D_FUNCTIONAL:
        group_name = _resolve_group_name(group, tag)
        tensor_list = torch.ops._c10d_functional.all_reduce_coalesced(  # type: ignore[attr-defined]
            self,
<<<<<<< HEAD
            reduceOp.lower(),
=======
            reduceOp,
>>>>>>> d0627cc2
            group_name,
        )
    else:
        tag, rankset, group_size = _expand_group(group, tag)
        tensor_list = torch.ops.c10d_functional.all_reduce_coalesced(  # type: ignore[attr-defined]
            self,
            reduceOp,
            tag,
            rankset,
            group_size,
        )
    return list(map(_maybe_wrap_tensor, tensor_list))


def all_gather_into_tensor_coalesced(
    self: List[torch.Tensor], group: RANK_TYPES, tag: str = ""
) -> List[torch.Tensor]:
    """
    Gather a list of tensors across from all machines.

    Note that it currently only supports gather_dim = 0.

    The input tensor is left unmodified.
    Group can be one of:
        List[int]: ranks participating in the collective.
        List[List[int]]: 2D mesh of ranks taking part of this collective in MPMD.
        ProcessGroup: Will perform a collective using the ranks and tag of the PG.
        DeviceMesh: Do a SPMD collective over all ranks of the mesh
        (DeviceMesh, int): Do a MPMD collective over one dimension of the DeviceMesh

    :: N.B. If you pass a PG or a 1D list to perform a MPMD collective, the compiler won't be able to recover
    that information and perform collective algebraic optimization. Use other forms of input for that.
    """
    if USE_NATIVE_C10D_FUNCTIONAL:
        group_name = _resolve_group_name(group, tag)
        group_size = c10d._get_group_size_by_name(group_name)
        tensor_list = torch.ops._c10d_functional.all_gather_into_tensor_coalesced(  # type: ignore[attr-defined]
            self,
            group_size,
            group_name,
        )
    else:
        tag, rankset, group_size = _expand_group(group, tag)
        tensor_list = torch.ops.c10d_functional.all_gather_into_tensor_coalesced(  # type: ignore[attr-defined]
            self,
            tag,
            rankset,
            group_size,
        )
    return list(map(_maybe_wrap_tensor, tensor_list))


def reduce_scatter_tensor_coalesced(
    inputs: List[torch.Tensor],
    reduceOp: str,
    scatter_dim: List[int],
    group: RANK_TYPES,
    tag: str = "",
) -> List[torch.Tensor]:
    """
    Reduces a list of tensors across all machines in such a way that all get
    the final result, then scatter the results to corresponding ranks.

    The input tensors are left unmodified.
    Group can be one of:
        List[int]: ranks participating in the collective.
        List[List[int]]: 2D mesh of ranks taking part of this collective in MPMD.
        ProcessGroup: Will perform a collective using the ranks and tag of the PG.
        DeviceMesh: Do a SPMD collective over all ranks of the mesh
        (DeviceMesh, int): Do a MPMD collective over one dimension of the DeviceMesh

    :: N.B. If you pass a PG or a 1D list to perform a MPMD collective, the compiler won't be able to recover
    that information and perform collective algebraic optimization. Use other forms of input for that.
    """
    if USE_NATIVE_C10D_FUNCTIONAL:
        group_name = _resolve_group_name(group, tag)
        group_size = c10d._get_group_size_by_name(group_name)
    else:
        tag, rankset, group_size = _expand_group(group, tag)

    assert len(scatter_dim) == len(inputs)
    for idx, (dim, tensor) in enumerate(zip(scatter_dim, inputs)):
        assert (
            tensor.size(dim) % group_size == 0
        ), f"input dimension {dim} ({tensor.size(dim)} must be a multiple of group_size {group_size} for tensor at index {idx}"
        if dim != 0:
            tensor_list = torch.chunk(tensor, group_size, dim=dim)
            inputs[idx] = torch.cat(tensor_list)

    if USE_NATIVE_C10D_FUNCTIONAL:
        tensor_list = torch.ops._c10d_functional.reduce_scatter_tensor_coalesced(  # type: ignore[attr-defined]
            inputs,
<<<<<<< HEAD
            reduceOp.lower(),
            group_size,
            group_name,
=======
            reduceOp,
            group_size,
            group_name,  # type: ignore[possibly-undefined]
>>>>>>> d0627cc2
        )
    else:
        tensor_list = torch.ops.c10d_functional.reduce_scatter_tensor_coalesced(  # type: ignore[attr-defined]
            inputs,
            reduceOp,
            tag,
<<<<<<< HEAD
            rankset,
=======
            rankset,  # type: ignore[possibly-undefined]
>>>>>>> d0627cc2
            group_size,
        )

    return list(map(_maybe_wrap_tensor, tensor_list))


# This is a bit unsafe: it checks if the first argument in the schema reports as a non-mutable alias.
# Today, this maps 1:1 with "aten ops that are views".
def _is_view_op(tgt):
    assert isinstance(tgt, torch._ops.OpOverload)
    schema = tgt._schema
    if len(schema.arguments) > 0:
        first_arg = schema.arguments[0]
        # check if op is a view
        return first_arg.alias_info is not None and not first_arg.alias_info.is_write


def all_to_all_single(
    self: torch.Tensor,
    output_split_sizes: Optional[List[int]],
    input_split_sizes: Optional[List[int]],
    group: RANK_TYPES,
    tag: str = "",
) -> torch.Tensor:
    """
    Each process splits input tensor and then scatters the split list
    to all processes in a group. Then concatenate the received tensors from all
    the processes in the group and return single output tensor.

    Group can be one of:
        List[int]: ranks participating in the collective.
        List[List[int]]: 2D mesh of ranks taking part of this collective in MPMD.
        ProcessGroup: Will perform a collective using the ranks and tag of the PG.
        DeviceMesh: Do a SPMD collective over all ranks of the mesh
        (DeviceMesh, int): Do a MPMD collective over one dimension of the DeviceMesh

    :: N.B. If you pass a PG or a 1D list to perform a MPMD collective, the compiler won't be able to recover
    that information and perform collective algebraic optimization. Use other forms of input for that.
    """
    if output_split_sizes is not None:
        assert all(
            isinstance(size, (int, torch.SymInt)) for size in output_split_sizes
        ), output_split_sizes
    if input_split_sizes is not None:
        assert all(
            isinstance(size, (int, torch.SymInt)) for size in input_split_sizes
        ), input_split_sizes
    if USE_NATIVE_C10D_FUNCTIONAL:
        group_name = _resolve_group_name(group, tag)
        group_size = c10d._get_group_size_by_name(group_name)
        tensor = torch.ops._c10d_functional.all_to_all_single(  # type: ignore[attr-defined]
            self,
            output_split_sizes,
            input_split_sizes,
            group_name,
        )
    else:
        tag, rankset, group_size = _expand_group(group, tag)
        tensor = torch.ops.c10d_functional.all_to_all_single(  # type: ignore[attr-defined]
            self,
            output_split_sizes,
            input_split_sizes,
            tag,
            rankset,
            group_size,
        )
    return _maybe_wrap_tensor(tensor)


def permute_tensor(
    self: torch.Tensor,
    src_dst: List[int],
    group: RANK_TYPES,
    tag: str = "",
) -> torch.Tensor:
    """
    Permutes the elements of the tensor according to the given source/destination pairs. `src_dst` should
    be defined such that src_dst[m] == n means m sends to n.

    Group can be one of:
        List[int]: ranks participating in the collective.
        List[List[int]]: 2D mesh of ranks taking part of this collective in MPMD.
        ProcessGroup: Will perform a collective using the ranks and tag of the PG.
        DeviceMesh: Do a SPMD collective over all ranks of the mesh
        (DeviceMesh, int): Do a MPMD collective over one
    """
    t, rankset, group_size = _expand_group(group, tag)
    local_pg = c10d._find_or_create_pg_by_ranks_and_tag(t, rankset, group_size)

    output_split_sizes = [0] * group_size
    input_split_sizes = [0] * group_size
    for src, dst in enumerate(src_dst):
        if src == dist.get_rank(local_pg):
            input_split_sizes[dst] = self.numel()
        if dst == dist.get_rank(local_pg):
            output_split_sizes[src] = self.numel()

    return all_to_all_single(self, output_split_sizes, input_split_sizes, group, tag)


class AsyncCollectiveTensor(torch.Tensor):
    r"""
    A Tensor wrapper subclass that is used to trigger a call to wait
    prior to first use of the underlying tensor.
    Use it inside functional collective pytorch wrappers like the following:
    def functional_collective(self, group, tag):
        tag, rankset, group_size = _expand_group(group, tag)
        tensor = torch.ops.c10d_functional.{collective}(self, tag, rankset, group_size)
        return _maybe_wrap_tensor(tensor)
    """
    elem: torch.Tensor
    completed: bool

    __slots__ = ["elem", "completed"]

    __torch_function__ = torch._C._disabled_torch_function_impl

    @staticmethod
    def __new__(cls, elem: torch.Tensor):
        r = torch.Tensor._make_wrapper_subclass(  # type: ignore[attr-defined]
            cls,
            elem.size(),
            strides=elem.stride(),
            storage_offset=elem.storage_offset(),
            dtype=elem.dtype,
            layout=elem.layout,
            device=elem.device,
            requires_grad=False,
        )
        r.elem = elem
        r.completed = False
        return r

    def __tensor_flatten__(self):
        return ["elem"], None

    def tolist(self):
        self.trigger_wait()
        return self.elem.tolist()

    @staticmethod
    def __tensor_unflatten__(inner_tensors, meta, outer_size, outer_stride):
        assert meta is None
        elem = inner_tensors["elem"]
        return AsyncCollectiveTensor(elem)

    def __repr__(self):
        self.trigger_wait()
        return f"AsyncCollectiveTensor({self.elem})"

    def trigger_wait(self):
        if not self.completed:
            wait_tensor(self.elem)
            self.completed = True
        return self.elem

    def wait(self) -> torch.Tensor:
        wait_tensor(self.elem)
        return self.elem

    def _get_acs_underlying_tensor(self):
        """This method enables  _functional_collectives_impl to test if a tensor is an ACS"""
        return self.elem

    @classmethod
    def __torch_dispatch__(cls, func, types, args=(), kwargs=None):
        if func == torch.ops.aten.view.default:
            # Fast handle aten.view as a lot of view related op goes to aten.view
            # eventually, this avoids pytree slowdown
            res = func(args[0].elem, args[1])
            wrapper_res = AsyncCollectiveTensor(res)
            _register_tensor_wrapper(wrapper_res)
            return wrapper_res

        is_view_op = _is_view_op(func)

        def unwrap(e: AsyncCollectiveTensor):
            # wait_tensor is idepotent and will do stream sync only once
            if not is_view_op:
                e.trigger_wait()
            return e.elem

        def wrap(e: torch.Tensor):
            # wait_tensor is idepotent and will do stream sync only once
            assert not isinstance(e, AsyncCollectiveTensor)
            res = AsyncCollectiveTensor(e)
            _register_tensor_wrapper(res)
            return res

        unwrapped_args = tree_map_only(AsyncCollectiveTensor, unwrap, args)
        unwrapped_kwargs = tree_map_only(AsyncCollectiveTensor, unwrap, kwargs)

        # we don't wrap the result as it doesn't need to be waited on.
        out = func(*unwrapped_args, **unwrapped_kwargs)

        # View ops dont require a sync, so we should re-wrap the outputs.
        if is_view_op:
            out = tree_map_only(torch.Tensor, wrap, out)

        return out

    def numpy(self):
        return self.wait().numpy()


"""
Utils and infrastructure for tracing support
"""


def _expand_group(group: RANK_TYPES, tag: str = "") -> Tuple[str, List[int], int]:
    """
    _expand_group desugars the different RANK_TYPES types into a canonical format that is traceable.

    By having this be part of the explicit eager codepath, we avoid having to specialize behavior inside
    torchdynamo and can still interoperate with processgroup objects or other untraceable forms.
    """
    # had to define this hack _inside_ expand_group to avoid
    # graph_break [('torch.* op returned non-Tensor int
    # caused by 'cast_*` functions being treated as 'torch.*' ops (iiuc)
    if TYPE_CHECKING:

        def cast_listlistint(x):
            return cast(List[List[int]], x)

        def cast_listint(x):
            return cast(List[int], x)

    else:
        # fake cast op for use at runtime since dynamo doesn't support real cast
        # also, dynamo didn't like encountering 'typing' objects ()
        # NotImplementedError: argument of type: <class 'typing._GenericAlias'>
        def cast_listlistint(x):
            return x

        def cast_listint(x):
            return x

    rankset: List[int]
    if isinstance(group, list):
        if isinstance(group[0], list):
            nested_list = cast_listlistint(group)
            rankset = []
            group_size = -1
            for rs in nested_list:
                rankset.extend(rs)
                if group_size != -1 and group_size != len(rs):
                    raise ValueError(
                        f"group sizes must be identical found {group_size} and {len(rs)}"
                    )
                group_size = len(rs)
        else:
            rankset = cast_listint(group)
            group_size = len(rankset)
    elif isinstance(group, dist.ProcessGroup):
        rankset = dist.get_process_group_ranks(group)
        group_size = len(rankset)
        tag = tag or c10d._get_group_tag(group)
    elif isinstance(group, DeviceMesh):
        assert (
            group.ndim == 1
        ), "Only 1D mesh is supported, pass in (DeviceMesh, int) together if mesh > 1D"
        # TODO: it should run collective in the whole mesh instead of dim 0
        tag, rankset, _ = group._dim_group_infos[0]
        group_size = len(rankset)
    elif isinstance(group, tuple):
        if (
            len(group) == 2
            and isinstance(group[0], DeviceMesh)
            and isinstance(group[1], int)
        ):
            dmesh = group[0]
            dim = group[1]
            tag, rankset, _ = dmesh._dim_group_infos[dim]
            group_size = len(rankset)
        else:
            raise ValueError("Invalid tuple for group must be (DeviceMesh, int)")
    else:
        raise ValueError(
            "Invalid type for group, must be one of List, Processgroup, DeviceMesh or (DeviceMesh, int)."
        )

    return (tag, rankset, group_size)


def _resolve_group_name(group: RANK_TYPES, tag: str = "") -> str:
    """
    Given group in RANK_TYPES, return the group name.
    """
    # `tag` will be deprecated. See details in:
    # https://github.com/pytorch/pytorch/issues/93173#issuecomment-1907095208
    if tag != "":
        warnings.warn(f"tag ({tag}) is ignored for process group resolution.")

    if isinstance(group, dist.ProcessGroup):
        return group.group_name
    elif isinstance(group, str):
        return group
<<<<<<< HEAD
    elif isinstance(group, DeviceMesh):
        assert (
            group.ndim == 1
        ), "Only 1D mesh is supported, pass in (DeviceMesh, int) together if mesh > 1D"
        return group._dim_group_infos[0][2]
    elif isinstance(group, tuple):
        if (
            len(group) == 2
            and isinstance(group[0], DeviceMesh)
            and isinstance(group[1], int)
        ):
            dmesh = group[0]
            dim = group[1]
            return dmesh._dim_group_infos[dim][2]
        else:
            raise ValueError("Invalid tuple for group must be (DeviceMesh, int)")
    else:
=======
    else:
        # TODO(yifu): DeviceMesh supported will be added in a subsequent PR
>>>>>>> d0627cc2
        raise ValueError(f"Unsupported group type: {type(group)}, {group}")


def _are_we_tracing() -> bool:
    if is_torchdynamo_compiling():
        return True
    # If functionalization is turned on, we are almost definitely compiling/tracing.
    # (In particular, AOTAutograd traces a model once with functionalization on
    #  but proxy tracing turned of, so this is how we detect it).
    if (
        torch._C._get_dispatch_mode(torch._C._TorchDispatchModeKey.FUNCTIONAL)
        is not None
    ):
        return True
    mode = get_innermost_proxy_mode()
    if mode is None:
        return False
    return mode.tracer is not None


def _maybe_wrap_tensor(self) -> torch.Tensor:
    if _are_we_tracing():
        return wait_tensor(self)
    res = AsyncCollectiveTensor(self)
    _register_tensor_wrapper(res)
    return cast(torch.Tensor, res)


def _all_gather_into_tensor_coalesced_meta(self, tag, rankset, group_size):
    def mk_out_tensor(shard):
        out_size = list(shard.size())
        out_size[0] *= group_size
        out_tensor = shard.new_empty(out_size)
        return out_tensor

    return [mk_out_tensor(t) for t in self]


# We now register meta kernels to deal with tracing
def _broadcast_meta(self, *args):
    return torch.empty_like(self)


def _all_reduce_meta(self, *args):
    return torch.empty_like(self)


def _wait_tensor_meta(self, *args):
    return torch.empty_like(self)


def _all_gather_into_tensor_meta(shard, tag, rankset, group_size):
    out_size = list(shard.size())
    out_size[0] *= group_size
    return shard.new_empty(out_size)


def _reduce_scatter_tensor_meta(input, reduce_op, tag, rankset, group_size):
    out_size = list(input.size())
    out_size[0] //= group_size
    return input.new_empty(out_size)


def _all_reduce_coalesced_meta(self, *args):
    return [torch.empty_like(t) for t in self]


def _all_reduce__meta(inp, *args):
    return inp


def _all_reduce_coalesced__meta(inputs, *args):
    return inputs


def _reduce_scatter_tensor_coalesced_meta(inputs, reduceOp, tag, rankset, group_size):
    def mk_out_tensor(input):
        out_size = list(input.size())
        out_size[0] //= group_size
        out_tensor = input.new_empty(out_size)
        return out_tensor

    return [mk_out_tensor(t) for t in inputs]


# NB: We often say all_to_all has dynamic output size, but this is not
# technically true: instead, what typically happens is you manually
# communicate the output_split_sizes ahead of time (which is dynamic),
# but then you pass those sizes explicitly, and the all to all itself
# isn't dynamic, it just follows the specified output splits
def _all_to_all_single_meta(
    input, output_split_sizes, input_split_sizes, *args, **kwargs
):
    if output_split_sizes is None:
        return input.new_empty(input.size())
    else:
        for s in output_split_sizes:
            torch._check_is_size(s)
        out_size = list(input.size())
        out_size[0] = sum(output_split_sizes)
        return input.new_empty(out_size)


def _all_gather_into_tensor_native_meta(input, group_size, group_name):
    shape = list(input.size())
    shape[0] *= group_size
    return input.new_empty(shape)


def _all_gather_into_tensor_coalesced_native_meta(inputs, group_size, group_name):
    return [
        _all_gather_into_tensor_native_meta(input, group_size, group_name)
        for input in inputs
    ]


def _reduce_scatter_tensor_native_meta(inp, reduce_op, group_size, group_name):
    shape = list(inp.size())
    shape[0] //= group_size
    return inp.new_empty(shape)


def _reduce_scatter_tensor_coalesced_native_meta(
    inputs, reduce_op, group_size, group_name
):
    return [
        _reduce_scatter_tensor_native_meta(inp, reduce_op, group_size, group_name)
        for inp in inputs
    ]


def _register_ops():
    ops_defs = [
        "broadcast(Tensor self, int src, str tag, int[] ranks, int group_size) -> Tensor",
        "all_reduce(Tensor self, str reduceOp, str tag, int[] ranks, int group_size) -> Tensor",
        "all_reduce_coalesced(Tensor[] self, str reduceOp, str tag, int[] ranks, int group_size) -> Tensor[]",
        "wait_tensor(Tensor self) -> Tensor",
        "all_gather_into_tensor(Tensor shard, str tag, int[] ranks, int group_size) -> Tensor",
        "all_gather_into_tensor_coalesced(Tensor[] input, str tag, int[] ranks, int group_size) -> Tensor[]",
        "reduce_scatter_tensor(Tensor input, str reduceOp, str tag, int[] ranks, int group_size) -> Tensor",
        "reduce_scatter_tensor_coalesced(Tensor[] inputs, str reduceOp, str tag, int[] ranks, int group_size) -> Tensor[]",
        "all_to_all_single(Tensor input, SymInt[]? output_split_sizes, SymInt[]? input_split_sizes, str tag, int[] ranks, int group_size) -> Tensor",  # noqa: B950
    ]

    my_module = sys.modules[__name__]
    for op_def in ops_defs:
        op_name = op_def[0 : op_def.index("(")]
        backend_impl = getattr(fun_col_impl, f"_{op_name}")
        meta_impl = getattr(my_module, f"_{op_name}_meta")
        c10_lib.define(op_def, tags=torch.Tag.pt2_compliant_tag)
        c10_lib_impl.impl(op_name, backend_impl, "CompositeExplicitAutograd")
        impl_abstract(f"c10d_functional::{op_name}")(meta_impl)


if not torch._running_with_deploy():
    # Library MUST be defined at module scope or it doesn't work
    # Creating a "DEF" Library always crashes torch::deploy so we create our Library instances here
    #   guarded against running inside it
    c10_lib = torch.library.Library("c10d_functional", "DEF")
    c10_lib_impl = torch.library.Library("c10d_functional", "IMPL")
    _register_ops()

    _c10_lib_impl = torch.library.Library("_c10d_functional", "IMPL")
    _c10_lib_impl.impl("all_reduce", _all_reduce_meta, "Meta")
    _c10_lib_impl.impl("all_reduce_", _all_reduce__meta, "Meta")
    _c10_lib_impl.impl("all_reduce_coalesced", _all_reduce_coalesced_meta, "Meta")
    _c10_lib_impl.impl("all_reduce_coalesced_", _all_reduce_coalesced__meta, "Meta")
    _c10_lib_impl.impl("wait_tensor", _wait_tensor_meta, "Meta")
    _c10_lib_impl.impl(
        "all_gather_into_tensor", _all_gather_into_tensor_native_meta, "Meta"
    )
    _c10_lib_impl.impl(
        "all_gather_into_tensor_coalesced",
        _all_gather_into_tensor_coalesced_native_meta,
        "Meta",
    )
    _c10_lib_impl.impl(
        "reduce_scatter_tensor", _reduce_scatter_tensor_native_meta, "Meta"
    )
    _c10_lib_impl.impl(
        "reduce_scatter_tensor_coalesced",
        _reduce_scatter_tensor_coalesced_native_meta,
        "Meta",
    )
    _c10_lib_impl.impl("all_to_all_single", _all_to_all_single_meta, "Meta")
else:
    warnings.warn(
        "PyTorch Distributed functional collectives do not work with torch::deploy."
    )


"""
Dynamo Remappings allow seamless translation from non-functional collectives of supportable form into
functional collective calls followed by inplace copy ops, allowing them to be traced into a functional graph.

We implement this by writing a decomposition and teaching dynamo how to associate it to a corresponding op via
the mapping dict below.

These schemas intentionally match torch.distributed.distributed_c10d.* ops that we are trying to remap from
"""


def all_gather_tensor_inplace(
    output_tensor: torch.Tensor,
    input_tensor: torch.Tensor,
    group,  # TODO add a type,
    async_op: bool = False,
    tag: str = "",
    gather_dim: int = 0,
):
    assert (
        not async_op
    ), "Can't remap async version of inplace op to functional collective"
    return output_tensor.copy_(all_gather_tensor(input_tensor, gather_dim, group, tag))


def reduce_scatter_tensor_inplace(
    output: torch.Tensor,
    input: torch.Tensor,
    op: str = "sum",  # TODO type is actually c10d ReduceOp. is this ok?
    group=None,  # TODO add a type
    async_op: bool = False,
    scatter_dim: int = 0,
    tag: str = "",
):
    assert (
        not async_op
    ), "Can't remap async version of inplace op to functional collective"
    return output.copy_(reduce_scatter_tensor(input, op, scatter_dim, group, tag))


def all_reduce_inplace(
    tensor: torch.Tensor,
    op: str = "sum",
    group=None,
    async_op: bool = False,
    tag: str = "",
):
    assert (
        not async_op
    ), "Can't remap async version of inplace op to functional collective"

    return tensor.copy_(all_reduce(tensor, op, group, tag))


from torch.distributed.distributed_c10d import (
    all_gather_into_tensor as legacy_allgather,
    all_reduce as legacy_allreduce,
    reduce_scatter_tensor as legacy_reducescatter,
)

# This dict should contain sets of functions that dynamo is allowed to remap.
# Functions in this set should accept the same args/kwargs 1:1 as their mapping.
traceable_collective_remaps = {
    legacy_allgather: all_gather_tensor_inplace,
    legacy_reducescatter: reduce_scatter_tensor_inplace,
    legacy_allreduce: all_reduce_inplace,
}<|MERGE_RESOLUTION|>--- conflicted
+++ resolved
@@ -181,13 +181,9 @@
     """
     if USE_NATIVE_C10D_FUNCTIONAL:
         group_name = _resolve_group_name(group, tag)
-<<<<<<< HEAD
         tensor = torch.ops._c10d_functional.all_reduce(
             self, reduceOp.lower(), group_name
         )
-=======
-        tensor = torch.ops._c10d_functional.all_reduce(self, reduceOp, group_name)
->>>>>>> d0627cc2
     else:
         tag, rankset, group_size = _expand_group(group, tag)
         tensor = torch.ops.c10d_functional.all_reduce(  # type: ignore[attr-defined]
@@ -286,26 +282,16 @@
     if USE_NATIVE_C10D_FUNCTIONAL:
         tensor = torch.ops._c10d_functional.reduce_scatter_tensor(
             self,
-<<<<<<< HEAD
             reduceOp.lower(),
             group_size,
-            group_name,
-=======
-            reduceOp,
-            group_size,
             group_name,  # type: ignore[possibly-undefined]
->>>>>>> d0627cc2
         )
     else:
         tensor = torch.ops.c10d_functional.reduce_scatter_tensor(  # type: ignore[attr-defined]
             self,
             reduceOp,
             tag,
-<<<<<<< HEAD
-            rankset,
-=======
             rankset,  # type: ignore[possibly-undefined]
->>>>>>> d0627cc2
             group_size,
         )
     res = _maybe_wrap_tensor(tensor)
@@ -335,11 +321,7 @@
         group_name = _resolve_group_name(group, tag)
         tensor_list = torch.ops._c10d_functional.all_reduce_coalesced(  # type: ignore[attr-defined]
             self,
-<<<<<<< HEAD
             reduceOp.lower(),
-=======
-            reduceOp,
->>>>>>> d0627cc2
             group_name,
         )
     else:
@@ -432,26 +414,16 @@
     if USE_NATIVE_C10D_FUNCTIONAL:
         tensor_list = torch.ops._c10d_functional.reduce_scatter_tensor_coalesced(  # type: ignore[attr-defined]
             inputs,
-<<<<<<< HEAD
             reduceOp.lower(),
             group_size,
-            group_name,
-=======
-            reduceOp,
-            group_size,
             group_name,  # type: ignore[possibly-undefined]
->>>>>>> d0627cc2
         )
     else:
         tensor_list = torch.ops.c10d_functional.reduce_scatter_tensor_coalesced(  # type: ignore[attr-defined]
             inputs,
             reduceOp,
             tag,
-<<<<<<< HEAD
-            rankset,
-=======
             rankset,  # type: ignore[possibly-undefined]
->>>>>>> d0627cc2
             group_size,
         )
 
@@ -750,7 +722,6 @@
         return group.group_name
     elif isinstance(group, str):
         return group
-<<<<<<< HEAD
     elif isinstance(group, DeviceMesh):
         assert (
             group.ndim == 1
@@ -768,10 +739,6 @@
         else:
             raise ValueError("Invalid tuple for group must be (DeviceMesh, int)")
     else:
-=======
-    else:
-        # TODO(yifu): DeviceMesh supported will be added in a subsequent PR
->>>>>>> d0627cc2
         raise ValueError(f"Unsupported group type: {type(group)}, {group}")
 
 
