--- conflicted
+++ resolved
@@ -114,8 +114,8 @@
             length=tensor.size(self.dim) - pad_size,
         )
 
+    @staticmethod
     def _local_shard_size_on_dim(
-        self,
         size_on_dim: int,
         num_chunks: int,
         rank: int,
@@ -240,8 +240,6 @@
             result = self._unpad_tensor(result, unpad_size)
         return result
 
-<<<<<<< HEAD
-=======
     def _replicate_to_shard(
         self,
         local_tensor: torch.Tensor,
@@ -262,7 +260,6 @@
         )
         return shards[shard_index].clone()
 
->>>>>>> e1f9eca1
     def __eq__(self, other: object) -> bool:
         if not isinstance(other, Shard):
             return False
@@ -325,23 +322,23 @@
 
 @dataclass(frozen=True)
 class _Partial(Placement):
-    # This is a default partial placement with element-wise reduce op
-    # when doing reduction it follows the contract of `_to_replicate`
-    # and `_to_shard` to do the reduction and convert the local tensor
-    # to the corresponding state (replicate or shard)
-    #
+    # This is a default _Partial placement with element-wise reduce op
+    # _Partial define three contracts:
+    # 1. _reduce_value: reduce the value of the tensor on the mesh dimension
+    # 2. _reduce_shard_value: reduce_scatter the value of the tensor on the mesh dimension
+    # 3. _partition_value: partition the value of a replicated tensor on the mesh dimension
     # We can implement custom reductions as needed by subclassing this
     # class and override those contracts.
     reduce_op: c10d.ReduceOp.RedOpType = c10d.ReduceOp.SUM
 
-    def _to_replicate(
+    def _reduce_value(
         self, tensor: torch.Tensor, mesh: DeviceMesh, mesh_dim: int
     ) -> torch.Tensor:
         return funcol.all_reduce(
             tensor, reduceOp=self.reduce_op.name, group=(mesh, mesh_dim)
         )
 
-    def _to_shard(
+    def _reduce_shard_value(
         self,
         tensor: torch.Tensor,
         mesh: DeviceMesh,
@@ -351,6 +348,20 @@
         # by default call reduce_shard_tensor of the shard_spec.
         shard_spec = cast(Shard, shard_spec)
         return shard_spec._reduce_shard_tensor(tensor, mesh, self.reduce_op, mesh_dim)
+
+    def _partition_value(
+        self, tensor: torch.Tensor, mesh: DeviceMesh, mesh_dim: int
+    ) -> torch.Tensor:
+        # _partition_value is the conjugate operation of _reduce_value
+        # - i.e. _partition_value on a sum reduce op is just a divison operation
+        # - the _reduce_value on a sum reduce op would just be a sum(allreduce) operation
+        # TODO: if the reduce_op is min/max, etc. the _partition_value should be a
+        # different operation
+        assert (
+            self.reduce_op == c10d.ReduceOp.SUM
+        ), "only support replicate to PartialSUM for now!"
+        num_chunks = mesh.size(mesh_dim=mesh_dim)
+        return tensor / num_chunks
 
     def __eq__(self, other: object) -> bool:
         if not isinstance(other, _Partial):
