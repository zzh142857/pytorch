--- conflicted
+++ resolved
@@ -430,11 +430,7 @@
             )
 
         if reduction == Reduction.NONE.value:
-<<<<<<< HEAD
-            output_spec = target_expected_spec
-=======
             output_expected_spec = target_expected_spec
->>>>>>> eedbe967
         else:
             if reduction == Reduction.MEAN.value:
                 reduction_op = c10d.ReduceOp.AVG
@@ -457,22 +453,14 @@
                 reduce_dims_map,
                 reduction_op,
             )
-<<<<<<< HEAD
-            output_spec = DTensorSpec(
-=======
             output_expected_spec = DTensorSpec(
->>>>>>> eedbe967
                 mesh=mesh,
                 placements=out_placements,
             )
 
         output_strategy.strategies.append(
             PlacementStrategy(
-<<<<<<< HEAD
-                output_specs=output_spec,
-=======
                 output_specs=output_expected_spec,
->>>>>>> eedbe967
                 input_specs=op_args_target_specs,
                 redistribute_cost=redistribute_costs,
             )
