--- conflicted
+++ resolved
@@ -183,20 +183,6 @@
     def __exit__(self, exc_type: Any, exc_value: Any, traceback: Any) -> None:
         exit_dual_level()
 
-<<<<<<< HEAD
-
-# Private API: do not use. If you want to disable forward-ad computation in part of your
-# program, please use the public Tensor.detach() API.
-# Please open an issue if you have a use case for this context manager.
-@contextlib.contextmanager
-def _enable_fwd_grad(enabled=True):
-    prev_state = torch._C._functorch.get_fwd_grad_enabled()
-    torch._C._functorch.set_fwd_grad_enabled(enabled)
-    try:
-        yield
-    finally:
-        torch._C._functorch.set_fwd_grad_enabled(prev_state)
-=======
 # Private helper functions
 _set_fwd_grad_enabled = torch._C._set_fwd_grad_enabled
 _is_fwd_grad_enabled = torch._C._is_fwd_grad_enabled
@@ -210,5 +196,4 @@
     try:
         yield
     finally:
-        _set_fwd_grad_enabled(prev_state)
->>>>>>> bba89f23
+        _set_fwd_grad_enabled(prev_state)